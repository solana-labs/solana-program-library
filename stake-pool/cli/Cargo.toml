--- conflicted
+++ resolved
@@ -11,22 +11,13 @@
 [dependencies]
 clap = "2.33.3"
 serde_json = "1.0.57"
-<<<<<<< HEAD
-solana-account-decoder = "1.4.4"
-solana-clap-utils = "1.4.4"
-solana-cli-config = "1.4.4"
-solana-client = "1.4.4"
-solana-logger = "1.4.4"
-solana-sdk = "1.4.4"
-solana-program = "1.4.4"
-=======
 solana-account-decoder = "1.4.5"
 solana-clap-utils = "1.4.5"
 solana-cli-config = "1.4.5"
 solana-client = "1.4.5"
 solana-logger = "1.4.5"
 solana-sdk = "1.4.5"
->>>>>>> d7eba3b8
+solana-program = "1.4.5"
 spl-stake-pool = { path="../program", features = [ "no-entrypoint" ] }
 spl-token = { path="../../token/program", features = [ "no-entrypoint" ]  }
 bs58 = "0.3.1"
