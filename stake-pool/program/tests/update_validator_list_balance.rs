#![allow(clippy::arithmetic_side_effects)]
#![cfg(feature = "test-sbf")]

mod helpers;

use {
    helpers::*,
    solana_program::{borsh0_10::try_from_slice_unchecked, program_pack::Pack},
    solana_program_test::*,
    solana_sdk::{hash::Hash, signature::Signer, stake::state::StakeStateV2},
    spl_stake_pool::{
        state::{StakePool, StakeStatus, ValidatorList},
        MAX_VALIDATORS_TO_UPDATE, MINIMUM_RESERVE_LAMPORTS,
    },
    spl_token::state::Mint,
    std::num::NonZeroU32,
};

async fn setup(
    num_validators: usize,
) -> (
    ProgramTestContext,
    Hash,
    StakePoolAccounts,
    Vec<ValidatorStakeAccount>,
    Vec<DepositStakeAccount>,
    u64,
    u64,
    u64,
) {
    let mut context = program_test().start_with_context().await;
    let first_normal_slot = context.genesis_config().epoch_schedule.first_normal_slot;
    let slots_per_epoch = context.genesis_config().epoch_schedule.slots_per_epoch;
    let mut slot = first_normal_slot + 1;
    context.warp_to_slot(slot).unwrap();

    let reserve_stake_amount = TEST_STAKE_AMOUNT * 2 * num_validators as u64;
    let stake_pool_accounts = StakePoolAccounts::default();
    stake_pool_accounts
        .initialize_stake_pool(
            &mut context.banks_client,
            &context.payer,
            &context.last_blockhash,
            reserve_stake_amount + MINIMUM_RESERVE_LAMPORTS,
        )
        .await
        .unwrap();

    // Add several accounts with some stake
    let mut stake_accounts: Vec<ValidatorStakeAccount> = vec![];
    let mut deposit_accounts: Vec<DepositStakeAccount> = vec![];
    for i in 0..num_validators {
        let stake_account = ValidatorStakeAccount::new(
            &stake_pool_accounts.stake_pool.pubkey(),
            NonZeroU32::new(i as u32),
            u64::MAX,
        );
        create_vote(
            &mut context.banks_client,
            &context.payer,
            &context.last_blockhash,
            &stake_account.validator,
            &stake_account.vote,
        )
        .await;

        let error = stake_pool_accounts
            .add_validator_to_pool(
                &mut context.banks_client,
                &context.payer,
                &context.last_blockhash,
                &stake_account.stake_account,
                &stake_account.vote.pubkey(),
                stake_account.validator_stake_seed,
            )
            .await;
        assert!(error.is_none(), "{:?}", error);

        let deposit_account = DepositStakeAccount::new_with_vote(
            stake_account.vote.pubkey(),
            stake_account.stake_account,
            TEST_STAKE_AMOUNT,
        );
        deposit_account
            .create_and_delegate(
                &mut context.banks_client,
                &context.payer,
                &context.last_blockhash,
            )
            .await;

        stake_accounts.push(stake_account);
        deposit_accounts.push(deposit_account);
    }

    // Warp forward so the stakes properly activate, and deposit
    slot += slots_per_epoch;
    context.warp_to_slot(slot).unwrap();
    let last_blockhash = context
        .banks_client
        .get_new_latest_blockhash(&context.last_blockhash)
        .await
        .unwrap();

    stake_pool_accounts
        .update_all(
            &mut context.banks_client,
            &context.payer,
            &context.last_blockhash,
            false,
        )
        .await;

    for deposit_account in &mut deposit_accounts {
        deposit_account
            .deposit_stake(
                &mut context.banks_client,
                &context.payer,
                &last_blockhash,
                &stake_pool_accounts,
            )
            .await;
    }

    slot += slots_per_epoch;
    context.warp_to_slot(slot).unwrap();
    let last_blockhash = context
        .banks_client
        .get_new_latest_blockhash(&context.last_blockhash)
        .await
        .unwrap();

    stake_pool_accounts
        .update_all(
            &mut context.banks_client,
            &context.payer,
            &last_blockhash,
            false,
        )
        .await;

    let last_blockhash = context
        .banks_client
        .get_new_latest_blockhash(&context.last_blockhash)
        .await
        .unwrap();

    (
        context,
        last_blockhash,
        stake_pool_accounts,
        stake_accounts,
        deposit_accounts,
        TEST_STAKE_AMOUNT,
        reserve_stake_amount,
        slot,
    )
}

#[tokio::test]
async fn success_with_normal() {
    let num_validators = 5;
    let (
        mut context,
        last_blockhash,
        stake_pool_accounts,
        stake_accounts,
        _,
        validator_lamports,
        reserve_lamports,
        mut slot,
    ) = setup(num_validators).await;

    // Check current balance in the list
    let rent = context.banks_client.get_rent().await.unwrap();
    let stake_rent = rent.minimum_balance(std::mem::size_of::<StakeStateV2>());
    let stake_pool_info = get_account(
        &mut context.banks_client,
        &stake_pool_accounts.stake_pool.pubkey(),
    )
    .await;
    let stake_pool = try_from_slice_unchecked::<StakePool>(&stake_pool_info.data).unwrap();
    let validator_list_sum = get_validator_list_sum(
        &mut context.banks_client,
        &stake_pool_accounts.reserve_stake.pubkey(),
        &stake_pool_accounts.validator_list.pubkey(),
    )
    .await;
    assert_eq!(stake_pool.total_lamports, validator_list_sum);
    // initially, have all of the deposits plus their rent, and the reserve stake
    let initial_lamports =
        (validator_lamports + stake_rent) * num_validators as u64 + reserve_lamports;
    assert_eq!(validator_list_sum, initial_lamports);

    // Simulate rewards
    for stake_account in &stake_accounts {
        context.increment_vote_account_credits(&stake_account.vote.pubkey(), 100);
    }

    // Warp one more epoch so the rewards are paid out
    let slots_per_epoch = context.genesis_config().epoch_schedule.slots_per_epoch;
    slot += slots_per_epoch;
    context.warp_to_slot(slot).unwrap();

    let last_blockhash = context
        .banks_client
        .get_new_latest_blockhash(&last_blockhash)
        .await
        .unwrap();

    stake_pool_accounts
        .update_all(
            &mut context.banks_client,
            &context.payer,
            &last_blockhash,
            false,
        )
        .await;
    let new_lamports = get_validator_list_sum(
        &mut context.banks_client,
        &stake_pool_accounts.reserve_stake.pubkey(),
        &stake_pool_accounts.validator_list.pubkey(),
    )
    .await;
    assert!(new_lamports > initial_lamports);

    let stake_pool_info = get_account(
        &mut context.banks_client,
        &stake_pool_accounts.stake_pool.pubkey(),
    )
    .await;
    let stake_pool = try_from_slice_unchecked::<StakePool>(&stake_pool_info.data).unwrap();
    assert_eq!(new_lamports, stake_pool.total_lamports);
}

#[tokio::test]
async fn merge_into_reserve() {
    let (
        mut context,
        last_blockhash,
        stake_pool_accounts,
        stake_accounts,
        _,
        lamports,
        _,
        mut slot,
    ) = setup(MAX_VALIDATORS_TO_UPDATE).await;

    let pre_lamports = get_validator_list_sum(
        &mut context.banks_client,
        &stake_pool_accounts.reserve_stake.pubkey(),
        &stake_pool_accounts.validator_list.pubkey(),
    )
    .await;

    let reserve_stake = context
        .banks_client
        .get_account(stake_pool_accounts.reserve_stake.pubkey())
        .await
        .unwrap()
        .unwrap();
    let pre_reserve_lamports = reserve_stake.lamports;

    println!("Decrease from all validators");
    for stake_account in &stake_accounts {
        let error = stake_pool_accounts
            .decrease_validator_stake_either(
                &mut context.banks_client,
                &context.payer,
                &last_blockhash,
                &stake_account.stake_account,
                &stake_account.transient_stake_account,
                lamports,
                stake_account.transient_stake_seed,
                DecreaseInstruction::Reserve,
            )
            .await;
        assert!(error.is_none(), "{:?}", error);
    }

    println!("Update, should not change, no merges yet");
    stake_pool_accounts
        .update_all(
            &mut context.banks_client,
            &context.payer,
            &last_blockhash,
            false,
        )
        .await;

    let expected_lamports = get_validator_list_sum(
        &mut context.banks_client,
        &stake_pool_accounts.reserve_stake.pubkey(),
        &stake_pool_accounts.validator_list.pubkey(),
    )
    .await;
    assert_eq!(pre_lamports, expected_lamports);

    let stake_pool_info = get_account(
        &mut context.banks_client,
        &stake_pool_accounts.stake_pool.pubkey(),
    )
    .await;
    let stake_pool = try_from_slice_unchecked::<StakePool>(&stake_pool_info.data).unwrap();
    assert_eq!(expected_lamports, stake_pool.total_lamports);

    println!("Warp one more epoch so the stakes deactivate");
    let slots_per_epoch = context.genesis_config().epoch_schedule.slots_per_epoch;
    slot += slots_per_epoch;
    context.warp_to_slot(slot).unwrap();

    let last_blockhash = context
        .banks_client
        .get_new_latest_blockhash(&last_blockhash)
        .await
        .unwrap();
    stake_pool_accounts
        .update_all(
            &mut context.banks_client,
            &context.payer,
            &last_blockhash,
            false,
        )
        .await;
    let expected_lamports = get_validator_list_sum(
        &mut context.banks_client,
        &stake_pool_accounts.reserve_stake.pubkey(),
        &stake_pool_accounts.validator_list.pubkey(),
    )
    .await;
    assert_eq!(pre_lamports, expected_lamports);

    let reserve_stake = context
        .banks_client
        .get_account(stake_pool_accounts.reserve_stake.pubkey())
        .await
        .unwrap()
        .unwrap();
    let post_reserve_lamports = reserve_stake.lamports;
    assert!(post_reserve_lamports > pre_reserve_lamports);

    let stake_pool_info = get_account(
        &mut context.banks_client,
        &stake_pool_accounts.stake_pool.pubkey(),
    )
    .await;
    let stake_pool = try_from_slice_unchecked::<StakePool>(&stake_pool_info.data).unwrap();
    assert_eq!(expected_lamports, stake_pool.total_lamports);
}

#[tokio::test]
async fn merge_into_validator_stake() {
    let (
        mut context,
        last_blockhash,
        stake_pool_accounts,
        stake_accounts,
        _,
        lamports,
        reserve_lamports,
        mut slot,
    ) = setup(MAX_VALIDATORS_TO_UPDATE).await;

    let rent = context.banks_client.get_rent().await.unwrap();
    let pre_lamports = get_validator_list_sum(
        &mut context.banks_client,
        &stake_pool_accounts.reserve_stake.pubkey(),
        &stake_pool_accounts.validator_list.pubkey(),
    )
    .await;

    // Increase stake to all validators
    let stake_rent = rent.minimum_balance(std::mem::size_of::<StakeStateV2>());
    let current_minimum_delegation = stake_pool_get_minimum_delegation(
        &mut context.banks_client,
        &context.payer,
        &last_blockhash,
    )
    .await;
    let available_lamports =
        reserve_lamports - (stake_rent + current_minimum_delegation) * stake_accounts.len() as u64;
    let increase_amount = available_lamports / stake_accounts.len() as u64;
    for stake_account in &stake_accounts {
        let error = stake_pool_accounts
            .increase_validator_stake(
                &mut context.banks_client,
                &context.payer,
                &last_blockhash,
                &stake_account.transient_stake_account,
                &stake_account.stake_account,
                &stake_account.vote.pubkey(),
                increase_amount,
                stake_account.transient_stake_seed,
            )
            .await;
        assert!(error.is_none(), "{:?}", error);
    }

    // Warp just a little bit to get a new blockhash and update again
    context.warp_to_slot(slot + 10).unwrap();
    let last_blockhash = context
        .banks_client
        .get_new_latest_blockhash(&last_blockhash)
        .await
        .unwrap();

    // Update, should not change, no merges yet
    let error = stake_pool_accounts
        .update_all(
            &mut context.banks_client,
            &context.payer,
            &last_blockhash,
            false,
        )
        .await;
    assert!(error.is_none(), "{:?}", error);

    let expected_lamports = get_validator_list_sum(
        &mut context.banks_client,
        &stake_pool_accounts.reserve_stake.pubkey(),
        &stake_pool_accounts.validator_list.pubkey(),
    )
    .await;
    assert_eq!(pre_lamports, expected_lamports);
    let stake_pool_info = get_account(
        &mut context.banks_client,
        &stake_pool_accounts.stake_pool.pubkey(),
    )
    .await;
    let stake_pool = try_from_slice_unchecked::<StakePool>(&stake_pool_info.data).unwrap();
    assert_eq!(expected_lamports, stake_pool.total_lamports);

    // Warp one more epoch so the stakes activate, ready to merge
    let slots_per_epoch = context.genesis_config().epoch_schedule.slots_per_epoch;
    slot += slots_per_epoch;
    context.warp_to_slot(slot).unwrap();

    let last_blockhash = context
        .banks_client
        .get_new_latest_blockhash(&last_blockhash)
        .await
        .unwrap();
    let error = stake_pool_accounts
        .update_all(
            &mut context.banks_client,
            &context.payer,
            &last_blockhash,
            false,
        )
        .await;
    assert!(error.is_none(), "{:?}", error);
    let current_lamports = get_validator_list_sum(
        &mut context.banks_client,
        &stake_pool_accounts.reserve_stake.pubkey(),
        &stake_pool_accounts.validator_list.pubkey(),
    )
    .await;
    let stake_pool_info = get_account(
        &mut context.banks_client,
        &stake_pool_accounts.stake_pool.pubkey(),
    )
    .await;
    let stake_pool = try_from_slice_unchecked::<StakePool>(&stake_pool_info.data).unwrap();
    assert_eq!(current_lamports, stake_pool.total_lamports);

    // Check that transient accounts are gone
    for stake_account in &stake_accounts {
        assert!(context
            .banks_client
            .get_account(stake_account.transient_stake_account)
            .await
            .unwrap()
            .is_none());
    }

    // Check validator stake accounts have the expected balance now:
    // validator stake account minimum + deposited lamports + rents + increased
    // lamports
    let expected_lamports = current_minimum_delegation + lamports + increase_amount + stake_rent;
    for stake_account in &stake_accounts {
        let validator_stake =
            get_account(&mut context.banks_client, &stake_account.stake_account).await;
        assert_eq!(validator_stake.lamports, expected_lamports);
    }

    // Check reserve stake accounts for expected balance:
    // own rent, other account rents, and 1 extra lamport
    let reserve_stake = get_account(
        &mut context.banks_client,
        &stake_pool_accounts.reserve_stake.pubkey(),
    )
    .await;
    assert_eq!(
        reserve_stake.lamports,
        MINIMUM_RESERVE_LAMPORTS + stake_rent * (1 + stake_accounts.len() as u64)
    );
}

#[tokio::test]
async fn merge_transient_stake_after_remove() {
    let (
        mut context,
        last_blockhash,
        stake_pool_accounts,
        stake_accounts,
        _,
        lamports,
        reserve_lamports,
        mut slot,
    ) = setup(1).await;

    let rent = context.banks_client.get_rent().await.unwrap();
    let stake_rent = rent.minimum_balance(std::mem::size_of::<StakeStateV2>());
    let current_minimum_delegation = stake_pool_get_minimum_delegation(
        &mut context.banks_client,
        &context.payer,
        &last_blockhash,
    )
    .await;
    let deactivated_lamports = lamports;
    // Decrease and remove all validators
    for stake_account in &stake_accounts {
        let error = stake_pool_accounts
            .decrease_validator_stake_either(
                &mut context.banks_client,
                &context.payer,
                &last_blockhash,
                &stake_account.stake_account,
                &stake_account.transient_stake_account,
                deactivated_lamports,
                stake_account.transient_stake_seed,
                DecreaseInstruction::Reserve,
            )
            .await;
        assert!(error.is_none(), "{:?}", error);
        let error = stake_pool_accounts
            .remove_validator_from_pool(
                &mut context.banks_client,
                &context.payer,
                &last_blockhash,
                &stake_account.stake_account,
                &stake_account.transient_stake_account,
            )
            .await;
        assert!(error.is_none(), "{:?}", error);
    }

    // Warp forward to merge time
    let slots_per_epoch = context.genesis_config().epoch_schedule.slots_per_epoch;
    slot += slots_per_epoch;
    context.warp_to_slot(slot).unwrap();

    // Update without merge, status should be DeactivatingTransient
    let error = stake_pool_accounts
        .update_all(
            &mut context.banks_client,
            &context.payer,
            &last_blockhash,
            true,
        )
        .await;
    assert!(error.is_none(), "{:?}", error);

    let validator_list = get_account(
        &mut context.banks_client,
        &stake_pool_accounts.validator_list.pubkey(),
    )
    .await;
    let validator_list =
        try_from_slice_unchecked::<ValidatorList>(validator_list.data.as_slice()).unwrap();
    assert_eq!(validator_list.validators.len(), 1);
    assert_eq!(
        validator_list.validators[0].status,
        StakeStatus::DeactivatingAll.into()
    );
    assert_eq!(
        u64::from(validator_list.validators[0].active_stake_lamports),
        stake_rent + current_minimum_delegation
    );
    assert_eq!(
        u64::from(validator_list.validators[0].transient_stake_lamports),
        deactivated_lamports + stake_rent
    );

    // Update with merge, status should be ReadyForRemoval and no lamports
    let error = stake_pool_accounts
        .update_validator_list_balance(
            &mut context.banks_client,
            &context.payer,
            &last_blockhash,
            validator_list.validators.len(),
            false,
        )
        .await;
    assert!(error.is_none(), "{:?}", error);

    // stake accounts were merged in, none exist anymore
    for stake_account in &stake_accounts {
        let not_found_account = context
            .banks_client
            .get_account(stake_account.stake_account)
            .await
            .unwrap();
        assert!(not_found_account.is_none());
        let not_found_account = context
            .banks_client
            .get_account(stake_account.transient_stake_account)
            .await
            .unwrap();
        assert!(not_found_account.is_none());
    }
    let validator_list = get_account(
        &mut context.banks_client,
        &stake_pool_accounts.validator_list.pubkey(),
    )
    .await;
    let validator_list =
        try_from_slice_unchecked::<ValidatorList>(validator_list.data.as_slice()).unwrap();
    assert_eq!(validator_list.validators.len(), 1);
    assert_eq!(
        validator_list.validators[0].status,
        StakeStatus::ReadyForRemoval.into()
    );
    assert_eq!(validator_list.validators[0].stake_lamports().unwrap(), 0);

    let reserve_stake = context
        .banks_client
        .get_account(stake_pool_accounts.reserve_stake.pubkey())
        .await
        .unwrap()
        .unwrap();
    assert_eq!(
        reserve_stake.lamports,
        reserve_lamports + deactivated_lamports + stake_rent * 2 + MINIMUM_RESERVE_LAMPORTS
    );

    // Update stake pool balance and cleanup, should be gone
    let error = stake_pool_accounts
        .update_stake_pool_balance(&mut context.banks_client, &context.payer, &last_blockhash)
        .await;
    assert!(error.is_none(), "{:?}", error);

    let error = stake_pool_accounts
        .cleanup_removed_validator_entries(
            &mut context.banks_client,
            &context.payer,
            &last_blockhash,
        )
        .await;
    assert!(error.is_none(), "{:?}", error);

    let validator_list = get_account(
        &mut context.banks_client,
        &stake_pool_accounts.validator_list.pubkey(),
    )
    .await;
    let validator_list =
        try_from_slice_unchecked::<ValidatorList>(validator_list.data.as_slice()).unwrap();
    assert_eq!(validator_list.validators.len(), 0);
}

#[tokio::test]
async fn success_with_burned_tokens() {
<<<<<<< HEAD
    let num_validators = 5;
=======
    let num_validators = 1;
>>>>>>> 8d311d34
    let (mut context, last_blockhash, stake_pool_accounts, _, deposit_accounts, _, _, mut slot) =
        setup(num_validators).await;

    let mint_info = get_account(
        &mut context.banks_client,
        &stake_pool_accounts.pool_mint.pubkey(),
    )
    .await;
    let mint = Mint::unpack(&mint_info.data).unwrap();

    let stake_pool_info = get_account(
        &mut context.banks_client,
        &stake_pool_accounts.stake_pool.pubkey(),
    )
    .await;
    let stake_pool = try_from_slice_unchecked::<StakePool>(&stake_pool_info.data).unwrap();
    assert_eq!(mint.supply, stake_pool.pool_token_supply);

    burn_tokens(
        &mut context.banks_client,
        &context.payer,
        &last_blockhash,
        &stake_pool_accounts.token_program_id,
        &stake_pool_accounts.pool_mint.pubkey(),
        &deposit_accounts[0].pool_account.pubkey(),
        &deposit_accounts[0].authority,
        deposit_accounts[0].pool_tokens,
    )
    .await
    .unwrap();

    let slots_per_epoch = context.genesis_config().epoch_schedule.slots_per_epoch;
    slot += slots_per_epoch;
    context.warp_to_slot(slot).unwrap();

    let mint_info = get_account(
        &mut context.banks_client,
        &stake_pool_accounts.pool_mint.pubkey(),
    )
    .await;
    let mint = Mint::unpack(&mint_info.data).unwrap();
    assert_ne!(mint.supply, stake_pool.pool_token_supply);

    stake_pool_accounts
        .update_all(
            &mut context.banks_client,
            &context.payer,
            &last_blockhash,
            false,
        )
        .await;

    let stake_pool_info = get_account(
        &mut context.banks_client,
        &stake_pool_accounts.stake_pool.pubkey(),
    )
    .await;
    let stake_pool = try_from_slice_unchecked::<StakePool>(&stake_pool_info.data).unwrap();

    assert_eq!(mint.supply, stake_pool.pool_token_supply);
}

#[tokio::test]
async fn fail_with_uninitialized_validator_list() {} // TODO

#[tokio::test]
async fn success_with_force_destaked_validator() {}<|MERGE_RESOLUTION|>--- conflicted
+++ resolved
@@ -661,11 +661,7 @@
 
 #[tokio::test]
 async fn success_with_burned_tokens() {
-<<<<<<< HEAD
-    let num_validators = 5;
-=======
     let num_validators = 1;
->>>>>>> 8d311d34
     let (mut context, last_blockhash, stake_pool_accounts, _, deposit_accounts, _, _, mut slot) =
         setup(num_validators).await;
 
