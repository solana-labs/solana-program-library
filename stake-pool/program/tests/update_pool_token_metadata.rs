--- conflicted
+++ resolved
@@ -137,11 +137,7 @@
 
 #[tokio::test]
 async fn fail_manager_did_not_sign() {
-<<<<<<< HEAD
-    let (mut context, stake_pool_accounts) = setup(spl_token::id()).await;
-=======
-    let (context, stake_pool_accounts) = setup().await;
->>>>>>> 554faaa5
+    let (context, stake_pool_accounts) = setup(spl_token::id()).await;
 
     let updated_name = "updated_name";
     let updated_symbol = "USYM";
@@ -184,11 +180,7 @@
 
 #[tokio::test]
 async fn fail_wrong_manager_signed() {
-<<<<<<< HEAD
-    let (mut context, stake_pool_accounts) = setup(spl_token::id()).await;
-=======
-    let (context, stake_pool_accounts) = setup().await;
->>>>>>> 554faaa5
+    let (context, stake_pool_accounts) = setup(spl_token::id()).await;
 
     let updated_name = "updated_name";
     let updated_symbol = "USYM";
