--- conflicted
+++ resolved
@@ -27,11 +27,7 @@
 ) {
     let (mut banks_client, payer, recent_blockhash) = program_test().start().await;
     let stake_pool_accounts = StakePoolAccounts::new();
-<<<<<<< HEAD
-    let reserve_lamports = 10_000_000_000;
-=======
     let reserve_lamports = 100_000_000_000;
->>>>>>> 3613ffe3
     stake_pool_accounts
         .initialize_stake_pool(
             &mut banks_client,
