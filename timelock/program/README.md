# Governance

Governance is a program the chief purpose of which is to control the upgrade of other programs through democratic means.
It can also be used as an authority provider for mints and other forms of access control as well where we may want
a voting population to vote on disbursement of access or funds collectively.

## Architecture

### Configs

The basic building block of governance is the Config object. It ties a Program ID to a Council mint (optional)
and a Governance mint, as well as other configuration options. The tuple of
(ProgramID, YourProgramID, CouncilMintID, GovernanceMintID) (where ProgramID is the ID of this program itself)
forms the seeds of a [Program Derived Address](https://docs.solana.com/developing/programming-model/calling-between-programs#program-derived-addresses),
and this program derived address is what is used as the address of the Config object for your Program ID
for this Council mint and Governance mint.

What this means is that there can only ever be ONE Config object for any given Program, Council, Governance
mint combination. Whoever creates it first makes the only one in existence.

### How does authority work?

<<<<<<< HEAD
Governance can handle arbitrary executions of code, but it's real power lies in the power to upgrade programs. It does this through executing commands to the bpf-upgrade-loader program. Bpf-upgrade-loader allows any signer who has Upgrade authority over a Buffer account and the Program account itself to upgrade it using it's Upgrade command. Normally, this is the developer who created and deployed the program, and this creation of the Buffer account containing the new program data and overwriting of the existing Program account's data with it is handled in the background for you by the solana program deploy cli command. However, in order for Governance to be useful, Governance now needs this authority.
=======
Governance can handle arbitrary executions of code, but it's real power lies in the power to upgrade programs.
It does this through executing commands to the bpf-upgrade-loader program.
Bpf-upgrade-loader allows any signer who has Upgrade authority over a Buffer account and the Program account itself
to upgrade it using its Upgrade command.
Normally, this is the developer who created and deployed the program, and this creation of the Buffer account containing
the new program data and overwriting of the existing Program account's data with it is handled in the background for you
by the Solana program deploy cli command.
However, in order for Governance to be useful, Governance now needs this authority.
>>>>>>> 8dd80421

### Proposals/Sets

A 'Set' as it's called in the contract, or a Proposal as it's called on the front end, is a created instance of a Config.
It is created by someone and tied to a given Config and has a set of executable commands to it, a name and a description.
It goes through various states (draft, voting, executing) and users can vote on it if they have tokens.
It's rules are determined by the Config that it is tied to, and when it executes,
it is only eligible to use the [Program Derived Address](https://docs.solana.com/developing/programming-model/calling-between-programs#program-derived-addresses)
authority given by the Config.
So a Proposal for Sushi cannot for instance upgrade the Program for Uniswap.

A Set is created by one user who has an Admin token, and with this power they can add other Signers to the Set.
These Signers can then add commands to the set and/or sign off on the Set. Once all Signers have signed off on the Set,
the Set leaves Draft mode and enters Voting mode.
Voting mode lasts as long as the Config has it configured to last, and during this time
people holding Governance tokens may vote on the
Set/Proposal. Once the Set is "tipped" it either enters the Defeated or Executing state. If Executed, it
enters Completed only once all commands have been run.

A command can be run by any one at any time after the Slot length has transpired on the given command struct.

### CustomSingleSignerTransaction

We only support one kind of executable command right now, and this is the CustomSingleSignerTransaction type.
A Set can have a certain number of these, and they run independently of one another.
These contain the actual data for a command, and how long after the voting phase a user must wait before they can be executed.

### Voting Dynamics

Each Proposal/Set that gets created creates three mints for itself: a Voting mint, a Yes mint, and a No mint.
It also creates a holding account for all source tokens that people will deposit in order to vote.

To vote, one needs to convert the source token for a given Proposal/Set into a Voting token.
Think of this as an undecided token - one may deposit 1 Uniswap and get 1 Voting token. If they then vote "Yes",
they use the Vote command to burn the Vote token, and in exchange receive 1 minted Yes token.
Voting No does likewise with the No mint.
There is a conservation of energy going on here where the total tokens the person possesses
is always equivalent to their starting token amount.

Once the vote completes, they may redeem their collected tokens (Yes, No, Undecided) for their starting tokens,
whether they be Uniswap, Sushi, or what have you, from the holding account on the Proposal/Set.

This all happens behind the scenes.

### Councils and Governance

Each Config that gets created has the option to also have a Council mint.
A council mint is simply a separate mint from the Governance mint.
What this means is that users can submit Proposals/Sets that have a different voting population from a different mint
that can affect the same program. A practical application of this policy may be to have a very large population control
major version bumps of Solana via normal SOL, for instance, but hot fixes be controlled via Council tokens,
of which there may be only 30, and which may be themselves minted and distributed via proposals by the governing population.<|MERGE_RESOLUTION|>--- conflicted
+++ resolved
@@ -20,9 +20,6 @@
 
 ### How does authority work?
 
-<<<<<<< HEAD
-Governance can handle arbitrary executions of code, but it's real power lies in the power to upgrade programs. It does this through executing commands to the bpf-upgrade-loader program. Bpf-upgrade-loader allows any signer who has Upgrade authority over a Buffer account and the Program account itself to upgrade it using it's Upgrade command. Normally, this is the developer who created and deployed the program, and this creation of the Buffer account containing the new program data and overwriting of the existing Program account's data with it is handled in the background for you by the solana program deploy cli command. However, in order for Governance to be useful, Governance now needs this authority.
-=======
 Governance can handle arbitrary executions of code, but it's real power lies in the power to upgrade programs.
 It does this through executing commands to the bpf-upgrade-loader program.
 Bpf-upgrade-loader allows any signer who has Upgrade authority over a Buffer account and the Program account itself
@@ -31,7 +28,6 @@
 the new program data and overwriting of the existing Program account's data with it is handled in the background for you
 by the Solana program deploy cli command.
 However, in order for Governance to be useful, Governance now needs this authority.
->>>>>>> 8dd80421
 
 ### Proposals/Sets
 
