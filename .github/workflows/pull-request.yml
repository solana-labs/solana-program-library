name: Pull Request

on:
  pull_request:
    paths-ignore:
    - 'docs/**'
  push:
    branches: [master]
    paths-ignore:
    - 'docs/**'

jobs:
  all_github_action_checks:
    runs-on: ubuntu-latest
    needs:
      - rustfmt
      - clippy
      - cargo-build-test
      - js-test-token
      - js-test-token-swap
      - js-test-token-lending
      - fuzz
    steps:
      - run: echo "Done"

  rustfmt:
    runs-on: ubuntu-latest
    steps:
      - uses: actions/checkout@v2

      - name: Set env vars
        run: |
          source ci/rust-version.sh
          echo "RUST_STABLE=$rust_stable" >> $GITHUB_ENV

      - uses: actions-rs/toolchain@v1
        with:
          toolchain: ${{ env.RUST_STABLE }}
          override: true
          profile: minimal
          components: rustfmt

      - name: Run fmt
        uses: actions-rs/cargo@v1
        with:
          command: fmt
          args: --all -- --check

  clippy:
    runs-on: ubuntu-latest
    steps:
      - uses: actions/checkout@v2

      - name: Set env vars
        run: |
          source ci/rust-version.sh
          echo "RUST_NIGHTLY=$rust_nightly" >> $GITHUB_ENV

      - uses: actions-rs/toolchain@v1
        with:
          toolchain: ${{ env.RUST_NIGHTLY }}
          override: true
          profile: minimal
          components: clippy

      - uses: actions/cache@v2
        with:
          path: |
            ~/.cargo/registry
            ~/.cargo/git
            target
          key: cargo-clippy-${{ hashFiles('**/Cargo.lock') }}
          restore-keys: |
            cargo-clippy-

      - name: Install dependencies
        run: ./ci/install-build-deps.sh

      - name: Run clippy
        uses: actions-rs/cargo@v1
        with:
          command: clippy
          args: -Zunstable-options --workspace --all-targets -- --deny=warnings

  cargo-build-test:
    runs-on: ubuntu-latest
    steps:
      - uses: actions/checkout@v2

      - name: Set env vars
        run: |
          source ci/rust-version.sh
          echo "RUST_STABLE=$rust_stable" >> $GITHUB_ENV
          source ci/solana-version.sh
          echo "SOLANA_VERSION=$solana_version" >> $GITHUB_ENV

      - uses: actions-rs/toolchain@v1
        with:
          toolchain: ${{ env.RUST_STABLE }}
          override: true
          profile: minimal

      - name: Install dependencies
        run: |
          ./ci/install-build-deps.sh
          ./ci/install-program-deps.sh
          echo "$HOME/.local/share/solana/install/active_release/bin" >> $GITHUB_PATH

      - name: Build and test
        run: ./ci/cargo-build-test.sh

      - name: Upload programs
        uses: actions/upload-artifact@v2
        with:
          name: programs
          path: "target/deploy/*.so"
          if-no-files-found: error

  js-test-token:
    runs-on: ubuntu-latest
    env:
      NODE_VERSION: 12.x
    needs: cargo-build-test
    steps:
      - uses: actions/checkout@v2
      - name: Use Node.js ${{ env.NODE_VERSION }}
        uses: actions/setup-node@v1
        with:
          node-version: ${{ env.NODE_VERSION }}
      - uses: actions/cache@v2
        with:
          path: ~/.npm
          key: node-token-${{ hashFiles('**/package-lock.json') }}
          restore-keys: |
            node-token-
      - name: Download programs
        uses: actions/download-artifact@v2
        with:
          name: programs
          path: target/bpfel-unknown-unknown/release
      - run: ./ci/js-test-token.sh

  js-test-token-swap:
    runs-on: ubuntu-latest
    env:
      NODE_VERSION: 12.x
    needs: cargo-build-test
    steps:
      - uses: actions/checkout@v2
      - name: Use Node.js ${{ env.NODE_VERSION }}
        uses: actions/setup-node@v1
        with:
          node-version: ${{ env.NODE_VERSION }}
      - uses: actions/cache@v2
        with:
          path: ~/.npm
          key: node-token-swap-${{ hashFiles('**/package-lock.json') }}
          restore-keys: |
            node-token-swap-
      - name: Download programs
        uses: actions/download-artifact@v2
        with:
          name: programs
          path: target/deploy
      - run: ./ci/js-test-token-swap.sh

  js-test-token-lending:
    runs-on: ubuntu-latest
    env:
      NODE_VERSION: 12.x
    needs: cargo-build-test
    steps:
      - uses: actions/checkout@v2
      - name: Use Node.js ${{ env.NODE_VERSION }}
        uses: actions/setup-node@v1
        with:
          node-version: ${{ env.NODE_VERSION }}
      - uses: actions/cache@v2
        with:
          path: ~/.npm
          key: node-token-lending-${{ hashFiles('**/package-lock.json') }}
          restore-keys: |
            node-token-lending-
      - name: Download programs
        uses: actions/download-artifact@v2
        with:
          name: programs
<<<<<<< HEAD
          path: target/bpfel-unknown-unknown/release
      - run: |
          sh -c "$(curl -sSfL https://release.solana.com/v1.5.14/install)"
          export PATH="/home/runner/.local/share/solana/install/active_release/bin:$PATH"
          ./ci/js-test-token-lending.sh
=======
          path: target/deploy
      - run: ./ci/js-test-token-lending.sh
>>>>>>> c0166583

  fuzz:
    runs-on: ubuntu-latest
    strategy:
      matrix:
        fuzz_target: [token-swap-instructions]
    steps:
      - uses: actions/checkout@v2

      - name: Set env vars
        run: |
          source ci/rust-version.sh
          echo "RUST_STABLE=$rust_stable" >> $GITHUB_ENV
          source ci/solana-version.sh
          echo "SOLANA_VERSION=$solana_version" >> $GITHUB_ENV

      - uses: actions-rs/toolchain@v1
        with:
          toolchain: ${{ env.RUST_STABLE }}
          override: true
          profile: minimal

      - uses: actions/cache@v2
        with:
          path: |
            ~/.cargo/registry
            ~/.cargo/git
            target
          key: cargo-fuzz-${{ hashFiles('**/Cargo.lock') }}

      - uses: actions/cache@v2
        with:
          path: |
            ~/.cargo/bin/cargo-hfuzz
            ~/.cargo/bin/cargo-honggfuzz
          key: cargo-fuzz-bins-${{ runner.os }}

      - uses: actions/cache@v2
        with:
          path: |
            ~/.cache
          key: solana-${{ env.SOLANA_VERSION }}
          restore-keys: |
            solana-

      - name: Install dependencies
        run: |
          ./ci/install-build-deps.sh
          ./ci/install-program-deps.sh
          echo "$HOME/.local/share/solana/install/active_release/bin" >> $GITHUB_PATH

      - name: Run fuzz target
        run: ./ci/fuzz.sh ${{ matrix.fuzz_target }} 30 # 30 seconds, just to check everything is ok<|MERGE_RESOLUTION|>--- conflicted
+++ resolved
@@ -185,16 +185,8 @@
         uses: actions/download-artifact@v2
         with:
           name: programs
-<<<<<<< HEAD
-          path: target/bpfel-unknown-unknown/release
-      - run: |
-          sh -c "$(curl -sSfL https://release.solana.com/v1.5.14/install)"
-          export PATH="/home/runner/.local/share/solana/install/active_release/bin:$PATH"
-          ./ci/js-test-token-lending.sh
-=======
           path: target/deploy
       - run: ./ci/js-test-token-lending.sh
->>>>>>> c0166583
 
   fuzz:
     runs-on: ubuntu-latest
