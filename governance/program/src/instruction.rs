//! Program instructions

use crate::{
    state::{
        enums::MintMaxVoteWeightSource,
        governance::{
            get_account_governance_address, get_mint_governance_address,
            get_program_governance_address, get_token_governance_address, GovernanceConfig,
        },
        proposal::get_proposal_address,
        proposal_instruction::{get_proposal_instruction_address, InstructionData},
        realm::{get_governing_token_holding_address, get_realm_address, RealmConfigArgs},
        signatory_record::get_signatory_record_address,
        token_owner_record::get_token_owner_record_address,
        vote_record::get_vote_record_address,
    },
    tools::bpf_loader_upgradeable::get_program_data_address,
};
use borsh::{BorshDeserialize, BorshSchema, BorshSerialize};
use solana_program::{
    bpf_loader_upgradeable,
    instruction::{AccountMeta, Instruction},
    pubkey::Pubkey,
    system_program, sysvar,
};

/// Yes/No Vote
#[repr(C)]
#[derive(Clone, Debug, PartialEq, BorshDeserialize, BorshSerialize, BorshSchema)]
pub enum Vote {
    /// Yes vote
    Yes,
    /// No vote
    No,
}

/// Instructions supported by the Governance program
#[derive(Clone, Debug, PartialEq, BorshDeserialize, BorshSerialize, BorshSchema)]
#[repr(C)]
#[allow(clippy::large_enum_variant)]
pub enum GovernanceInstruction {
    /// Creates Governance Realm account which aggregates governances for given Community Mint and optional Council Mint
    ///
    /// 0. `[writable]` Governance Realm account. PDA seeds:['governance',name]
    /// 1. `[]` Realm authority
    /// 2. `[]` Community Token Mint
    /// 3. `[writable]` Community Token Holding account. PDA seeds: ['governance',realm,community_mint]
    ///     The account will be created with the Realm PDA as its owner
    /// 4. `[signer]` Payer
    /// 5. `[]` System
    /// 6. `[]` SPL Token
    /// 7. `[]` Sysvar Rent
    /// 8. `[]` Council Token Mint - optional
    /// 9. `[writable]` Council Token Holding account - optional unless council is used. PDA seeds: ['governance',realm,council_mint]
    ///     The account will be created with the Realm PDA as its owner
    CreateRealm {
        #[allow(dead_code)]
        /// UTF-8 encoded Governance Realm name
        name: String,

        #[allow(dead_code)]
        /// Realm config args     
        config_args: RealmConfigArgs,
    },

    /// Deposits governing tokens (Community or Council) to Governance Realm and establishes your voter weight to be used for voting within the Realm
    /// Note: If subsequent (top up) deposit is made and there are active votes for the Voter then the vote weights won't be updated automatically
    /// It can be done by relinquishing votes on active Proposals and voting again with the new weight
    ///
    ///  0. `[]` Governance Realm account
    ///  1. `[writable]` Governing Token Holding account. PDA seeds: ['governance',realm, governing_token_mint]
    ///  2. `[writable]` Governing Token Source account. All tokens from the account will be transferred to the Holding account
    ///  3. `[signer]` Governing Token Owner account
    ///  4. `[signer]` Governing Token Transfer authority
    ///  5. `[writable]` Token Owner Record account. PDA seeds: ['governance',realm, governing_token_mint, governing_token_owner]
    ///  6. `[signer]` Payer
    ///  7. `[]` System
    ///  8. `[]` SPL Token
    ///  9. `[]` Sysvar Rent
    DepositGoverningTokens {},

    /// Withdraws governing tokens (Community or Council) from Governance Realm and downgrades your voter weight within the Realm
    /// Note: It's only possible to withdraw tokens if the Voter doesn't have any outstanding active votes
    /// If there are any outstanding votes then they must be relinquished before tokens could be withdrawn
    ///
    ///  0. `[]` Governance Realm account
    ///  1. `[writable]` Governing Token Holding account. PDA seeds: ['governance',realm, governing_token_mint]
    ///  2. `[writable]` Governing Token Destination account. All tokens will be transferred to this account
    ///  3. `[signer]` Governing Token Owner account
    ///  4. `[writable]` Token Owner  Record account. PDA seeds: ['governance',realm, governing_token_mint, governing_token_owner]
    ///  5. `[]` SPL Token
    WithdrawGoverningTokens {},

    /// Sets Governance Delegate for the given Realm and Governing Token Mint (Community or Council)
    /// The Delegate would have voting rights and could vote on behalf of the Governing Token Owner
    /// The Delegate would also be able to create Proposals on behalf of the Governing Token Owner
    /// Note: This doesn't take voting rights from the Token Owner who still can vote and change governance_delegate
    ///
    /// 0. `[signer]` Current Governance Delegate or Governing Token owner
    /// 1. `[writable]` Token Owner  Record
    SetGovernanceDelegate {
        #[allow(dead_code)]
        /// New Governance Delegate
        new_governance_delegate: Option<Pubkey>,
    },

    /// Creates Account Governance account which can be used to govern an arbitrary account
    ///
    ///   0. `[]` Realm account the created Governance belongs to
    ///   1. `[writable]` Account Governance account. PDA seeds: ['account-governance', realm, governed_account]
    ///   2. `[]` Account governed by this Governance
    ///   3. `[]` Governing TokenOwnerRecord account
    ///   4. `[signer]` Payer
    ///   5. `[]` System program
    ///   6. `[]` Sysvar Rent
    CreateAccountGovernance {
        /// Governance config
        #[allow(dead_code)]
        config: GovernanceConfig,
    },

    /// Creates Program Governance account which governs an upgradable program
    ///
    ///   0. `[]` Realm account the created Governance belongs to
    ///   1. `[writable]` Program Governance account. PDA seeds: ['program-governance', realm, governed_program]
    ///   2. `[]` Program governed by this Governance account
    ///   3. `[writable]` Program Data account of the Program governed by this Governance account
    ///   4. `[signer]` Current Upgrade Authority account of the Program governed by this Governance account
    ///   5. `[]` Governing TokenOwnerRecord account     
    ///   6. `[signer]` Payer
    ///   7. `[]` bpf_upgradeable_loader program
    ///   8. `[]` System program
    ///   9. `[]` Sysvar Rent
    CreateProgramGovernance {
        /// Governance config
        #[allow(dead_code)]
        config: GovernanceConfig,

        #[allow(dead_code)]
        /// Indicates whether Program's upgrade_authority should be transferred to the Governance PDA
        /// If it's set to false then it can be done at a later time
        /// However the instruction would validate the current upgrade_authority signed the transaction nonetheless
        transfer_upgrade_authority: bool,
    },

    /// Creates Proposal account for Instructions that will be executed at some point in the future
    ///
    ///   0. `[]` Realm account the created Proposal belongs to
    ///   1. `[writable]` Proposal account. PDA seeds ['governance',governance, governing_token_mint, proposal_index]
    ///   2. `[writable]` Governance account
    ///   3. `[writable]` TokenOwnerRecord account of the Proposal owner
    ///   4. `[signer]` Governance Authority (Token Owner or Governance Delegate)
    ///   5. `[signer]` Payer
    ///   6. `[]` System program
    ///   7. `[]` Rent sysvar
    ///   8. `[]` Clock sysvar
    CreateProposal {
        #[allow(dead_code)]
        /// UTF-8 encoded name of the proposal
        name: String,

        #[allow(dead_code)]
        /// Link to gist explaining proposal
        description_link: String,

        #[allow(dead_code)]
        /// Governing Token Mint the Proposal is created for
        governing_token_mint: Pubkey,
    },

    /// Adds a signatory to the Proposal which means this Proposal can't leave Draft state until yet another Signatory signs
    ///
    ///   0. `[writable]` Proposal account
    ///   1. `[]` TokenOwnerRecord account of the Proposal owner
    ///   2. `[signer]` Governance Authority (Token Owner or Governance Delegate)
    ///   3. `[writable]` Signatory Record Account
    ///   4. `[signer]` Payer
    ///   5. `[]` System program
    ///   6. `[]` Rent sysvar
    AddSignatory {
        #[allow(dead_code)]
        /// Signatory to add to the Proposal
        signatory: Pubkey,
    },

    /// Removes a Signatory from the Proposal
    ///
    ///   0. `[writable]` Proposal account
    ///   1. `[]` TokenOwnerRecord account of the Proposal owner
    ///   2. `[signer]` Governance Authority (Token Owner or Governance Delegate)
    ///   3. `[writable]` Signatory Record Account
    ///   4. `[writable]` Beneficiary Account which would receive lamports from the disposed Signatory Record Account
    RemoveSignatory {
        #[allow(dead_code)]
        /// Signatory to remove from the Proposal
        signatory: Pubkey,
    },

    /// Inserts an instruction for the Proposal at the given index position
    /// New Instructions must be inserted at the end of the range indicated by Proposal instructions_next_index
    /// If an Instruction replaces an existing Instruction at a given index then the old one must be removed using RemoveInstruction first

    ///   0. `[]` Governance account
    ///   1. `[writable]` Proposal account
    ///   2. `[]` TokenOwnerRecord account of the Proposal owner
    ///   3. `[signer]` Governance Authority (Token Owner or Governance Delegate)
    ///   4. `[writable]` ProposalInstruction account. PDA seeds: ['governance',proposal,index]
    ///   5. `[signer]` Payer
    ///   6. `[]` System program
    ///   7. `[]` Clock sysvar
    InsertInstruction {
        #[allow(dead_code)]
        /// Instruction index to be inserted at.
        index: u16,
        #[allow(dead_code)]
        /// Waiting time (in seconds) between vote period ending and this being eligible for execution
        hold_up_time: u32,

        #[allow(dead_code)]
        /// Instruction Data
        instruction: InstructionData,
    },

    /// Removes instruction from the Proposal
    ///
    ///   0. `[writable]` Proposal account
    ///   1. `[]` TokenOwnerRecord account of the Proposal owner
    ///   2. `[signer]` Governance Authority (Token Owner or Governance Delegate)
    ///   3. `[writable]` ProposalInstruction account
    ///   4. `[writable]` Beneficiary Account which would receive lamports from the disposed ProposalInstruction account
    RemoveInstruction,

    /// Cancels Proposal by changing its state to Canceled
    ///
    ///   0. `[writable]` Proposal account
<<<<<<< HEAD
    ///   1. `[]`  TokenOwnerRecord account for Proposal owner
    ///   2. `[signer]` Governance Authority (Token Owner or Governance Delegate)
=======
    ///   1. `[writable]`  TokenOwnerRecord account of the  Proposal owner
    ///   2 `[signer]` Governance Authority (Token Owner or Governance Delegate)
>>>>>>> 11ba3fb8
    ///   3. `[]` Clock sysvar
    CancelProposal,

    /// Signs off Proposal indicating the Signatory approves the Proposal
    /// When the last Signatory signs the Proposal state moves to Voting state
    ///
    ///   0. `[writable]` Proposal account
    ///   1. `[writable]` Signatory Record account
    ///   2. `[signer]` Signatory account
    ///   3. `[]` Clock sysvar
    SignOffProposal,

    ///  Uses your voter weight (deposited Community or Council tokens) to cast a vote on a Proposal
    ///  By doing so you indicate you approve or disapprove of running the Proposal set of instructions
    ///  If you tip the consensus then the instructions can begin to be run after their hold up time
    ///
    ///   0. `[]` Realm account
    ///   1. `[]` Governance account
    ///   2. `[writable]` Proposal account
    ///   4. `[writable]` TokenOwnerRecord of the Proposal owner    
    ///   3. `[writable]` TokenOwnerRecord of the voter. PDA seeds: ['governance',realm, governing_token_mint, governing_token_owner]
    ///   4. `[signer]` Governance Authority (Token Owner or Governance Delegate)
    ///   5. `[writable]` Proposal VoteRecord account. PDA seeds: ['governance',proposal,governing_token_owner_record]
    ///   6. `[]` Governing Token Mint
    ///   7. `[signer]` Payer
    ///   8. `[]` System program
    ///   9. `[]` Rent sysvar
    ///   10. `[]` Clock sysvar
    CastVote {
        #[allow(dead_code)]
        /// Yes/No vote
        vote: Vote,
    },

    /// Finalizes vote in case the Vote was not automatically tipped within max_voting_time period
    ///
    ///   0. `[]` Realm account    
    ///   1. `[]` Governance account
    ///   2. `[writable]` Proposal account
    ///   3. `[writable]` TokenOwnerRecord of the Proposal owner        
    ///   4. `[]` Governing Token Mint
    ///   5. `[]` Clock sysvar
    FinalizeVote {},

    ///  Relinquish Vote removes voter weight from a Proposal and removes it from voter's active votes
    ///  If the Proposal is still being voted on then the voter's weight won't count towards the vote outcome
    ///  If the Proposal is already in decided state then the instruction has no impact on the Proposal
    ///  and only allows voters to prune their outstanding votes in case they wanted to withdraw Governing tokens from the Realm
    ///
    ///   0. `[]` Governance account
    ///   1. `[writable]` Proposal account
    ///   2. `[writable]` TokenOwnerRecord account. PDA seeds: ['governance',realm, governing_token_mint, governing_token_owner]
    ///   3. `[writable]` Proposal VoteRecord account. PDA seeds: ['governance',proposal,governing_token_owner_record]
    ///   4. `[]` Governing Token Mint
    ///   5. `[signer]` Optional Governance Authority (Token Owner or Governance Delegate)
    ///       It's required only when Proposal is still being voted on
    ///   6. `[writable]` Optional Beneficiary account which would receive lamports when VoteRecord Account is disposed
    ///       It's required only when Proposal is still being voted on
    RelinquishVote,

    /// Executes an instruction in the Proposal
    /// Anybody can execute transaction once Proposal has been voted Yes and transaction_hold_up time has passed
    /// The actual instruction being executed will be signed by Governance PDA the Proposal belongs to
    /// For example to execute Program upgrade the ProgramGovernance PDA would be used as the singer
    ///
    ///   0. `[writable]` Proposal account
    ///   1. `[writable]` ProposalInstruction account you wish to execute
    ///   2. `[]` Clock sysvar
    ///   3+ Any extra accounts that are part of the instruction, in order
    ExecuteInstruction,

    /// Creates Mint Governance account which governs a mint
    ///
    ///   0. `[]` Realm account the created Governance belongs to    
    ///   1. `[writable]` Mint Governance account. PDA seeds: ['mint-governance', realm, governed_mint]
    ///   2. `[writable]` Mint governed by this Governance account
    ///   3. `[signer]` Current Mint Authority
    ///   4. `[]` Governing TokenOwnerRecord account    
    ///   5. `[signer]` Payer
    ///   6. `[]` SPL Token program
    ///   7. `[]` System program
    ///   8. `[]` Sysvar Rent
    CreateMintGovernance {
        #[allow(dead_code)]
        /// Governance config
        config: GovernanceConfig,

        #[allow(dead_code)]
        /// Indicates whether Mint's authority should be transferred to the Governance PDA
        /// If it's set to false then it can be done at a later time
        /// However the instruction would validate the current mint authority signed the transaction nonetheless
        transfer_mint_authority: bool,
    },

    /// Creates Token Governance account which governs a token account
    ///
    ///   0. `[]` Realm account the created Governance belongs to    
    ///   1. `[writable]` Token Governance account. PDA seeds: ['token-governance', realm, governed_token]
    ///   2. `[writable]` Token account governed by this Governance account
    ///   3. `[signer]` Current Token account
    ///   4. `[]` Governing TokenOwnerRecord account        
    ///   5. `[signer]` Payer
    ///   6. `[]` SPL Token program
    ///   7. `[]` System program
    ///   8. `[]` Sysvar Rent
    CreateTokenGovernance {
        #[allow(dead_code)]
        /// Governance config
        config: GovernanceConfig,

        #[allow(dead_code)]
        /// Indicates whether token owner should be transferred to the Governance PDA
        /// If it's set to false then it can be done at a later time
        /// However the instruction would validate the current token owner signed the transaction nonetheless
        transfer_token_owner: bool,
    },

    /// Sets GovernanceConfig for a Governance
    ///
    ///   0. `[]` Realm account the Governance account belongs to    
    ///   1. `[writable, signer]` The Governance account the config is for
    SetGovernanceConfig {
        #[allow(dead_code)]
        /// New governance config
        config: GovernanceConfig,
    },

    /// Flags an instruction and its parent Proposal with error status
    /// It can be used by Proposal owner in case the instruction is permanently broken and can't be executed
    /// Note: This instruction is a workaround because currently it's not possible to catch errors from CPI calls
    ///       and the Governance program has no way to know when instruction failed and flag it automatically
    ///
    ///   0. `[writable]` Proposal account
    ///   1. `[]` TokenOwnerRecord account of the Proposal owner
    ///   2. `[signer]` Governance Authority (Token Owner or Governance Delegate)    
    ///   3. `[writable]` ProposalInstruction account to flag
    ///   4. `[]` Clock sysvar
    FlagInstructionError,

    /// Sets new Realm authority
    ///
    ///   0. `[writable]` Realm account
    ///   1. `[signer]` Current Realm authority    
    SetRealmAuthority {
        #[allow(dead_code)]
        /// New realm authority or None to remove authority
        new_realm_authority: Option<Pubkey>,
    },

    /// Sets realm config
    ///   0. `[writable]` Realm account
    ///   1. `[signer]`  Realm authority    
    ///   2. `[]` Council Token Mint - optional
    ///       Note: In the current version it's only possible to remove council mint (set it to None)
    ///       After setting council to None it won't be possible to withdraw the tokens from the Realm any longer
    ///       If that's required then it must be done before executing this instruction
    ///   3. `[writable]` Council Token Holding account - optional unless council is used. PDA seeds: ['governance',realm,council_mint]
    ///       The account will be created with the Realm PDA as its owner
    SetRealmConfig {
        #[allow(dead_code)]
        /// Realm config args
        config_args: RealmConfigArgs,
    },
}

/// Creates CreateRealm instruction
#[allow(clippy::too_many_arguments)]
pub fn create_realm(
    program_id: &Pubkey,
    // Accounts
    realm_authority: &Pubkey,
    community_token_mint: &Pubkey,
    payer: &Pubkey,
    council_token_mint: Option<Pubkey>,
    // Args
    name: String,
    min_community_tokens_to_create_governance: u64,
    community_mint_max_vote_weight_source: MintMaxVoteWeightSource,
) -> Instruction {
    let realm_address = get_realm_address(program_id, &name);
    let community_token_holding_address =
        get_governing_token_holding_address(program_id, &realm_address, community_token_mint);

    let mut accounts = vec![
        AccountMeta::new(realm_address, false),
        AccountMeta::new_readonly(*realm_authority, false),
        AccountMeta::new_readonly(*community_token_mint, false),
        AccountMeta::new(community_token_holding_address, false),
        AccountMeta::new_readonly(*payer, true),
        AccountMeta::new_readonly(system_program::id(), false),
        AccountMeta::new_readonly(spl_token::id(), false),
        AccountMeta::new_readonly(sysvar::rent::id(), false),
    ];

    let use_council_mint = if let Some(council_token_mint) = council_token_mint {
        let council_token_holding_address =
            get_governing_token_holding_address(program_id, &realm_address, &council_token_mint);

        accounts.push(AccountMeta::new_readonly(council_token_mint, false));
        accounts.push(AccountMeta::new(council_token_holding_address, false));
        true
    } else {
        false
    };

    let instruction = GovernanceInstruction::CreateRealm {
        config_args: RealmConfigArgs {
            use_council_mint,
            min_community_tokens_to_create_governance,
            community_mint_max_vote_weight_source,
        },
        name,
    };

    Instruction {
        program_id: *program_id,
        accounts,
        data: instruction.try_to_vec().unwrap(),
    }
}

/// Creates DepositGoverningTokens instruction
pub fn deposit_governing_tokens(
    program_id: &Pubkey,
    // Accounts
    realm: &Pubkey,
    governing_token_source: &Pubkey,
    governing_token_owner: &Pubkey,
    governing_token_transfer_authority: &Pubkey,
    payer: &Pubkey,
    // Args
    governing_token_mint: &Pubkey,
) -> Instruction {
    let token_owner_record_address = get_token_owner_record_address(
        program_id,
        realm,
        governing_token_mint,
        governing_token_owner,
    );

    let governing_token_holding_address =
        get_governing_token_holding_address(program_id, realm, governing_token_mint);

    let accounts = vec![
        AccountMeta::new_readonly(*realm, false),
        AccountMeta::new(governing_token_holding_address, false),
        AccountMeta::new(*governing_token_source, false),
        AccountMeta::new_readonly(*governing_token_owner, true),
        AccountMeta::new_readonly(*governing_token_transfer_authority, true),
        AccountMeta::new(token_owner_record_address, false),
        AccountMeta::new_readonly(*payer, true),
        AccountMeta::new_readonly(system_program::id(), false),
        AccountMeta::new_readonly(spl_token::id(), false),
        AccountMeta::new_readonly(sysvar::rent::id(), false),
    ];

    let instruction = GovernanceInstruction::DepositGoverningTokens {};

    Instruction {
        program_id: *program_id,
        accounts,
        data: instruction.try_to_vec().unwrap(),
    }
}

/// Creates WithdrawGoverningTokens instruction
pub fn withdraw_governing_tokens(
    program_id: &Pubkey,
    // Accounts
    realm: &Pubkey,
    governing_token_destination: &Pubkey,
    governing_token_owner: &Pubkey,
    // Args
    governing_token_mint: &Pubkey,
) -> Instruction {
    let token_owner_record_address = get_token_owner_record_address(
        program_id,
        realm,
        governing_token_mint,
        governing_token_owner,
    );

    let governing_token_holding_address =
        get_governing_token_holding_address(program_id, realm, governing_token_mint);

    let accounts = vec![
        AccountMeta::new_readonly(*realm, false),
        AccountMeta::new(governing_token_holding_address, false),
        AccountMeta::new(*governing_token_destination, false),
        AccountMeta::new_readonly(*governing_token_owner, true),
        AccountMeta::new(token_owner_record_address, false),
        AccountMeta::new_readonly(spl_token::id(), false),
    ];

    let instruction = GovernanceInstruction::WithdrawGoverningTokens {};

    Instruction {
        program_id: *program_id,
        accounts,
        data: instruction.try_to_vec().unwrap(),
    }
}

/// Creates SetGovernanceDelegate instruction
pub fn set_governance_delegate(
    program_id: &Pubkey,
    // Accounts
    governance_authority: &Pubkey,
    // Args
    realm: &Pubkey,
    governing_token_mint: &Pubkey,
    governing_token_owner: &Pubkey,
    new_governance_delegate: &Option<Pubkey>,
) -> Instruction {
    let vote_record_address = get_token_owner_record_address(
        program_id,
        realm,
        governing_token_mint,
        governing_token_owner,
    );

    let accounts = vec![
        AccountMeta::new_readonly(*governance_authority, true),
        AccountMeta::new(vote_record_address, false),
    ];

    let instruction = GovernanceInstruction::SetGovernanceDelegate {
        new_governance_delegate: *new_governance_delegate,
    };

    Instruction {
        program_id: *program_id,
        accounts,
        data: instruction.try_to_vec().unwrap(),
    }
}

/// Creates CreateAccountGovernance instruction
pub fn create_account_governance(
    program_id: &Pubkey,
    // Accounts
    realm: &Pubkey,
    governed_account: &Pubkey,
    token_owner_record: &Pubkey,
    payer: &Pubkey,
    // Args
    config: GovernanceConfig,
) -> Instruction {
    let account_governance_address =
        get_account_governance_address(program_id, realm, governed_account);

    let accounts = vec![
        AccountMeta::new_readonly(*realm, false),
        AccountMeta::new(account_governance_address, false),
        AccountMeta::new_readonly(*governed_account, false),
        AccountMeta::new_readonly(*token_owner_record, false),
        AccountMeta::new_readonly(*payer, true),
        AccountMeta::new_readonly(system_program::id(), false),
        AccountMeta::new_readonly(sysvar::rent::id(), false),
    ];

    let instruction = GovernanceInstruction::CreateAccountGovernance { config };

    Instruction {
        program_id: *program_id,
        accounts,
        data: instruction.try_to_vec().unwrap(),
    }
}

/// Creates CreateProgramGovernance instruction
#[allow(clippy::too_many_arguments)]
pub fn create_program_governance(
    program_id: &Pubkey,
    // Accounts
    realm: &Pubkey,
    governed_program: &Pubkey,
    governed_program_upgrade_authority: &Pubkey,
    token_owner_record: &Pubkey,
    payer: &Pubkey,
    // Args
    config: GovernanceConfig,
    transfer_upgrade_authority: bool,
) -> Instruction {
    let program_governance_address =
        get_program_governance_address(program_id, realm, governed_program);
    let governed_program_data_address = get_program_data_address(governed_program);

    let accounts = vec![
        AccountMeta::new_readonly(*realm, false),
        AccountMeta::new(program_governance_address, false),
        AccountMeta::new_readonly(*governed_program, false),
        AccountMeta::new(governed_program_data_address, false),
        AccountMeta::new_readonly(*governed_program_upgrade_authority, true),
        AccountMeta::new_readonly(*token_owner_record, false),
        AccountMeta::new_readonly(*payer, true),
        AccountMeta::new_readonly(bpf_loader_upgradeable::id(), false),
        AccountMeta::new_readonly(system_program::id(), false),
        AccountMeta::new_readonly(sysvar::rent::id(), false),
    ];

    let instruction = GovernanceInstruction::CreateProgramGovernance {
        config,
        transfer_upgrade_authority,
    };

    Instruction {
        program_id: *program_id,
        accounts,
        data: instruction.try_to_vec().unwrap(),
    }
}

/// Creates CreateMintGovernance
#[allow(clippy::too_many_arguments)]
pub fn create_mint_governance(
    program_id: &Pubkey,
    // Accounts
    realm: &Pubkey,
    governed_mint: &Pubkey,
    governed_mint_authority: &Pubkey,
    token_owner_record: &Pubkey,
    payer: &Pubkey,
    // Args
    config: GovernanceConfig,
    transfer_mint_authority: bool,
) -> Instruction {
    let mint_governance_address = get_mint_governance_address(program_id, realm, governed_mint);

    let accounts = vec![
        AccountMeta::new_readonly(*realm, false),
        AccountMeta::new(mint_governance_address, false),
        AccountMeta::new(*governed_mint, false),
        AccountMeta::new_readonly(*governed_mint_authority, true),
        AccountMeta::new_readonly(*token_owner_record, false),
        AccountMeta::new_readonly(*payer, true),
        AccountMeta::new_readonly(spl_token::id(), false),
        AccountMeta::new_readonly(system_program::id(), false),
        AccountMeta::new_readonly(sysvar::rent::id(), false),
    ];

    let instruction = GovernanceInstruction::CreateMintGovernance {
        config,
        transfer_mint_authority,
    };

    Instruction {
        program_id: *program_id,
        accounts,
        data: instruction.try_to_vec().unwrap(),
    }
}

/// Creates CreateTokenGovernance instruction
#[allow(clippy::too_many_arguments)]
pub fn create_token_governance(
    program_id: &Pubkey,
    // Accounts
    realm: &Pubkey,
    governed_token: &Pubkey,
    governed_token_owner: &Pubkey,
    token_owner_record: &Pubkey,
    payer: &Pubkey,
    // Args
    config: GovernanceConfig,
    transfer_token_owner: bool,
) -> Instruction {
    let token_governance_address = get_token_governance_address(program_id, realm, governed_token);

    let accounts = vec![
        AccountMeta::new_readonly(*realm, false),
        AccountMeta::new(token_governance_address, false),
        AccountMeta::new(*governed_token, false),
        AccountMeta::new_readonly(*governed_token_owner, true),
        AccountMeta::new_readonly(*token_owner_record, false),
        AccountMeta::new_readonly(*payer, true),
        AccountMeta::new_readonly(spl_token::id(), false),
        AccountMeta::new_readonly(system_program::id(), false),
        AccountMeta::new_readonly(sysvar::rent::id(), false),
    ];

    let instruction = GovernanceInstruction::CreateTokenGovernance {
        config,
        transfer_token_owner,
    };

    Instruction {
        program_id: *program_id,
        accounts,
        data: instruction.try_to_vec().unwrap(),
    }
}

/// Creates CreateProposal instruction
#[allow(clippy::too_many_arguments)]
pub fn create_proposal(
    program_id: &Pubkey,
    // Accounts
    governance: &Pubkey,
    proposal_owner_record: &Pubkey,
    governance_authority: &Pubkey,
    payer: &Pubkey,
    // Args
    realm: &Pubkey,
    name: String,
    description_link: String,
    governing_token_mint: &Pubkey,
    proposal_index: u32,
) -> Instruction {
    let proposal_address = get_proposal_address(
        program_id,
        governance,
        governing_token_mint,
        &proposal_index.to_le_bytes(),
    );

    let accounts = vec![
        AccountMeta::new_readonly(*realm, false),
        AccountMeta::new(proposal_address, false),
        AccountMeta::new(*governance, false),
        AccountMeta::new(*proposal_owner_record, false),
        AccountMeta::new_readonly(*governance_authority, true),
        AccountMeta::new_readonly(*payer, true),
        AccountMeta::new_readonly(system_program::id(), false),
        AccountMeta::new_readonly(sysvar::rent::id(), false),
        AccountMeta::new_readonly(sysvar::clock::id(), false),
    ];

    let instruction = GovernanceInstruction::CreateProposal {
        name,
        description_link,
        governing_token_mint: *governing_token_mint,
    };

    Instruction {
        program_id: *program_id,
        accounts,
        data: instruction.try_to_vec().unwrap(),
    }
}

/// Creates AddSignatory instruction
pub fn add_signatory(
    program_id: &Pubkey,
    // Accounts
    proposal: &Pubkey,
    token_owner_record: &Pubkey,
    governance_authority: &Pubkey,
    payer: &Pubkey,
    // Args
    signatory: &Pubkey,
) -> Instruction {
    let signatory_record_address = get_signatory_record_address(program_id, proposal, signatory);

    let accounts = vec![
        AccountMeta::new(*proposal, false),
        AccountMeta::new_readonly(*token_owner_record, false),
        AccountMeta::new_readonly(*governance_authority, true),
        AccountMeta::new(signatory_record_address, false),
        AccountMeta::new_readonly(*payer, true),
        AccountMeta::new_readonly(system_program::id(), false),
        AccountMeta::new_readonly(sysvar::rent::id(), false),
    ];

    let instruction = GovernanceInstruction::AddSignatory {
        signatory: *signatory,
    };

    Instruction {
        program_id: *program_id,
        accounts,
        data: instruction.try_to_vec().unwrap(),
    }
}

/// Creates RemoveSignatory instruction
pub fn remove_signatory(
    program_id: &Pubkey,
    // Accounts
    proposal: &Pubkey,
    token_owner_record: &Pubkey,
    governance_authority: &Pubkey,
    signatory: &Pubkey,
    beneficiary: &Pubkey,
) -> Instruction {
    let signatory_record_address = get_signatory_record_address(program_id, proposal, signatory);

    let accounts = vec![
        AccountMeta::new(*proposal, false),
        AccountMeta::new_readonly(*token_owner_record, false),
        AccountMeta::new_readonly(*governance_authority, true),
        AccountMeta::new(signatory_record_address, false),
        AccountMeta::new(*beneficiary, false),
    ];

    let instruction = GovernanceInstruction::RemoveSignatory {
        signatory: *signatory,
    };

    Instruction {
        program_id: *program_id,
        accounts,
        data: instruction.try_to_vec().unwrap(),
    }
}

/// Creates SignOffProposal instruction
pub fn sign_off_proposal(
    program_id: &Pubkey,
    // Accounts
    proposal: &Pubkey,
    signatory: &Pubkey,
) -> Instruction {
    let signatory_record_address = get_signatory_record_address(program_id, proposal, signatory);

    let accounts = vec![
        AccountMeta::new(*proposal, false),
        AccountMeta::new(signatory_record_address, false),
        AccountMeta::new_readonly(*signatory, true),
        AccountMeta::new_readonly(sysvar::clock::id(), false),
    ];

    let instruction = GovernanceInstruction::SignOffProposal;

    Instruction {
        program_id: *program_id,
        accounts,
        data: instruction.try_to_vec().unwrap(),
    }
}

/// Creates CastVote instruction
#[allow(clippy::too_many_arguments)]
pub fn cast_vote(
    program_id: &Pubkey,
    // Accounts
    realm: &Pubkey,
    governance: &Pubkey,
    proposal: &Pubkey,
    proposal_owner_record: &Pubkey,
    voter_token_owner_record: &Pubkey,
    governance_authority: &Pubkey,
    governing_token_mint: &Pubkey,
    payer: &Pubkey,
    // Args
    vote: Vote,
) -> Instruction {
    let vote_record_address =
        get_vote_record_address(program_id, proposal, voter_token_owner_record);

    let accounts = vec![
        AccountMeta::new_readonly(*realm, false),
        AccountMeta::new_readonly(*governance, false),
        AccountMeta::new(*proposal, false),
        AccountMeta::new(*proposal_owner_record, false),
        AccountMeta::new(*voter_token_owner_record, false),
        AccountMeta::new_readonly(*governance_authority, true),
        AccountMeta::new(vote_record_address, false),
        AccountMeta::new_readonly(*governing_token_mint, false),
        AccountMeta::new_readonly(*payer, true),
        AccountMeta::new_readonly(system_program::id(), false),
        AccountMeta::new_readonly(sysvar::rent::id(), false),
        AccountMeta::new_readonly(sysvar::clock::id(), false),
    ];

    let instruction = GovernanceInstruction::CastVote { vote };

    Instruction {
        program_id: *program_id,
        accounts,
        data: instruction.try_to_vec().unwrap(),
    }
}

/// Creates FinalizeVote instruction
pub fn finalize_vote(
    program_id: &Pubkey,
    // Accounts
    realm: &Pubkey,
    governance: &Pubkey,
    proposal: &Pubkey,
    proposal_owner_record: &Pubkey,
    governing_token_mint: &Pubkey,
) -> Instruction {
    let accounts = vec![
        AccountMeta::new_readonly(*realm, false),
        AccountMeta::new_readonly(*governance, false),
        AccountMeta::new(*proposal, false),
        AccountMeta::new(*proposal_owner_record, false),
        AccountMeta::new_readonly(*governing_token_mint, false),
        AccountMeta::new_readonly(sysvar::clock::id(), false),
    ];

    let instruction = GovernanceInstruction::FinalizeVote {};

    Instruction {
        program_id: *program_id,
        accounts,
        data: instruction.try_to_vec().unwrap(),
    }
}

/// Creates RelinquishVote instruction
pub fn relinquish_vote(
    program_id: &Pubkey,
    // Accounts
    governance: &Pubkey,
    proposal: &Pubkey,
    token_owner_record: &Pubkey,
    governing_token_mint: &Pubkey,
    governance_authority: Option<Pubkey>,
    beneficiary: Option<Pubkey>,
) -> Instruction {
    let vote_record_address = get_vote_record_address(program_id, proposal, token_owner_record);

    let mut accounts = vec![
        AccountMeta::new_readonly(*governance, false),
        AccountMeta::new(*proposal, false),
        AccountMeta::new(*token_owner_record, false),
        AccountMeta::new(vote_record_address, false),
        AccountMeta::new_readonly(*governing_token_mint, false),
    ];

    if let Some(governance_authority) = governance_authority {
        accounts.push(AccountMeta::new_readonly(governance_authority, true));
        accounts.push(AccountMeta::new(beneficiary.unwrap(), false));
    }

    let instruction = GovernanceInstruction::RelinquishVote {};

    Instruction {
        program_id: *program_id,
        accounts,
        data: instruction.try_to_vec().unwrap(),
    }
}

/// Creates CancelProposal instruction
pub fn cancel_proposal(
    program_id: &Pubkey,
    // Accounts
    proposal: &Pubkey,
    proposal_owner_record: &Pubkey,
    governance_authority: &Pubkey,
) -> Instruction {
    let accounts = vec![
        AccountMeta::new(*proposal, false),
        AccountMeta::new(*proposal_owner_record, false),
        AccountMeta::new_readonly(*governance_authority, true),
        AccountMeta::new_readonly(sysvar::clock::id(), false),
    ];

    let instruction = GovernanceInstruction::CancelProposal {};

    Instruction {
        program_id: *program_id,
        accounts,
        data: instruction.try_to_vec().unwrap(),
    }
}

/// Creates InsertInstruction instruction
#[allow(clippy::too_many_arguments)]
pub fn insert_instruction(
    program_id: &Pubkey,
    // Accounts
    governance: &Pubkey,
    proposal: &Pubkey,
    token_owner_record: &Pubkey,
    governance_authority: &Pubkey,
    payer: &Pubkey,
    // Args
    index: u16,
    hold_up_time: u32,
    instruction: InstructionData,
) -> Instruction {
    let proposal_instruction_address =
        get_proposal_instruction_address(program_id, proposal, &index.to_le_bytes());

    let accounts = vec![
        AccountMeta::new_readonly(*governance, false),
        AccountMeta::new(*proposal, false),
        AccountMeta::new_readonly(*token_owner_record, false),
        AccountMeta::new_readonly(*governance_authority, true),
        AccountMeta::new(proposal_instruction_address, false),
        AccountMeta::new_readonly(*payer, true),
        AccountMeta::new_readonly(system_program::id(), false),
        AccountMeta::new_readonly(sysvar::rent::id(), false),
    ];

    let instruction = GovernanceInstruction::InsertInstruction {
        index,
        hold_up_time,
        instruction,
    };

    Instruction {
        program_id: *program_id,
        accounts,
        data: instruction.try_to_vec().unwrap(),
    }
}

/// Creates RemoveInstruction instruction
pub fn remove_instruction(
    program_id: &Pubkey,
    // Accounts
    proposal: &Pubkey,
    token_owner_record: &Pubkey,
    governance_authority: &Pubkey,
    proposal_instruction: &Pubkey,
    beneficiary: &Pubkey,
) -> Instruction {
    let accounts = vec![
        AccountMeta::new(*proposal, false),
        AccountMeta::new_readonly(*token_owner_record, false),
        AccountMeta::new_readonly(*governance_authority, true),
        AccountMeta::new(*proposal_instruction, false),
        AccountMeta::new(*beneficiary, false),
    ];

    let instruction = GovernanceInstruction::RemoveInstruction {};

    Instruction {
        program_id: *program_id,
        accounts,
        data: instruction.try_to_vec().unwrap(),
    }
}

/// Creates ExecuteInstruction instruction
pub fn execute_instruction(
    program_id: &Pubkey,
    // Accounts
    governance: &Pubkey,
    proposal: &Pubkey,
    proposal_instruction: &Pubkey,
    instruction_program_id: &Pubkey,
    instruction_accounts: &[AccountMeta],
) -> Instruction {
    let mut accounts = vec![
        AccountMeta::new_readonly(*governance, false),
        AccountMeta::new(*proposal, false),
        AccountMeta::new(*proposal_instruction, false),
        AccountMeta::new_readonly(sysvar::clock::id(), false),
        AccountMeta::new_readonly(*instruction_program_id, false),
    ];

    accounts.extend_from_slice(instruction_accounts);

    let instruction = GovernanceInstruction::ExecuteInstruction {};

    Instruction {
        program_id: *program_id,
        accounts,
        data: instruction.try_to_vec().unwrap(),
    }
}

/// Creates SetGovernanceConfig instruction
pub fn set_governance_config(
    program_id: &Pubkey,
    // Accounts
    governance: &Pubkey,
    // Args
    config: GovernanceConfig,
) -> Instruction {
    let accounts = vec![AccountMeta::new(*governance, true)];

    let instruction = GovernanceInstruction::SetGovernanceConfig { config };

    Instruction {
        program_id: *program_id,
        accounts,
        data: instruction.try_to_vec().unwrap(),
    }
}

/// Creates FlagInstructionError instruction
pub fn flag_instruction_error(
    program_id: &Pubkey,
    // Accounts
    proposal: &Pubkey,
    token_owner_record: &Pubkey,
    governance_authority: &Pubkey,
    proposal_instruction: &Pubkey,
) -> Instruction {
    let accounts = vec![
        AccountMeta::new(*proposal, false),
        AccountMeta::new_readonly(*token_owner_record, false),
        AccountMeta::new_readonly(*governance_authority, true),
        AccountMeta::new(*proposal_instruction, false),
        AccountMeta::new_readonly(sysvar::clock::id(), false),
    ];

    let instruction = GovernanceInstruction::FlagInstructionError {};

    Instruction {
        program_id: *program_id,
        accounts,
        data: instruction.try_to_vec().unwrap(),
    }
}

/// Creates SetRealmAuthority instruction
pub fn set_realm_authority(
    program_id: &Pubkey,
    // Accounts
    realm: &Pubkey,
    realm_authority: &Pubkey,
    new_realm_authority: &Option<Pubkey>,
    // Args
) -> Instruction {
    let accounts = vec![
        AccountMeta::new(*realm, false),
        AccountMeta::new_readonly(*realm_authority, true),
    ];

    let instruction = GovernanceInstruction::SetRealmAuthority {
        new_realm_authority: *new_realm_authority,
    };

    Instruction {
        program_id: *program_id,
        accounts,
        data: instruction.try_to_vec().unwrap(),
    }
}

/// Creates SetRealmConfig instruction
pub fn set_realm_config(
    program_id: &Pubkey,
    // Accounts
    realm: &Pubkey,
    realm_authority: &Pubkey,
    council_token_mint: Option<Pubkey>,

    // Args
    min_community_tokens_to_create_governance: u64,
    community_mint_max_vote_weight_source: MintMaxVoteWeightSource,
) -> Instruction {
    let mut accounts = vec![
        AccountMeta::new(*realm, false),
        AccountMeta::new_readonly(*realm_authority, true),
    ];

    let use_council_mint = if let Some(council_token_mint) = council_token_mint {
        let council_token_holding_address =
            get_governing_token_holding_address(program_id, realm, &council_token_mint);

        accounts.push(AccountMeta::new_readonly(council_token_mint, false));
        accounts.push(AccountMeta::new(council_token_holding_address, false));
        true
    } else {
        false
    };

    let instruction = GovernanceInstruction::SetRealmConfig {
        config_args: RealmConfigArgs {
            use_council_mint,
            min_community_tokens_to_create_governance,
            community_mint_max_vote_weight_source,
        },
    };

    Instruction {
        program_id: *program_id,
        accounts,
        data: instruction.try_to_vec().unwrap(),
    }
}<|MERGE_RESOLUTION|>--- conflicted
+++ resolved
@@ -233,13 +233,8 @@
     /// Cancels Proposal by changing its state to Canceled
     ///
     ///   0. `[writable]` Proposal account
-<<<<<<< HEAD
-    ///   1. `[]`  TokenOwnerRecord account for Proposal owner
+    ///   1. `[writable]`  TokenOwnerRecord account of the  Proposal owner
     ///   2. `[signer]` Governance Authority (Token Owner or Governance Delegate)
-=======
-    ///   1. `[writable]`  TokenOwnerRecord account of the  Proposal owner
-    ///   2 `[signer]` Governance Authority (Token Owner or Governance Delegate)
->>>>>>> 11ba3fb8
     ///   3. `[]` Clock sysvar
     CancelProposal,
 
