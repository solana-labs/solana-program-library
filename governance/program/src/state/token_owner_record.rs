//! Token Owner Record Account

use {
    crate::{
        addins::voter_weight::{
            assert_is_valid_voter_weight, get_voter_weight_record_data_for_token_owner_record,
        },
        error::GovernanceError,
        state::{
            enums::GovernanceAccountType, governance::GovernanceConfig, legacy::TokenOwnerRecordV1,
            realm::RealmV2, realm_config::RealmConfigAccount,
        },
        PROGRAM_AUTHORITY_SEED,
    },
    borsh::{io::Write, BorshDeserialize, BorshSchema, BorshSerialize},
    solana_program::{
        account_info::{next_account_info, AccountInfo},
        clock::UnixTimestamp,
        program_error::ProgramError,
        program_pack::IsInitialized,
        pubkey::Pubkey,
        rent::Rent,
    },
    spl_governance_addin_api::voter_weight::VoterWeightAction,
    spl_governance_tools::account::{
        extend_account_size, get_account_data, get_account_type, AccountMaxSize,
    },
    std::slice::Iter,
};

/// A lock of TokenOwnerRecord which can be issued by external authorities to
/// prevent token withdrawals
#[derive(Clone, Debug, PartialEq, Eq, BorshDeserialize, BorshSerialize, BorshSchema)]
pub struct TokenOwnerRecordLock {
    /// Custom lock id which can be used by the authority to issue
    /// different locks
    pub lock_id: u8,

    /// The authority issuing the lock
    pub authority: Pubkey,

    /// The timestamp when the lock expires or None if it never expires
    pub expiry: Option<UnixTimestamp>,
}

impl TokenOwnerRecordLock {
    /// Checks whether the lock is expired
    pub fn is_expired(&self, current_unix_timestamp: UnixTimestamp) -> bool {
        // If the expiry is None then the lock never expires
        self.expiry.is_some() && Some(current_unix_timestamp) > self.expiry
    }
}

/// Governance Token Owner Record
/// Account PDA seeds: ['governance', realm, token_mint, token_owner ]
#[derive(Clone, Debug, PartialEq, Eq, BorshDeserialize, BorshSerialize, BorshSchema)]
pub struct TokenOwnerRecordV2 {
    /// Governance account type
    pub account_type: GovernanceAccountType,

    /// The Realm the TokenOwnerRecord belongs to
    pub realm: Pubkey,

    /// Governing Token Mint the TokenOwnerRecord holds deposit for
    pub governing_token_mint: Pubkey,

    /// The owner (either single or multisig) of the deposited governing SPL
    /// Tokens This is who can authorize a withdrawal of the tokens
    pub governing_token_owner: Pubkey,

    /// The amount of governing tokens deposited into the Realm
    /// This amount is the voter weight used when voting on proposals
    pub governing_token_deposit_amount: u64,

    /// The number of votes cast by TokenOwner but not relinquished yet
    /// Every time a vote is cast this number is increased and it's always
    /// decreased when relinquishing a vote regardless of the vote state
    pub unrelinquished_votes_count: u64,

    /// The number of outstanding proposals the TokenOwner currently owns
    /// The count is increased when TokenOwner creates a proposal
    /// and decreased  once it's either voted on (Succeeded or Defeated) or
    /// Cancelled By default it's restricted to 1 outstanding Proposal per
    /// token owner
    pub outstanding_proposal_count: u8,

    /// Version of the account layout
    /// Note: In future versions (>program V3) we should introduce
    /// GovernanceAccountType::TokenOwnerRecord(version:u8) as a way to version
    /// this account (and all other accounts too) It can't be done in
    /// program V3  because it would require to fetch another
    /// GovernanceAccountType by the UI and the RPC is already overloaded with
    /// all the existing types The new account type and versioning scheme
    /// can be introduced once we migrate UI to use indexer to fetch all the
    /// accounts Once the new versioning scheme is introduced this field can
    /// be migrated and removed
    ///
    /// The other issues which need to be addressed before we can cleanup the
    /// account versioning code:
    /// 1) Remove the specific governance accounts (ProgramGovernance,
    ///    TokenGovernance, MintGovernance) The only reason they exist is the UI
    ///    which can't handle the generic use case for those assets
    /// 2) For account layout breaking changes all plugins would have to be
    ///    upgraded
    /// 3) For account layout changes the Holaplex indexer would have to be
    ///    upgraded
    /// 4) We should migrate the UI to use the indexer for fetching data and
    ///    stop using getProgramAccounts
    /// 5) The UI would have to be upgraded to support account migration to the
    ///    latest version
    /// 6) The client sdk is already messy because of the different
    ///    program/account versions and it should be cleaned up before we add
    ///    even more versions.
    pub version: u8,

    /// Reserved space for future versions
    pub reserved: [u8; 6],

    /// A single account that is allowed to operate governance with the
    /// deposited governing tokens It can be delegated to by the
    /// governing_token_owner or current governance_delegate
    pub governance_delegate: Option<Pubkey>,

    /// Reserved space for versions v2 and onwards
    /// Note: V1 accounts must be resized before using this space
    pub reserved_v2: [u8; 124],

    /// A list of locks which can be issued by external authorities
    /// to prevent token withdrawals
    pub locks: Vec<TokenOwnerRecordLock>,
}

/// The current version of TokenOwnerRecord account layout
/// Note: It's the version of the account layout and not the version of the
/// program or the account type
///
/// program V1,V2 -> account layout version 0
/// program V3 -> account layout version 1
pub const TOKEN_OWNER_RECORD_LAYOUT_VERSION: u8 = 1;

impl AccountMaxSize for TokenOwnerRecordV2 {
    fn get_max_size(&self) -> Option<usize> {
        Some(282 + self.locks.len() * 42)
    }
}

impl IsInitialized for TokenOwnerRecordV2 {
    fn is_initialized(&self) -> bool {
        self.account_type == GovernanceAccountType::TokenOwnerRecordV2
    }
}

impl TokenOwnerRecordV2 {
    /// Checks whether the provided Governance Authority signed transaction
    pub fn assert_token_owner_or_delegate_is_signer(
        &self,
        governance_authority_info: &AccountInfo,
    ) -> Result<(), ProgramError> {
        if governance_authority_info.is_signer {
            if &self.governing_token_owner == governance_authority_info.key {
                return Ok(());
            }

            if let Some(governance_delegate) = self.governance_delegate {
                if &governance_delegate == governance_authority_info.key {
                    return Ok(());
                }
            };
        }

        Err(GovernanceError::GoverningTokenOwnerOrDelegateMustSign.into())
    }

    /// Asserts TokenOwner has enough tokens to be allowed to create proposal
    /// and doesn't have any outstanding proposals
    pub fn assert_can_create_proposal(
        &self,
        realm_data: &RealmV2,
        config: &GovernanceConfig,
        voter_weight: u64,
    ) -> Result<(), ProgramError> {
        let min_weight_to_create_proposal =
            if self.governing_token_mint == realm_data.community_mint {
                config.min_community_weight_to_create_proposal
            } else if Some(self.governing_token_mint) == realm_data.config.council_mint {
                config.min_council_weight_to_create_proposal
            } else {
                return Err(GovernanceError::InvalidGoverningTokenMint.into());
            };

        // If the weight threshold is set to u64::MAX then it indicates explicitly
        // Disabled value which should prevent any possibility of using it
        if min_weight_to_create_proposal == u64::MAX {
            return Err(GovernanceError::VoterWeightThresholdDisabled.into());
        }

        if voter_weight < min_weight_to_create_proposal {
            return Err(GovernanceError::NotEnoughTokensToCreateProposal.into());
        }

        // The number of outstanding proposals is currently restricted to 10
        // If there is a need to change it in the future then it should be added to
        // realm or governance config
        if self.outstanding_proposal_count >= 10 {
            return Err(GovernanceError::TooManyOutstandingProposals.into());
        }

        Ok(())
    }

    /// Asserts TokenOwner has enough tokens to be allowed to create governance
    pub fn assert_can_create_governance(
        &self,
        realm_data: &RealmV2,
        voter_weight: u64,
    ) -> Result<(), ProgramError> {
        let min_weight_to_create_governance =
            if self.governing_token_mint == realm_data.community_mint {
                realm_data.config.min_community_weight_to_create_governance
            } else if Some(self.governing_token_mint) == realm_data.config.council_mint {
                // For council tokens it's enough to be in possession of any number of tokens
                1
            } else {
                return Err(GovernanceError::InvalidGoverningTokenMint.into());
            };

        // If the weight threshold is set to u64::MAX then it indicates explicitly
        // Disabled value which should prevent any possibility of using it
        if min_weight_to_create_governance == u64::MAX {
            return Err(GovernanceError::VoterWeightThresholdDisabled.into());
        }

        if voter_weight < min_weight_to_create_governance {
            return Err(GovernanceError::NotEnoughTokensToCreateGovernance.into());
        }

        Ok(())
    }

    /// Asserts TokenOwner can withdraw tokens from Realm
    pub fn assert_can_withdraw_governing_tokens(
        &self,
        current_unix_timestamp: UnixTimestamp,
    ) -> Result<(), ProgramError> {
        if self.unrelinquished_votes_count > 0 {
            return Err(
                GovernanceError::AllVotesMustBeRelinquishedToWithdrawGoverningTokens.into(),
            );
        }

        if self.outstanding_proposal_count > 0 {
            return Err(
                GovernanceError::AllProposalsMustBeFinalisedToWithdrawGoverningTokens.into(),
            );
        }

        if self
            .locks
            .iter()
            .any(|lock| !lock.is_expired(current_unix_timestamp))
        {
            return Err(GovernanceError::TokenOwnerRecordLocked.into());
        }

        Ok(())
    }

    /// Decreases outstanding_proposal_count
    pub fn decrease_outstanding_proposal_count(&mut self) {
        // Previous versions didn't use the count and it can be already 0
        // TODO: Remove this check once all outstanding proposals on mainnet are
        // resolved
        if self.outstanding_proposal_count != 0 {
            self.outstanding_proposal_count =
                self.outstanding_proposal_count.checked_sub(1).unwrap();
        }
    }

    /// Resolves voter's weight using either the amount deposited into the realm
    /// or weight provided by voter weight addin (if configured)
    #[allow(clippy::too_many_arguments)]
    pub fn resolve_voter_weight(
        &self,
        account_info_iter: &mut Iter<AccountInfo>,
        realm_data: &RealmV2,
        realm_config_data: &RealmConfigAccount,
        weight_action: VoterWeightAction,
        weight_action_target: &Pubkey,
    ) -> Result<u64, ProgramError> {
        // if the Realm is configured to use voter weight plugin for our
        // governing_token_mint then use the externally provided voter_weight
        // instead of governing_token_deposit_amount
        if let Some(voter_weight_addin) = realm_config_data
            .get_token_config(realm_data, &self.governing_token_mint)?
            .voter_weight_addin
        {
            let voter_weight_record_info = next_account_info(account_info_iter)?;

            let voter_weight_record_data = get_voter_weight_record_data_for_token_owner_record(
                &voter_weight_addin,
                voter_weight_record_info,
                self,
            )?;

            assert_is_valid_voter_weight(
                &voter_weight_record_data,
                weight_action,
                weight_action_target,
            )?;

            Ok(voter_weight_record_data.voter_weight)
        } else {
            Ok(self.governing_token_deposit_amount)
        }
    }

    /// Removes expired locks
    pub fn remove_expired_locks(&mut self, current_unix_timestamp: UnixTimestamp) {
        self.locks
            .retain(|lock| !lock.is_expired(current_unix_timestamp));
    }

    /// Removes a lock by its id and authority
    pub fn remove_lock(
        &mut self,
        lock_id: u8,
        lock_authority: &Pubkey,
    ) -> Result<(), ProgramError> {
        if let Some(lock_index) = self
            .locks
            .iter()
            .position(|lock| lock.lock_id == lock_id && lock.authority == *lock_authority)
        {
            self.locks.remove(lock_index);
            Ok(())
        } else {
            Err(GovernanceError::TokenOwnerRecordLockNotFound.into())
        }
    }

    /// Upserts (updates or inserts) a lock by its id and authority
    pub fn upsert_lock(&mut self, lock: TokenOwnerRecordLock) {
        if let Some(lock_index) = self.locks.iter().position(|existing_lock| {
            existing_lock.lock_id == lock.lock_id && existing_lock.authority == lock.authority
        }) {
            self.locks[lock_index] = lock;
        } else {
            self.locks.push(lock);
        }
    }

    /// Serializes TokenOwnerRecord and resizes it if required
    /// If the account is TokenOwnerRecordV1 and needs to be resized
    /// then its type is changed to TokenOwnerRecordV2 to preserve the extra
    /// data
    pub fn serialize_with_resize<'a>(
        mut self,
        token_owner_record_info: &AccountInfo<'a>,
        payer_info: &AccountInfo<'a>,
        system_info: &AccountInfo<'a>,
        rent: &Rent,
    ) -> Result<(), ProgramError> {
        let token_owner_record_data_max_size = self.get_max_size().unwrap();
        if token_owner_record_info.data_len() < token_owner_record_data_max_size {
            extend_account_size(
                token_owner_record_info,
                payer_info,
                token_owner_record_data_max_size,
                rent,
                system_info,
            )?;

            // When the account is resized we have to change the type to V2 to preserve
            // the extra data
            if self.account_type == GovernanceAccountType::TokenOwnerRecordV1 {
                self.account_type = GovernanceAccountType::TokenOwnerRecordV2;
            }
        }

        self.serialize(&mut token_owner_record_info.data.borrow_mut()[..])
    }

    /// Serializes account into the target buffer
    pub fn serialize<W: Write>(self, writer: W) -> Result<(), ProgramError> {
        if self.account_type == GovernanceAccountType::TokenOwnerRecordV2 {
            borsh::to_writer(writer, &self)?
        } else if self.account_type == GovernanceAccountType::TokenOwnerRecordV1 {
            // V1 account can't be resized and we have to translate it back to the original
            // format

            // If reserved_v2 is used it must be individually asses for v1 backward
            // compatibility impact
            if self.reserved_v2 != [0; 124] {
                panic!("Extended data not supported by TokenOwnerRecordV1")
            }

            let token_owner_record_data_v1 = TokenOwnerRecordV1 {
                account_type: self.account_type,
                realm: self.realm,
                governing_token_mint: self.governing_token_mint,
                governing_token_owner: self.governing_token_owner,
                governing_token_deposit_amount: self.governing_token_deposit_amount,
                unrelinquished_votes_count: self.unrelinquished_votes_count,
                outstanding_proposal_count: self.outstanding_proposal_count,
                version: self.version,
                reserved: self.reserved,
                governance_delegate: self.governance_delegate,
            };

            borsh::to_writer(writer, &token_owner_record_data_v1)?
        }

        Ok(())
    }
}

/// Returns TokenOwnerRecord PDA address
pub fn get_token_owner_record_address(
    program_id: &Pubkey,
    realm: &Pubkey,
    governing_token_mint: &Pubkey,
    governing_token_owner: &Pubkey,
) -> Pubkey {
    Pubkey::find_program_address(
        &get_token_owner_record_address_seeds(realm, governing_token_mint, governing_token_owner),
        program_id,
    )
    .0
}

/// Returns TokenOwnerRecord PDA seeds
pub fn get_token_owner_record_address_seeds<'a>(
    realm: &'a Pubkey,
    governing_token_mint: &'a Pubkey,
    governing_token_owner: &'a Pubkey,
) -> [&'a [u8]; 4] {
    [
        PROGRAM_AUTHORITY_SEED,
        realm.as_ref(),
        governing_token_mint.as_ref(),
        governing_token_owner.as_ref(),
    ]
}

/// Deserializes TokenOwnerRecord account and checks owner program
pub fn get_token_owner_record_data(
    program_id: &Pubkey,
    token_owner_record_info: &AccountInfo,
) -> Result<TokenOwnerRecordV2, ProgramError> {
    let account_type: GovernanceAccountType =
        get_account_type(program_id, token_owner_record_info)?;

    // If the account is V1 version then translate to V2
    let mut token_owner_record_data = if account_type == GovernanceAccountType::TokenOwnerRecordV1 {
        let token_owner_record_data_v1 =
            get_account_data::<TokenOwnerRecordV1>(program_id, token_owner_record_info)?;

        TokenOwnerRecordV2 {
            account_type,
            realm: token_owner_record_data_v1.realm,
            governing_token_mint: token_owner_record_data_v1.governing_token_mint,
            governing_token_owner: token_owner_record_data_v1.governing_token_owner,
            governing_token_deposit_amount: token_owner_record_data_v1
                .governing_token_deposit_amount,
            unrelinquished_votes_count: token_owner_record_data_v1.unrelinquished_votes_count,
            outstanding_proposal_count: token_owner_record_data_v1.outstanding_proposal_count,
            version: token_owner_record_data_v1.version,
            reserved: token_owner_record_data_v1.reserved,
            governance_delegate: token_owner_record_data_v1.governance_delegate,

            // Add the extra reserved_v2 padding
            reserved_v2: [0; 124],
            locks: vec![],
        }
    } else {
        get_account_data::<TokenOwnerRecordV2>(program_id, token_owner_record_info)?
    };

    // If the deserialized account uses the old account layout indicated by the
    // version value then migrate the data to version 1
    if token_owner_record_data.version < 1 {
        token_owner_record_data.version = 1;

        // In previous versions unrelinquished_votes_count was u32 followed by
        // total_votes_count:u32 In program V3 unrelinquished_votes_count was
        // changed to u64 by extending it into the space previously used by
        // total_votes_count:u32 Since total_votes_count could have some value
        // we have to zero the upper 4 bytes of unrelinquished_votes_count
        token_owner_record_data.unrelinquished_votes_count &= u32::MAX as u64;
    }

    Ok(token_owner_record_data)
}

/// Deserializes TokenOwnerRecord account and checks its PDA against the
/// provided seeds
pub fn get_token_owner_record_data_for_seeds(
    program_id: &Pubkey,
    token_owner_record_info: &AccountInfo,
    token_owner_record_seeds: &[&[u8]],
) -> Result<TokenOwnerRecordV2, ProgramError> {
    let (token_owner_record_address, _) =
        Pubkey::find_program_address(token_owner_record_seeds, program_id);

    if token_owner_record_address != *token_owner_record_info.key {
        return Err(GovernanceError::InvalidTokenOwnerRecordAccountAddress.into());
    }

    get_token_owner_record_data(program_id, token_owner_record_info)
}

/// Deserializes TokenOwnerRecord account and asserts it belongs to the given
/// realm
pub fn get_token_owner_record_data_for_realm(
    program_id: &Pubkey,
    token_owner_record_info: &AccountInfo,
    realm: &Pubkey,
) -> Result<TokenOwnerRecordV2, ProgramError> {
    let token_owner_record_data = get_token_owner_record_data(program_id, token_owner_record_info)?;

    if token_owner_record_data.realm != *realm {
        return Err(GovernanceError::InvalidRealmForTokenOwnerRecord.into());
    }

    Ok(token_owner_record_data)
}

/// Deserializes TokenOwnerRecord account and  asserts it belongs to the given
/// realm and is for the given governing mint
pub fn get_token_owner_record_data_for_realm_and_governing_mint(
    program_id: &Pubkey,
    token_owner_record_info: &AccountInfo,
    realm: &Pubkey,
    governing_token_mint: &Pubkey,
) -> Result<TokenOwnerRecordV2, ProgramError> {
    let token_owner_record_data =
        get_token_owner_record_data_for_realm(program_id, token_owner_record_info, realm)?;

    if token_owner_record_data.governing_token_mint != *governing_token_mint {
        return Err(GovernanceError::InvalidGoverningMintForTokenOwnerRecord.into());
    }

    Ok(token_owner_record_data)
}

///  Deserializes TokenOwnerRecord account and checks its address is the give
/// proposal_owner
pub fn get_token_owner_record_data_for_proposal_owner(
    program_id: &Pubkey,
    token_owner_record_info: &AccountInfo,
    proposal_owner: &Pubkey,
) -> Result<TokenOwnerRecordV2, ProgramError> {
    if token_owner_record_info.key != proposal_owner {
        return Err(GovernanceError::InvalidProposalOwnerAccount.into());
    }

    get_token_owner_record_data(program_id, token_owner_record_info)
}

#[cfg(test)]
mod test {
<<<<<<< HEAD
    use {super::*, solana_program::stake_history::Epoch};
=======
    use {
        super::*,
        solana_program::{borsh1::get_packed_len, stake_history::Epoch},
    };
>>>>>>> 53450916

    fn create_test_token_owner_record() -> TokenOwnerRecordV2 {
        TokenOwnerRecordV2 {
            account_type: GovernanceAccountType::TokenOwnerRecordV2,
            realm: Pubkey::new_unique(),
            governing_token_mint: Pubkey::new_unique(),
            governing_token_owner: Pubkey::new_unique(),
            governing_token_deposit_amount: 10,
            governance_delegate: Some(Pubkey::new_unique()),
            unrelinquished_votes_count: 1,
            outstanding_proposal_count: 1,
            version: 1,
            reserved: [0; 6],
            reserved_v2: [0; 124],
            locks: vec![],
        }
    }

    fn create_test_program_v1_token_owner_record() -> TokenOwnerRecordV1 {
        TokenOwnerRecordV1 {
            account_type: GovernanceAccountType::TokenOwnerRecordV1,
            realm: Pubkey::new_unique(),
            governing_token_mint: Pubkey::new_unique(),
            governing_token_owner: Pubkey::new_unique(),
            governing_token_deposit_amount: 10,
            governance_delegate: Some(Pubkey::new_unique()),
            unrelinquished_votes_count: 1,
            outstanding_proposal_count: 1,
            version: 0,
            reserved: [0; 6],
        }
    }

    #[test]
    fn test_max_size() {
        // Arrange
        let token_owner_record = create_test_token_owner_record();

        // Act
        let size = token_owner_record.try_to_vec().unwrap().len();

        // Assert
        assert_eq!(token_owner_record.get_max_size(), Some(size));
    }

    #[test]
    fn test_max_size_with_locks() {
        // Arrange
        let mut token_owner_record = create_test_token_owner_record();
        token_owner_record.locks.push(TokenOwnerRecordLock {
            lock_id: 1,
            authority: Pubkey::new_unique(),
            expiry: Some(10),
        });
        token_owner_record.locks.push(TokenOwnerRecordLock {
            lock_id: 1,
            authority: Pubkey::new_unique(),
            expiry: Some(10),
        });

        // Act
        let size = token_owner_record.try_to_vec().unwrap().len();

        // Assert
        assert_eq!(token_owner_record.get_max_size(), Some(size));
    }

    #[test]
    fn test_program_v1_token_owner_record_size() {
        // Arrange
        let governance = create_test_program_v1_token_owner_record();

        // Act
        let size = borsh::to_vec(&governance).unwrap().len();

        // Assert
        assert_eq!(154, size);
    }

    /// Legacy TokenOwnerRecord for program V1 and V2 accounts with
    /// outstanding_proposal_count and without version
    #[derive(Clone, Debug, PartialEq, Eq, BorshDeserialize, BorshSerialize, BorshSchema)]
    pub struct LegacyTokenOwnerRecord {
        pub account_type: GovernanceAccountType,

        pub realm: Pubkey,

        pub governing_token_mint: Pubkey,

        pub governing_token_owner: Pubkey,

        pub governing_token_deposit_amount: u64,

        /// Legacy u32 field. Changed to u64 in program V3
        pub unrelinquished_votes_count: u32,

        /// Legacy field. Removed in program V3
        pub total_votes_count: u32,

        pub outstanding_proposal_count: u8,

        pub reserved: [u8; 7],

        pub governance_delegate: Option<Pubkey>,

        pub reserved_v2: [u8; 128],
    }

    #[test]
    fn test_migrate_token_owner_record_from_legacy_data_to_program_v3() {
        // Arrange
        let legacy_token_owner_record = LegacyTokenOwnerRecord {
            account_type: GovernanceAccountType::TokenOwnerRecordV2,
            realm: Pubkey::new_unique(),
            governing_token_mint: Pubkey::new_unique(),
            governing_token_owner: Pubkey::new_unique(),
            governing_token_deposit_amount: 10,
            unrelinquished_votes_count: 10,
            // Set total_votes_count which should be trimmed in program V3 version
            total_votes_count: 100,
            outstanding_proposal_count: 1,
            reserved: [0; 7],
            governance_delegate: Some(Pubkey::new_unique()),
            reserved_v2: [0; 128],
        };

        let mut legacy_data = vec![];
        borsh::to_writer(&mut legacy_data, &legacy_token_owner_record).unwrap();

        let program_id = Pubkey::new_unique();

        let info_key = Pubkey::new_unique();
        let mut lamports = 10u64;

        let legacy_account_info = AccountInfo::new(
            &info_key,
            false,
            false,
            &mut lamports,
            &mut legacy_data[..],
            &program_id,
            false,
            Epoch::default(),
        );

        // Act
        let token_owner_record_program_v3 =
            get_token_owner_record_data(&program_id, &legacy_account_info).unwrap();

        // Assert
        assert_eq!(token_owner_record_program_v3.unrelinquished_votes_count, 10);
        assert_eq!(
            token_owner_record_program_v3.version,
            TOKEN_OWNER_RECORD_LAYOUT_VERSION
        );
    }
}<|MERGE_RESOLUTION|>--- conflicted
+++ resolved
@@ -559,14 +559,10 @@
 
 #[cfg(test)]
 mod test {
-<<<<<<< HEAD
-    use {super::*, solana_program::stake_history::Epoch};
-=======
     use {
         super::*,
         solana_program::{borsh1::get_packed_len, stake_history::Epoch},
     };
->>>>>>> 53450916
 
     fn create_test_token_owner_record() -> TokenOwnerRecordV2 {
         TokenOwnerRecordV2 {
