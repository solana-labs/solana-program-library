[package]
name = "spl-governance-addin-mock"
version = "0.1.3"
description = "Solana Program Library Governance Voter Weight Addin Program"
authors = ["Solana Maintainers <maintainers@solana.foundation>"]
repository = "https://github.com/solana-labs/solana-program-library"
license = "Apache-2.0"
edition = "2021"

[features]
no-entrypoint = []
test-sbf = []

[dependencies]
arrayref = "0.3.6"
bincode = "1.3.2"
borsh = "0.9.1"
num-derive = "0.3"
num-traits = "0.2"
serde = "1.0.127"
serde_derive = "1.0.103"
solana-program = "1.14.10"
spl-token = { version = "3.5", path = "../../../token/program", features = [ "no-entrypoint" ] }
spl-governance-addin-api= { version = "0.1.3", path ="../../addin-api"}
spl-governance-tools= { version = "0.1.3", path ="../../tools"}
thiserror = "1.0"


[dev-dependencies]
assert_matches = "1.5.0"
base64 = "0.13"
proptest = "1.0"
<<<<<<< HEAD
solana-program-test = "1.14.6"
solana-sdk = "1.14.6"
spl-governance-test-sdk = { version = "0.1.3", path ="../../test-sdk"}
=======
solana-program-test = "1.14.10"
solana-sdk = "1.14.10"
spl-governance-test-sdk = { version = "0.1.2", path ="../../test-sdk"}
>>>>>>> 1f58b759


[lib]
crate-type = ["cdylib", "lib"]<|MERGE_RESOLUTION|>--- conflicted
+++ resolved
@@ -30,15 +30,9 @@
 assert_matches = "1.5.0"
 base64 = "0.13"
 proptest = "1.0"
-<<<<<<< HEAD
-solana-program-test = "1.14.6"
-solana-sdk = "1.14.6"
-spl-governance-test-sdk = { version = "0.1.3", path ="../../test-sdk"}
-=======
 solana-program-test = "1.14.10"
 solana-sdk = "1.14.10"
-spl-governance-test-sdk = { version = "0.1.2", path ="../../test-sdk"}
->>>>>>> 1f58b759
+spl-governance-test-sdk = { version = "0.1.3", path ="../../test-sdk"}
 
 
 [lib]
