--- conflicted
+++ resolved
@@ -13,11 +13,7 @@
 
 // Export current sdk types for downstream users building with a different sdk
 // version
-<<<<<<< HEAD
-pub use solana_program;
-=======
 pub use solana_program;
 // Expose derive macro on feature flag
 #[cfg(feature = "derive")]
-pub use spl_type_length_value_derive::SplBorshVariableLenPack;
->>>>>>> 52d39a58
+pub use spl_type_length_value_derive::SplBorshVariableLenPack;