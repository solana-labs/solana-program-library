//! State transition types

use {
<<<<<<< HEAD
    crate::{
        account::RequiredAccount,
        error::AccountResolutionError,
        pod::{PodAccountMeta, PodSlice, PodSliceMut, TryFromAccountType},
        seeds::SeedConfig,
    },
=======
    crate::{error::AccountResolutionError, pod::PodAccountMeta},
>>>>>>> d9d5a916
    solana_program::{
        account_info::AccountInfo,
        instruction::{AccountMeta, Instruction},
        program_error::ProgramError,
        pubkey::Pubkey,
    },
    spl_discriminator::SplDiscriminate,
    spl_type_length_value::{
        pod::{PodSlice, PodSliceMut},
        state::{TlvState, TlvStateBorrowed, TlvStateMut},
    },
};

/// Stateless helper for storing additional accounts required for an instruction.
///
/// This struct works with any `SplDiscriminate`, and stores the extra accounts
/// needed for that specific instruction, using the given `ArrayDiscriminator` as the
/// type-length-value `ArrayDiscriminator`, and then storing all of the given
/// `AccountMeta`s as a zero-copy slice.
///
/// Sample usage:
///
/// ```
/// use {
///     solana_program::{
///         account_info::AccountInfo, instruction::{AccountMeta, Instruction},
///         pubkey::Pubkey
///     },
///     spl_discriminator::{ArrayDiscriminator, SplDiscriminate},
///     spl_tlv_account_resolution::state::ExtraAccountMetas,
/// };
///
/// struct MyInstruction;
/// impl SplDiscriminate for MyInstruction {
///     // Give it a unique discriminator, can also be generated using a hash function
///     const SPL_DISCRIMINATOR: ArrayDiscriminator = ArrayDiscriminator::new([1; ArrayDiscriminator::LENGTH]);
/// }
///
/// // actually put it in the additional required account keys and signer / writable
/// let extra_metas = [
///     AccountMeta::new(Pubkey::new_unique(), false),
///     AccountMeta::new(Pubkey::new_unique(), true),
///     AccountMeta::new_readonly(Pubkey::new_unique(), true),
///     AccountMeta::new_readonly(Pubkey::new_unique(), false),
/// ];
///
/// // assume that this buffer is actually account data, already allocated to `account_size`
/// let account_size = ExtraAccountMetas::size_of(extra_metas.len()).unwrap();
/// let mut buffer = vec![0; account_size];
///
/// // Initialize the structure for your instruction
/// ExtraAccountMetas::init_with_account_metas::<MyInstruction>(&mut buffer, &extra_metas).unwrap();
///
/// // Off-chain, you can add the additional accounts directly from the account data
/// let program_id = Pubkey::new_unique();
/// let mut instruction = Instruction::new_with_bytes(program_id, &[], vec![]);
/// ExtraAccountMetas::add_to_instruction::<MyInstruction>(
///     &program_id,
///     &mut instruction,
///     &buffer,
///     None
/// ).unwrap();
///
/// // On-chain, you can add the additional accounts *and* account infos
/// let mut cpi_instruction = Instruction::new_with_bytes(program_id, &[], vec![]);
/// // Assume the other required account infos are already included
/// let mut cpi_account_infos = vec![];
/// // These are the account infos provided to the instruction that are
/// // *not* part of any other known interface
/// let remaining_account_infos: &[AccountInfo<'_>] = &[];
/// ExtraAccountMetas::add_to_cpi_instruction::<MyInstruction>(
///     &program_id,
///     &mut cpi_instruction,
///     &mut cpi_account_infos,
///     &buffer,
///     &remaining_account_infos,
///     None,
/// );
/// ```
/// If you want to store information about required additional accounts that have a
/// Program-Derived Address (PDA), thus their address may not be known at the time of
/// packing the account data, you can do so by modifying the above example to look like this:
/// ```rust
/// use {
///     solana_program::{account_info::AccountInfo, instruction::{AccountMeta, Instruction}, pubkey::Pubkey},
///     spl_type_length_value::discriminator::{Discriminator, TlvDiscriminator},
///     spl_tlv_account_resolution::{
///         account::RequiredAccount,
///         seeds::{Seed, SeedArgType, SeedConfig},
///         state::ExtraAccountMetas,
///     },
/// };
///
/// struct MyInstruction;
/// impl TlvDiscriminator for MyInstruction {
///     const TLV_DISCRIMINATOR: Discriminator = Discriminator::new([1; Discriminator::LENGTH]);
/// }
///
/// // Notice the use of `into()` for the type `AccountMeta`, and we're building this
/// // array of `RequiredAccount`
/// let required_accounts = [
///     AccountMeta::new(Pubkey::new_unique(), false).into(),
///     AccountMeta::new(Pubkey::new_unique(), true).into(),
///     AccountMeta::new_readonly(Pubkey::new_unique(), true).into(),
///     AccountMeta::new_readonly(Pubkey::new_unique(), false).into(),
///     RequiredAccount::Pda {
///         seeds: vec![
///             Seed::Lit,
///             Seed::Arg(SeedArgType::U8),
///             Seed::Arg(SeedArgType::String),
///         ],
///         is_signer: false,
///         is_writable: true,
///     },
///     RequiredAccount::Pda {
///         seeds: vec![
///             Seed::Lit,
///             Seed::Arg(SeedArgType::Pubkey),
///             Seed::Arg(SeedArgType::Pubkey),
///             Seed::Arg(SeedArgType::Pubkey),
///         ],
///         is_signer: false,
///         is_writable: true,
///     },
/// ];
///
/// let account_size = ExtraAccountMetas::size_of(required_accounts.len()).unwrap();
/// let mut buffer = vec![0; account_size];
///
/// // Initialize with "required accounts" instead of `AccountMeta` or `AccountInfo`
/// ExtraAccountMetas::init_with_required_accounts::<MyInstruction>(
///     &mut buffer,
///     &required_accounts,
/// )
/// .unwrap();
///
/// // On the execution side of things, we have to provide the seeds we used to
/// // build the Program-Derived Addresses that correspond to each stored
/// // required PDA account in the TLV structure
/// let provided_seeds = vec![
///     SeedConfig::new(("SomeSeed", 1u8, String::from("SomeSeed"))),
///     SeedConfig::new((
///         "SomeSeed",
///         Pubkey::new_unique(),
///         Pubkey::new_unique(),
///         Pubkey::new_unique(),
///     )),
/// ];
///
/// // Then you provide the seeds as you add accounts to the instruction (off-chain)
/// let program_id = Pubkey::new_unique();
/// let mut instruction = Instruction::new_with_bytes(program_id, &[], vec![]);
/// ExtraAccountMetas::add_to_instruction::<MyInstruction>(
///     &program_id,
///     &mut instruction,
///     &buffer,
///     Some(provided_seeds), // Seeds
/// ).unwrap();
///
/// // Same with on-chain
/// let provided_seeds_cpi = vec![
///     SeedConfig::new(("SomeSeed", 1u8, String::from("SomeSeed"))),
///     SeedConfig::new((
///         "SomeSeed",
///         Pubkey::new_unique(),
///         Pubkey::new_unique(),
///         Pubkey::new_unique(),
///     )),
/// ];
/// let mut cpi_instruction = Instruction::new_with_bytes(program_id, &[], vec![]);
/// let mut cpi_account_infos = vec![];
/// let remaining_account_infos: &[AccountInfo<'_>] = &[];
/// ExtraAccountMetas::add_to_cpi_instruction::<MyInstruction>(
///     &program_id,
///     &mut cpi_instruction,
///     &mut cpi_account_infos,
///     &buffer,
///     &remaining_account_infos,
///     Some(provided_seeds_cpi), // Seeds,
/// );
/// ```
pub struct ExtraAccountMetas;
impl ExtraAccountMetas {
    /// Initialize pod slice data for the given instruction and any type
    /// convertible to account metas
    pub fn init<'a, T: SplDiscriminate, M>(
        data: &mut [u8],
        convertible_account_types: &'a [M],
    ) -> Result<(), ProgramError>
    where
        PodAccountMeta: TryFromAccountType<&'a M>,
    {
        let mut state = TlvStateMut::unpack(data).unwrap();
        let tlv_size = PodSlice::<PodAccountMeta>::size_of(convertible_account_types.len())?;
        let bytes = state.alloc::<T>(tlv_size)?;
        let mut extra_account_metas = PodSliceMut::init(bytes)?;
        for account_metas in convertible_account_types {
            extra_account_metas.push(PodAccountMeta::try_from_account(account_metas)?)?;
        }
        Ok(())
    }

    /// Initialize a TLV entry for the given discriminator, populating the data
    /// with the given account infos
    pub fn init_with_account_infos<T: SplDiscriminate>(
        data: &mut [u8],
        account_infos: &[AccountInfo<'_>],
    ) -> Result<(), ProgramError> {
        Self::init::<T, AccountInfo>(data, account_infos)
    }

    /// Get the underlying `PodSlice<PodAccountMeta>` from an unpacked TLV
    ///
    /// Due to lifetime annoyances, this function can't just take in the bytes,
    /// since then we would be returning a reference to a locally created
    /// `TlvStateBorrowed`. I hope there's a better way to do this!
    pub fn unpack_with_tlv_state<'a, T: SplDiscriminate>(
        tlv_state: &'a TlvStateBorrowed,
    ) -> Result<PodSlice<'a, PodAccountMeta>, ProgramError> {
        let bytes = tlv_state.get_bytes::<T>()?;
        PodSlice::<PodAccountMeta>::unpack(bytes)
    }

    /// Initialize a TLV entry for the given discriminator, populating the data
    /// with the given account metas
    pub fn init_with_account_metas<T: SplDiscriminate>(
        data: &mut [u8],
        account_metas: &[AccountMeta],
    ) -> Result<(), ProgramError> {
        Self::init::<T, AccountMeta>(data, account_metas)
    }

    /// Initialize a TLV entry for the given discriminator, populating the data
    /// with the given required accounts - which can be standard `AccountMeta`s or
    /// PDAs
    pub fn init_with_required_accounts<T: TlvDiscriminator>(
        data: &mut [u8],
        required_accounts: &[RequiredAccount],
    ) -> Result<(), ProgramError> {
        Self::init::<T, RequiredAccount>(data, required_accounts)
    }

    /// Get the byte size required to hold `num_items` items
    pub fn size_of(num_items: usize) -> Result<usize, ProgramError> {
        Ok(TlvStateBorrowed::get_base_len()
            .saturating_add(PodSlice::<PodAccountMeta>::size_of(num_items)?))
    }

    fn de_escalate_account_meta(
        account_meta: &mut AccountMeta,
        account_metas: &[AccountMeta],
        initial_length: usize,
    ) {
        // This is a little tricky to read, but the idea is to see if
        // this account is marked as writable or signer anywhere in
        // the instruction at the start. If so, DON'T escalate it to
        // be a writer or signer in the CPI
        let maybe_highest_privileges = account_metas
            .iter()
            .take(initial_length)
            .filter(|&x| x.pubkey == account_meta.pubkey)
            .map(|x| (x.is_signer, x.is_writable))
            .reduce(|acc, x| (acc.0 || x.0, acc.1 || x.1));
        // If `Some`, then the account was found somewhere in the instruction
        if let Some((is_signer, is_writable)) = maybe_highest_privileges {
            if !is_signer && is_signer != account_meta.is_signer {
                // Existing account is *NOT* a signer already, but the CPI
                // wants it to be, so de-escalate to not be a signer
                account_meta.is_signer = false;
            }
            if !is_writable && is_writable != account_meta.is_writable {
                // Existing account is *NOT* writable already, but the CPI
                // wants it to be, so de-escalate to not be writable
                account_meta.is_writable = false;
            }
        }
    }

    /// Add the additional account metas to an existing instruction
<<<<<<< HEAD
    pub fn add_to_vec<T: TlvDiscriminator>(
        program_id: &Pubkey,
        existing_account_metas: &mut Vec<AccountMeta>,
=======
    pub fn add_to_vec<T: SplDiscriminate>(
        account_metas: &mut Vec<AccountMeta>,
>>>>>>> d9d5a916
        data: &[u8],
        required_seeds: Option<Vec<SeedConfig>>,
    ) -> Result<(), ProgramError> {
        let state = TlvStateBorrowed::unpack(data)?;
        let bytes = state.get_bytes::<T>()?;
        let initial_instruction_length = existing_account_metas.len();

        // Seeds should be passed in the same order as required accounts
        let mut seeds_index = 0;
        let required_accounts_slice = PodSlice::<PodAccountMeta>::unpack(bytes)?;
        for required_account in required_accounts_slice.data().iter() {
            let account_type = RequiredAccount::try_from(required_account)?;
            let mut as_meta = match account_type {
                RequiredAccount::Account { .. } => AccountMeta::try_from(&account_type)?,
                RequiredAccount::Pda {
                    seeds,
                    is_signer,
                    is_writable,
                } => {
                    let res = match &required_seeds {
                        Some(seed_config_vec) => {
                            let pubkey = match seed_config_vec.get(seeds_index) {
                                Some(seed_config) => seed_config.evaluate(program_id, seeds)?,
                                None => {
                                    return Err(
                                        AccountResolutionError::NotEnoughSeedsProvided.into()
                                    )
                                }
                            };
                            AccountMeta {
                                pubkey,
                                is_signer,
                                is_writable,
                            }
                        }
                        None => return Err(AccountResolutionError::SeedsRequired.into()),
                    };
                    seeds_index += 1;
                    res
                }
            };
            Self::de_escalate_account_meta(
                &mut as_meta,
                existing_account_metas,
                initial_instruction_length,
            );
            existing_account_metas.push(as_meta);
        }
        Ok(())
    }

    /// Add the additional account metas to an existing instruction
<<<<<<< HEAD
    pub fn add_to_instruction<T: TlvDiscriminator>(
        program_id: &Pubkey,
=======
    pub fn add_to_instruction<T: SplDiscriminate>(
>>>>>>> d9d5a916
        instruction: &mut Instruction,
        data: &[u8],
        required_seeds: Option<Vec<SeedConfig>>,
    ) -> Result<(), ProgramError> {
        Self::add_to_vec::<T>(program_id, &mut instruction.accounts, data, required_seeds)
    }

    /// Add the additional account metas and account infos for a CPI, while
    /// de-escalating repeated accounts.
    ///
    /// If an added account already exists in the instruction with lower
    /// privileges, match it to the existing account. This prevents a lower
    /// program from gaining unexpected privileges.
<<<<<<< HEAD
    pub fn add_to_cpi_instruction<'a, T: TlvDiscriminator>(
        program_id: &Pubkey,
=======
    pub fn add_to_cpi_instruction<'a, T: SplDiscriminate>(
>>>>>>> d9d5a916
        cpi_instruction: &mut Instruction,
        cpi_account_infos: &mut Vec<AccountInfo<'a>>,
        data: &[u8],
        account_infos: &[AccountInfo<'a>],
        required_seeds: Option<Vec<SeedConfig>>,
    ) -> Result<(), ProgramError> {
        let state = TlvStateBorrowed::unpack(data)?;
        let bytes = state.get_bytes::<T>()?;

        let initial_cpi_instruction_length = cpi_instruction.accounts.len();

        // Seeds should be passed in the same order as required accounts
        let mut seeds_index = 0;
        let required_accounts_slice = PodSlice::<PodAccountMeta>::unpack(bytes)?;
        for required_account in required_accounts_slice.data().iter() {
            let account_type = RequiredAccount::try_from(required_account)?;
            let mut as_meta = match account_type {
                RequiredAccount::Account { .. } => AccountMeta::try_from(&account_type)?,
                RequiredAccount::Pda {
                    seeds,
                    is_signer,
                    is_writable,
                } => {
                    let res = match &required_seeds {
                        Some(seed_config_vec) => {
                            let pubkey = match seed_config_vec.get(seeds_index) {
                                Some(seed_config) => seed_config.evaluate(program_id, seeds)?,
                                None => {
                                    return Err(
                                        AccountResolutionError::NotEnoughSeedsProvided.into()
                                    )
                                }
                            };
                            AccountMeta {
                                pubkey,
                                is_signer,
                                is_writable,
                            }
                        }
                        None => return Err(AccountResolutionError::SeedsRequired.into()),
                    };
                    seeds_index += 1;
                    res
                }
            };
            let account_info = account_infos
                .iter()
                .find(|&x| *x.key == as_meta.pubkey)
                .ok_or(AccountResolutionError::IncorrectAccount)?
                .clone();
            Self::de_escalate_account_meta(
                &mut as_meta,
                &cpi_instruction.accounts,
                initial_cpi_instruction_length,
            );
            cpi_account_infos.push(account_info);
            cpi_instruction.accounts.push(as_meta);
        }
        Ok(())
    }
}

#[cfg(test)]
mod tests {
    use {
        super::*,
<<<<<<< HEAD
        crate::{
            account::{AccountMetaPda, RequiredAccount},
            seeds::{Seed, SeedArgType},
        },
        solana_program::{
            clock::Epoch, entrypoint::ProgramResult, instruction::AccountMeta, pubkey::Pubkey,
        },
        spl_type_length_value::discriminator::Discriminator,
=======
        solana_program::{clock::Epoch, instruction::AccountMeta, pubkey::Pubkey},
        spl_discriminator::{ArrayDiscriminator, SplDiscriminate},
>>>>>>> d9d5a916
    };

    pub struct TestInstruction;
    impl SplDiscriminate for TestInstruction {
        const SPL_DISCRIMINATOR: ArrayDiscriminator =
            ArrayDiscriminator::new([1; ArrayDiscriminator::LENGTH]);
    }

    pub struct TestOtherInstruction;
    impl SplDiscriminate for TestOtherInstruction {
        const SPL_DISCRIMINATOR: ArrayDiscriminator =
            ArrayDiscriminator::new([2; ArrayDiscriminator::LENGTH]);
    }

    #[test]
    fn seeds() -> ProgramResult {
        // Testing a handful of seed combinations for validation
        // against `find_program_address`
        let program_id = Pubkey::new_unique();
        let seed_lit = "SomeSeed";
        let seed_u8 = 2u8;
        let seed_u16 = 4u16;
        let seed_u32 = 6u32;
        let seed_u64 = 8u64;
        let seed_u128 = 10u128;
        let seed_string = String::from("SomeSeed");
        let seed_key_1 = Pubkey::new_unique();
        let seed_key_2 = Pubkey::new_unique();
        {
            let required_seeds = vec![
                Seed::Lit,
                Seed::Arg(SeedArgType::U8),
                Seed::Arg(SeedArgType::U16),
            ];
            assert_eq!(
                Pubkey::find_program_address(
                    &[
                        seed_lit.as_bytes(),
                        seed_u8.to_le_bytes().as_ref(),
                        seed_u16.to_le_bytes().as_ref(),
                    ],
                    &program_id
                )
                .0,
                SeedConfig::new((seed_lit, seed_u8, seed_u16))
                    .evaluate(&program_id, required_seeds)?
            );
        }
        {
            let required_seeds = vec![
                Seed::Arg(SeedArgType::U32),
                Seed::Arg(SeedArgType::U64),
                Seed::Arg(SeedArgType::U128),
            ];
            assert_eq!(
                Pubkey::find_program_address(
                    &[
                        seed_u32.to_le_bytes().as_ref(),
                        seed_u64.to_le_bytes().as_ref(),
                        seed_u128.to_le_bytes().as_ref(),
                    ],
                    &program_id
                )
                .0,
                SeedConfig::new((seed_u32, seed_u64, seed_u128))
                    .evaluate(&program_id, required_seeds)?
            );
        }
        {
            let required_seeds = vec![
                Seed::Lit,
                Seed::Arg(SeedArgType::String),
                Seed::Arg(SeedArgType::Pubkey),
            ];
            assert_eq!(
                Pubkey::find_program_address(
                    &[
                        seed_lit.as_bytes(),
                        seed_string.as_bytes(),
                        seed_key_1.as_ref(),
                    ],
                    &program_id
                )
                .0,
                SeedConfig::new((seed_lit, seed_string.clone(), seed_key_1))
                    .evaluate(&program_id, required_seeds)?
            );
        }
        {
            let required_seeds = vec![
                Seed::Lit,
                Seed::Arg(SeedArgType::U8),
                Seed::Arg(SeedArgType::String),
                Seed::Arg(SeedArgType::Pubkey),
            ];
            assert_eq!(
                Pubkey::find_program_address(
                    &[
                        seed_lit.as_bytes(),
                        seed_u8.to_le_bytes().as_ref(),
                        seed_string.as_bytes(),
                        seed_key_2.as_ref(),
                    ],
                    &program_id
                )
                .0,
                SeedConfig::new((seed_lit, seed_u8, seed_string, seed_key_2))
                    .evaluate(&program_id, required_seeds)?
            );
        }
        {
            let required_seeds = vec![
                Seed::Arg(SeedArgType::U64),
                Seed::Arg(SeedArgType::Pubkey),
                Seed::Arg(SeedArgType::Pubkey),
            ];
            assert_eq!(
                Pubkey::find_program_address(
                    &[
                        seed_u64.to_le_bytes().as_ref(),
                        seed_key_1.as_ref(),
                        seed_key_2.as_ref(),
                    ],
                    &program_id
                )
                .0,
                SeedConfig::new((seed_u64, seed_key_1, seed_key_2))
                    .evaluate(&program_id, required_seeds)?
            );
        }
        Ok(())
    }

    #[test]
    fn init_with_metas() {
        let program_id = Pubkey::new_unique();
        // You can see we can just use `AccountMeta` if we have no PDAs
        let metas = [
            AccountMeta::new(Pubkey::new_unique(), false),
            AccountMeta::new(Pubkey::new_unique(), true),
            AccountMeta::new_readonly(Pubkey::new_unique(), true),
            AccountMeta::new_readonly(Pubkey::new_unique(), false),
        ];
        let account_size = ExtraAccountMetas::size_of(metas.len()).unwrap();
        let mut buffer = vec![0; account_size];

        ExtraAccountMetas::init_with_account_metas::<TestInstruction>(&mut buffer, &metas).unwrap();

        let mut instruction = Instruction::new_with_bytes(program_id, &[], vec![]);
        ExtraAccountMetas::add_to_instruction::<TestInstruction>(
            &program_id,
            &mut instruction,
            &buffer,
            None,
        )
        .unwrap();
        assert_eq!(
            instruction
                .accounts
                .iter()
                .map(PodAccountMeta::from)
                .collect::<Vec<_>>(),
            metas.iter().map(PodAccountMeta::from).collect::<Vec<_>>()
        );
    }

    #[test]
    fn init_with_metas_and_seeds() -> ProgramResult {
        let program_id = Pubkey::new_unique();
        // The enum `RequiredAccount` allows us to build one array/slice for
        // either `AccountMeta` or a PDA with seed configs
        let required_accounts = [
            AccountMeta::new(Pubkey::new_unique(), false).into(),
            AccountMeta::new(Pubkey::new_unique(), true).into(),
            RequiredAccount::Pda {
                seeds: vec![
                    Seed::Lit,
                    Seed::Arg(SeedArgType::U8),
                    Seed::Arg(SeedArgType::String),
                ],
                is_signer: false,
                is_writable: true,
            },
            // You can also use `AccountMetaPda`!
            AccountMetaPda::new(
                &vec![
                    Seed::Arg(SeedArgType::U8),
                    Seed::Arg(SeedArgType::U8),
                    Seed::Arg(SeedArgType::U32),
                    Seed::Arg(SeedArgType::Pubkey),
                ],
                false,
                true,
            )
            .unwrap()
            .try_into()
            .unwrap(),
            AccountMeta::new_readonly(Pubkey::new_unique(), true).into(),
            AccountMeta::new_readonly(Pubkey::new_unique(), false).into(),
            RequiredAccount::Pda {
                seeds: vec![
                    Seed::Lit,
                    Seed::Arg(SeedArgType::Pubkey),
                    Seed::Arg(SeedArgType::Pubkey),
                    Seed::Arg(SeedArgType::Pubkey),
                ],
                is_signer: false,
                is_writable: true,
            },
        ];
        let account_size = ExtraAccountMetas::size_of(required_accounts.len()).unwrap();
        let mut buffer = vec![0; account_size];

        ExtraAccountMetas::init_with_required_accounts::<TestInstruction>(
            &mut buffer,
            &required_accounts,
        )
        .unwrap();

        // We have three PDAs in our required accounts, so we're going to need three seed inputs
        // (Flexing how we can have varying sized tuples with varying types)
        let provided_seeds = vec![
            SeedConfig::new(("SomeSeed", 1u8, String::from("SomeSeed"))),
            SeedConfig::new((1u8, 2u8, 2u32, Pubkey::new_unique())),
            SeedConfig::new((
                "SomeSeed",
                Pubkey::new_unique(),
                Pubkey::new_unique(),
                Pubkey::new_unique(),
            )),
        ];

        let mut instruction = Instruction::new_with_bytes(program_id, &[], vec![]);
        ExtraAccountMetas::add_to_instruction::<TestInstruction>(
            &program_id,
            &mut instruction,
            &buffer,
            Some(provided_seeds.clone()), // Cloning only so we can use later in assertions
        )
        .unwrap();

        assert_eq!(instruction.accounts.len(), required_accounts.len());
        assert_eq!(
            required_accounts.get(0).unwrap(),
            instruction.accounts.get(0).unwrap()
        );
        assert_eq!(
            required_accounts.get(1).unwrap(),
            instruction.accounts.get(1).unwrap()
        );
        {
            let seeds = provided_seeds.get(0).unwrap();
            let req_seeds = match required_accounts.get(2).unwrap() {
                RequiredAccount::Pda { seeds, .. } => seeds.clone(),
                _ => return Err(AccountResolutionError::RequiredAccountNotPda.into()),
            };
            let meta = instruction.accounts.get(2).unwrap();
            assert_eq!(seeds.seed_types, req_seeds);
            assert_eq!(seeds.evaluate(&program_id, req_seeds)?, meta.pubkey,);
        }
        {
            let seeds = provided_seeds.get(1).unwrap();
            let req_seeds = match required_accounts.get(3).unwrap() {
                RequiredAccount::Pda { seeds, .. } => seeds.clone(),
                _ => return Err(AccountResolutionError::RequiredAccountNotPda.into()),
            };
            let meta = instruction.accounts.get(3).unwrap();
            assert_eq!(seeds.seed_types, req_seeds);
            assert_eq!(seeds.evaluate(&program_id, req_seeds)?, meta.pubkey,);
        }
        assert_eq!(
            required_accounts.get(4).unwrap(),
            instruction.accounts.get(4).unwrap()
        );
        assert_eq!(
            required_accounts.get(5).unwrap(),
            instruction.accounts.get(5).unwrap()
        );
        {
            let seeds = provided_seeds.get(2).unwrap();
            let req_seeds = match required_accounts.get(6).unwrap() {
                RequiredAccount::Pda { seeds, .. } => seeds.clone(),
                _ => return Err(AccountResolutionError::RequiredAccountNotPda.into()),
            };
            let meta = instruction.accounts.get(6).unwrap();
            assert_eq!(seeds.seed_types, req_seeds);
            assert_eq!(seeds.evaluate(&program_id, req_seeds)?, meta.pubkey,);
        }
        Ok(())
    }

    #[test]
    fn init_multiple() {
        let program_id = Pubkey::new_unique();
        let metas = [
            AccountMeta::new(Pubkey::new_unique(), false),
            AccountMeta::new(Pubkey::new_unique(), true),
            AccountMeta::new_readonly(Pubkey::new_unique(), true),
            AccountMeta::new_readonly(Pubkey::new_unique(), false),
        ];
        let other_metas = [AccountMeta::new(Pubkey::new_unique(), false)];
        let account_size = ExtraAccountMetas::size_of(metas.len()).unwrap()
            + ExtraAccountMetas::size_of(other_metas.len()).unwrap();
        let mut buffer = vec![0; account_size];

        ExtraAccountMetas::init_with_account_metas::<TestInstruction>(&mut buffer, &metas).unwrap();
        ExtraAccountMetas::init_with_account_metas::<TestOtherInstruction>(
            &mut buffer,
            &other_metas,
        )
        .unwrap();

        let mut instruction = Instruction::new_with_bytes(program_id, &[], vec![]);
        ExtraAccountMetas::add_to_instruction::<TestInstruction>(
            &program_id,
            &mut instruction,
            &buffer,
            None,
        )
        .unwrap();
        assert_eq!(
            instruction
                .accounts
                .iter()
                .map(PodAccountMeta::from)
                .collect::<Vec<_>>(),
            metas.iter().map(PodAccountMeta::from).collect::<Vec<_>>()
        );
        let mut instruction = Instruction::new_with_bytes(program_id, &[], vec![]);
        ExtraAccountMetas::add_to_instruction::<TestOtherInstruction>(
            &program_id,
            &mut instruction,
            &buffer,
            None,
        )
        .unwrap();
        assert_eq!(
            instruction
                .accounts
                .iter()
                .map(PodAccountMeta::from)
                .collect::<Vec<_>>(),
            other_metas
                .iter()
                .map(PodAccountMeta::from)
                .collect::<Vec<_>>()
        );
    }

    #[test]
    fn init_multiple_with_seeds() -> ProgramResult {
        let program_id = Pubkey::new_unique();
        let required_accounts = [
            AccountMeta::new(Pubkey::new_unique(), false).into(),
            AccountMeta::new(Pubkey::new_unique(), true).into(),
            AccountMeta::new_readonly(Pubkey::new_unique(), true).into(),
            AccountMeta::new_readonly(Pubkey::new_unique(), false).into(),
            RequiredAccount::Pda {
                seeds: vec![
                    Seed::Lit,
                    Seed::Arg(SeedArgType::U32),
                    Seed::Arg(SeedArgType::String),
                ],
                is_signer: false,
                is_writable: true,
            },
            RequiredAccount::Pda {
                seeds: vec![Seed::Lit, Seed::Arg(SeedArgType::Pubkey)],
                is_signer: false,
                is_writable: true,
            },
        ];
        let other_metas = [AccountMeta::new(Pubkey::new_unique(), false)];
        let account_size = ExtraAccountMetas::size_of(required_accounts.len()).unwrap()
            + ExtraAccountMetas::size_of(other_metas.len()).unwrap();
        let mut buffer = vec![0; account_size];

        ExtraAccountMetas::init_with_required_accounts::<TestInstruction>(
            &mut buffer,
            &required_accounts,
        )
        .unwrap();
        ExtraAccountMetas::init_with_account_metas::<TestOtherInstruction>(
            &mut buffer,
            &other_metas,
        )
        .unwrap();

        let provided_seeds = vec![
            SeedConfig::new(("SomeSeed", 200u32, String::from("SomeSeed"))),
            SeedConfig::new(("SomeSeed", Pubkey::new_unique())),
        ];

        let mut instruction = Instruction::new_with_bytes(program_id, &[], vec![]);
        ExtraAccountMetas::add_to_instruction::<TestInstruction>(
            &program_id,
            &mut instruction,
            &buffer,
            Some(provided_seeds.clone()), // Cloning only so we can use later in assertions
        )
        .unwrap();
        assert_eq!(instruction.accounts.len(), required_accounts.len());
        assert_eq!(
            required_accounts.get(0).unwrap(),
            instruction.accounts.get(0).unwrap()
        );
        assert_eq!(
            required_accounts.get(1).unwrap(),
            instruction.accounts.get(1).unwrap()
        );
        assert_eq!(
            required_accounts.get(2).unwrap(),
            instruction.accounts.get(2).unwrap()
        );
        assert_eq!(
            required_accounts.get(3).unwrap(),
            instruction.accounts.get(3).unwrap()
        );
        {
            let seeds = provided_seeds.get(0).unwrap();
            let req_seeds = match required_accounts.get(4).unwrap() {
                RequiredAccount::Pda { seeds, .. } => seeds.clone(),
                _ => return Err(AccountResolutionError::RequiredAccountNotPda.into()),
            };
            let meta = instruction.accounts.get(4).unwrap();
            assert_eq!(seeds.seed_types, req_seeds);
            assert_eq!(seeds.evaluate(&program_id, req_seeds)?, meta.pubkey,);
        }
        {
            let seeds = provided_seeds.get(1).unwrap();
            let req_seeds = match required_accounts.get(5).unwrap() {
                RequiredAccount::Pda { seeds, .. } => seeds.clone(),
                _ => return Err(AccountResolutionError::RequiredAccountNotPda.into()),
            };
            let meta = instruction.accounts.get(5).unwrap();
            assert_eq!(seeds.seed_types, req_seeds);
            assert_eq!(seeds.evaluate(&program_id, req_seeds)?, meta.pubkey,);
        }
        let mut instruction = Instruction::new_with_bytes(program_id, &[], vec![]);
        ExtraAccountMetas::add_to_instruction::<TestOtherInstruction>(
            &program_id,
            &mut instruction,
            &buffer,
            None,
        )
        .unwrap();
        assert_eq!(
            instruction
                .accounts
                .iter()
                .map(PodAccountMeta::from)
                .collect::<Vec<_>>(),
            other_metas
                .iter()
                .map(PodAccountMeta::from)
                .collect::<Vec<_>>()
        );
        Ok(())
    }

    #[test]
    fn init_mixed() {
        // annoying to setup, but need to test this!
        let program_id = Pubkey::new_unique();

        let pubkey1 = Pubkey::new_unique();
        let mut lamports1 = 0;
        let mut data1 = [];
        let pubkey2 = Pubkey::new_unique();
        let mut lamports2 = 0;
        let mut data2 = [];
        let pubkey3 = Pubkey::new_unique();
        let mut lamports3 = 0;
        let mut data3 = [];
        let owner = Pubkey::new_unique();
        let account_infos = [
            AccountInfo::new(
                &pubkey1,
                false,
                true,
                &mut lamports1,
                &mut data1,
                &owner,
                false,
                Epoch::default(),
            ),
            AccountInfo::new(
                &pubkey2,
                true,
                false,
                &mut lamports2,
                &mut data2,
                &owner,
                false,
                Epoch::default(),
            ),
            AccountInfo::new(
                &pubkey3,
                false,
                false,
                &mut lamports3,
                &mut data3,
                &owner,
                false,
                Epoch::default(),
            ),
        ];
        let metas = [
            AccountMeta::new(Pubkey::new_unique(), false),
            AccountMeta::new(Pubkey::new_unique(), true),
            AccountMeta::new_readonly(Pubkey::new_unique(), true),
            AccountMeta::new_readonly(Pubkey::new_unique(), false),
            AccountMeta::new_readonly(Pubkey::new_unique(), false),
            AccountMeta::new_readonly(Pubkey::new_unique(), false),
        ];
        let account_size = ExtraAccountMetas::size_of(account_infos.len()).unwrap()
            + ExtraAccountMetas::size_of(metas.len()).unwrap();
        let mut buffer = vec![0; account_size];

        ExtraAccountMetas::init_with_account_infos::<TestInstruction>(&mut buffer, &account_infos)
            .unwrap();
        ExtraAccountMetas::init_with_account_metas::<TestOtherInstruction>(&mut buffer, &metas)
            .unwrap();

        let mut instruction = Instruction::new_with_bytes(program_id, &[], vec![]);
        ExtraAccountMetas::add_to_instruction::<TestInstruction>(
            &program_id,
            &mut instruction,
            &buffer,
            None,
        )
        .unwrap();
        assert_eq!(
            instruction
                .accounts
                .iter()
                .map(PodAccountMeta::from)
                .collect::<Vec<_>>(),
            account_infos
                .iter()
                .map(PodAccountMeta::from)
                .collect::<Vec<_>>()
        );

        let mut instruction = Instruction::new_with_bytes(program_id, &[], vec![]);
        ExtraAccountMetas::add_to_instruction::<TestOtherInstruction>(
            &program_id,
            &mut instruction,
            &buffer,
            None,
        )
        .unwrap();
        assert_eq!(
            instruction
                .accounts
                .iter()
                .map(PodAccountMeta::from)
                .collect::<Vec<_>>(),
            metas.iter().map(PodAccountMeta::from).collect::<Vec<_>>()
        );
    }

    #[test]
    fn cpi_instruction() {
        // annoying to setup, but need to test this!
        let pubkey1 = Pubkey::new_unique();
        let mut lamports1 = 0;
        let mut data1 = [];
        let pubkey2 = Pubkey::new_unique();
        let mut lamports2 = 0;
        let mut data2 = [];
        let pubkey3 = Pubkey::new_unique();
        let mut lamports3 = 0;
        let mut data3 = [];
        let owner = Pubkey::new_unique();
        let account_infos = [
            AccountInfo::new(
                &pubkey1,
                false,
                true,
                &mut lamports1,
                &mut data1,
                &owner,
                false,
                Epoch::default(),
            ),
            AccountInfo::new(
                &pubkey2,
                true,
                false,
                &mut lamports2,
                &mut data2,
                &owner,
                false,
                Epoch::default(),
            ),
            AccountInfo::new(
                &pubkey3,
                false,
                false,
                &mut lamports3,
                &mut data3,
                &owner,
                false,
                Epoch::default(),
            ),
        ];
        let account_size = ExtraAccountMetas::size_of(account_infos.len()).unwrap();
        let mut buffer = vec![0; account_size];

        ExtraAccountMetas::init_with_account_infos::<TestInstruction>(&mut buffer, &account_infos)
            .unwrap();

        // make an instruction to check later
        let program_id = Pubkey::new_unique();
        let mut instruction = Instruction::new_with_bytes(program_id, &[], vec![]);
        ExtraAccountMetas::add_to_instruction::<TestInstruction>(
            &program_id,
            &mut instruction,
            &buffer,
            None,
        )
        .unwrap();

        // mess around with the account infos to make it harder
        let mut messed_account_infos = account_infos.to_vec();
        let pubkey4 = Pubkey::new_unique();
        let mut lamports4 = 0;
        let mut data4 = [];
        messed_account_infos.push(AccountInfo::new(
            &pubkey4,
            false,
            true,
            &mut lamports4,
            &mut data4,
            &owner,
            false,
            Epoch::default(),
        ));
        let pubkey5 = Pubkey::new_unique();
        let mut lamports5 = 0;
        let mut data5 = [];
        messed_account_infos.push(AccountInfo::new(
            &pubkey5,
            false,
            true,
            &mut lamports5,
            &mut data5,
            &owner,
            false,
            Epoch::default(),
        ));
        messed_account_infos.swap(0, 4);
        messed_account_infos.swap(1, 2);

        let mut cpi_instruction = Instruction::new_with_bytes(program_id, &[], vec![]);
        let mut cpi_account_infos = vec![];
        ExtraAccountMetas::add_to_cpi_instruction::<TestInstruction>(
            &program_id,
            &mut cpi_instruction,
            &mut cpi_account_infos,
            &buffer,
            &messed_account_infos,
            None,
        )
        .unwrap();

        assert_eq!(cpi_instruction, instruction);
        assert_eq!(cpi_account_infos.len(), account_infos.len());
        for (a, b) in std::iter::zip(cpi_account_infos, account_infos) {
            assert_eq!(a.key, b.key);
            assert_eq!(a.is_signer, b.is_signer);
            assert_eq!(a.is_writable, b.is_writable);
        }
    }

    #[test]
    fn cpi_instruction_with_seeds() -> ProgramResult {
        let program_id = Pubkey::new_unique();
        let seeds1 = SeedConfig::new((37u8, 206u16, 3004u32));
        let seeds2 = SeedConfig::new(("SomeSeed", String::from("SomeSeed"), Pubkey::new_unique()));
        let pubkey1 = seeds1.pda(&program_id).0;
        let mut lamports1 = 0;
        let mut data1 = [];
        let pubkey2 = seeds2.pda(&program_id).0;
        let mut lamports2 = 0;
        let mut data2 = [];
        let pubkey3 = Pubkey::new_unique();
        let mut lamports3 = 0;
        let mut data3 = [];
        let owner = Pubkey::new_unique();
        let account_infos = [
            AccountInfo::new(
                &pubkey1,
                false,
                true,
                &mut lamports1,
                &mut data1,
                &owner,
                false,
                Epoch::default(),
            ),
            AccountInfo::new(
                &pubkey2,
                false,
                false,
                &mut lamports2,
                &mut data2,
                &owner,
                false,
                Epoch::default(),
            ),
            AccountInfo::new(
                &pubkey3,
                false,
                false,
                &mut lamports3,
                &mut data3,
                &owner,
                false,
                Epoch::default(),
            ),
        ];
        let required_accounts = vec![
            RequiredAccount::Pda {
                seeds: vec![
                    Seed::Arg(SeedArgType::U8),
                    Seed::Arg(SeedArgType::U16),
                    Seed::Arg(SeedArgType::U32),
                ],
                is_signer: false,
                is_writable: true,
            },
            RequiredAccount::Pda {
                seeds: vec![
                    Seed::Lit,
                    Seed::Arg(SeedArgType::String),
                    Seed::Arg(SeedArgType::Pubkey),
                ],
                is_signer: false,
                is_writable: false,
            },
            account_infos.get(2).unwrap().into(),
        ];
        let account_size = ExtraAccountMetas::size_of(required_accounts.len()).unwrap();
        let mut buffer = vec![0; account_size];

        ExtraAccountMetas::init_with_required_accounts::<TestInstruction>(
            &mut buffer,
            &required_accounts,
        )?;

        // make an instruction to check later
        let mut instruction = Instruction::new_with_bytes(program_id, &[], vec![]);
        ExtraAccountMetas::add_to_instruction::<TestInstruction>(
            &program_id,
            &mut instruction,
            &buffer,
            Some(vec![seeds1.clone(), seeds2.clone()]),
        )?;

        // mess around with the account infos to make it harder
        let mut messed_account_infos = account_infos.to_vec();
        let pubkey4 = Pubkey::new_unique();
        let mut lamports4 = 0;
        let mut data4 = [];
        messed_account_infos.push(AccountInfo::new(
            &pubkey4,
            false,
            true,
            &mut lamports4,
            &mut data4,
            &owner,
            false,
            Epoch::default(),
        ));
        let pubkey5 = Pubkey::new_unique();
        let mut lamports5 = 0;
        let mut data5 = [];
        messed_account_infos.push(AccountInfo::new(
            &pubkey5,
            false,
            true,
            &mut lamports5,
            &mut data5,
            &owner,
            false,
            Epoch::default(),
        ));
        messed_account_infos.swap(0, 4);
        messed_account_infos.swap(1, 2);

        let mut cpi_instruction = Instruction::new_with_bytes(program_id, &[], vec![]);
        let mut cpi_account_infos = vec![];
        ExtraAccountMetas::add_to_cpi_instruction::<TestInstruction>(
            &program_id,
            &mut cpi_instruction,
            &mut cpi_account_infos,
            &buffer,
            &messed_account_infos,
            Some(vec![seeds1, seeds2]),
        )?;

        assert_eq!(cpi_instruction, instruction);
        assert_eq!(cpi_account_infos.len(), required_accounts.len());
        for (a, b) in std::iter::zip(cpi_account_infos, required_accounts) {
            match b {
                RequiredAccount::Account {
                    pubkey,
                    is_signer,
                    is_writable,
                } => {
                    assert_eq!(*a.key, pubkey);
                    assert_eq!(a.is_signer, is_signer);
                    assert_eq!(a.is_writable, is_writable);
                }
                RequiredAccount::Pda {
                    seeds: _,
                    is_signer,
                    is_writable,
                } => {
                    assert_eq!(a.is_signer, is_signer);
                    assert_eq!(a.is_writable, is_writable);
                }
            }
        }
        Ok(())
    }
}<|MERGE_RESOLUTION|>--- conflicted
+++ resolved
@@ -1,16 +1,12 @@
 //! State transition types
 
 use {
-<<<<<<< HEAD
     crate::{
         account::RequiredAccount,
         error::AccountResolutionError,
         pod::{PodAccountMeta, PodSlice, PodSliceMut, TryFromAccountType},
         seeds::SeedConfig,
     },
-=======
-    crate::{error::AccountResolutionError, pod::PodAccountMeta},
->>>>>>> d9d5a916
     solana_program::{
         account_info::AccountInfo,
         instruction::{AccountMeta, Instruction},
@@ -290,14 +286,9 @@
     }
 
     /// Add the additional account metas to an existing instruction
-<<<<<<< HEAD
     pub fn add_to_vec<T: TlvDiscriminator>(
         program_id: &Pubkey,
         existing_account_metas: &mut Vec<AccountMeta>,
-=======
-    pub fn add_to_vec<T: SplDiscriminate>(
-        account_metas: &mut Vec<AccountMeta>,
->>>>>>> d9d5a916
         data: &[u8],
         required_seeds: Option<Vec<SeedConfig>>,
     ) -> Result<(), ProgramError> {
@@ -350,12 +341,8 @@
     }
 
     /// Add the additional account metas to an existing instruction
-<<<<<<< HEAD
     pub fn add_to_instruction<T: TlvDiscriminator>(
         program_id: &Pubkey,
-=======
-    pub fn add_to_instruction<T: SplDiscriminate>(
->>>>>>> d9d5a916
         instruction: &mut Instruction,
         data: &[u8],
         required_seeds: Option<Vec<SeedConfig>>,
@@ -369,12 +356,8 @@
     /// If an added account already exists in the instruction with lower
     /// privileges, match it to the existing account. This prevents a lower
     /// program from gaining unexpected privileges.
-<<<<<<< HEAD
     pub fn add_to_cpi_instruction<'a, T: TlvDiscriminator>(
         program_id: &Pubkey,
-=======
-    pub fn add_to_cpi_instruction<'a, T: SplDiscriminate>(
->>>>>>> d9d5a916
         cpi_instruction: &mut Instruction,
         cpi_account_infos: &mut Vec<AccountInfo<'a>>,
         data: &[u8],
@@ -441,7 +424,6 @@
 mod tests {
     use {
         super::*,
-<<<<<<< HEAD
         crate::{
             account::{AccountMetaPda, RequiredAccount},
             seeds::{Seed, SeedArgType},
@@ -450,10 +432,6 @@
             clock::Epoch, entrypoint::ProgramResult, instruction::AccountMeta, pubkey::Pubkey,
         },
         spl_type_length_value::discriminator::Discriminator,
-=======
-        solana_program::{clock::Epoch, instruction::AccountMeta, pubkey::Pubkey},
-        spl_discriminator::{ArrayDiscriminator, SplDiscriminate},
->>>>>>> d9d5a916
     };
 
     pub struct TestInstruction;
