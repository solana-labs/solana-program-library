import * as anchor from "@project-serum/anchor";
import { keccak_256 } from "js-sha3";
import { BN, Provider, Program } from "@project-serum/anchor";
import { Bubblegum } from "../target/types/bubblegum";
import { Gummyroll } from "../target/types/gummyroll";
import { PROGRAM_ID } from "@metaplex-foundation/mpl-token-metadata";
import {
  PublicKey,
  Keypair,
  SystemProgram,
  Transaction,
  Connection as web3Connection,
  SYSVAR_RENT_PUBKEY,
} from "@solana/web3.js";
import { assert } from "chai";

import { buildTree, Tree } from "./merkle-tree";
import {
  decodeMerkleRoll,
  getMerkleRollAccountSize,
} from "./merkle-roll-serde";
import NodeWallet from "@project-serum/anchor/dist/cjs/nodewallet";
import {
  ASSOCIATED_TOKEN_PROGRAM_ID,
  TOKEN_PROGRAM_ID,
  Token
} from "@solana/spl-token";
import { logTx } from "./utils";

// @ts-ignore
let Bubblegum;
// @ts-ignore
let GummyrollProgramId;

describe("bubblegum", () => {
  // Configure the client to use the local cluster.
  let offChainTree: Tree;
  let treeAuthority: PublicKey;
  let merkleRollKeypair: Keypair;
  let nonceAccount: PublicKey;

  const MAX_SIZE = 64;
  const MAX_DEPTH = 20;

  let payer = Keypair.generate();
  let destination = Keypair.generate();
  let delegateKey = Keypair.generate();
  let connection = new web3Connection("http://localhost:8899", {
    commitment: "confirmed",
  });
  let wallet = new NodeWallet(payer);
  anchor.setProvider(
    new Provider(connection, wallet, {
      commitment: connection.commitment,
      skipPreflight: true,
    })
  );
  Bubblegum = anchor.workspace.Bubblegum as Program<Bubblegum>;
  GummyrollProgramId = anchor.workspace.Gummyroll.programId;

  async function createTreeOnChain(
    payer: Keypair,
    destination: Keypair,
    delegate: Keypair
  ): Promise<[Keypair, Tree, PublicKey, PublicKey]> {
    const merkleRollKeypair = Keypair.generate();

    await Bubblegum.provider.connection.confirmTransaction(
      await Bubblegum.provider.connection.requestAirdrop(payer.publicKey, 2e9),
      "confirmed"
    );
    await Bubblegum.provider.connection.confirmTransaction(
      await Bubblegum.provider.connection.requestAirdrop(
        destination.publicKey,
        2e9
      ),
      "confirmed"
    );
    await Bubblegum.provider.connection.confirmTransaction(
      await Bubblegum.provider.connection.requestAirdrop(
        delegate.publicKey,
        2e9
      ),
      "confirmed"
    );
    const requiredSpace = getMerkleRollAccountSize(MAX_DEPTH, MAX_SIZE);
    const leaves = Array(2 ** MAX_DEPTH).fill(Buffer.alloc(32));
    const tree = buildTree(leaves);

    const allocAccountIx = SystemProgram.createAccount({
      fromPubkey: payer.publicKey,
      newAccountPubkey: merkleRollKeypair.publicKey,
      lamports:
        await Bubblegum.provider.connection.getMinimumBalanceForRentExemption(
          requiredSpace
        ),
      space: requiredSpace,
      programId: GummyrollProgramId,
    });

    let [authority] = await PublicKey.findProgramAddress(
      [merkleRollKeypair.publicKey.toBuffer()],
      Bubblegum.programId
    );

    const initGummyrollIx = Bubblegum.instruction.createTree(
      MAX_DEPTH,
      MAX_SIZE,
      {
        accounts: {
          treeCreator: payer.publicKey,
          authority: authority,
          gummyrollProgram: GummyrollProgramId,
          merkleSlab: merkleRollKeypair.publicKey,
        },
        signers: [payer],
      }
    );

    let tx = new Transaction()
      .add(allocAccountIx)
      .add(initGummyrollIx);

    let [nonce] = await PublicKey.findProgramAddress(
      [Buffer.from("bubblegum")],
      Bubblegum.programId
    );
    try {
      const nonceAccount = await Bubblegum.provider.connection.getAccountInfo(
        nonce
      );
<<<<<<< HEAD
=======
      if (nonceAccount.data.length === 0 || nonceAccount.lamports === 0) {
        throw new Error("Nonce account not yet initialized");
      }
>>>>>>> e1239382
    } catch {
      // Only initialize the nonce if it does not exist
      const initNonceIx = Bubblegum.instruction.initializeNonce({
        accounts: {
          nonce: nonce,
          payer: payer.publicKey,
          systemProgram: SystemProgram.programId,
        },
        signers: [payer],
      });
      tx = tx.add(initNonceIx);
    }

    await Bubblegum.provider.send(tx, [payer, merkleRollKeypair], {
      commitment: "confirmed",
    });
    const merkleRoll = await Bubblegum.provider.connection.getAccountInfo(
      merkleRollKeypair.publicKey
    );

    let onChainMerkle = decodeMerkleRoll(merkleRoll.data);

    // Check header bytes are set correctly
    assert(
      onChainMerkle.header.maxDepth === MAX_DEPTH,
      `Max depth does not match ${onChainMerkle.header.maxDepth}, expected ${MAX_DEPTH}`
    );
    assert(
      onChainMerkle.header.maxBufferSize === MAX_SIZE,
      `Max buffer size does not match ${onChainMerkle.header.maxBufferSize}, expected ${MAX_SIZE}`
    );

    assert(
      onChainMerkle.header.authority.equals(authority),
      "Failed to write auth pubkey"
    );

    assert(
      onChainMerkle.roll.changeLogs[0].root.equals(new PublicKey(tree.root)),
      "On chain root does not match root passed in instruction"
    );

    return [merkleRollKeypair, tree, authority, nonce];
  }

  describe("Testing bubblegum", () => {
    beforeEach(async () => {
      let [
        computedMerkleRoll,
        computedOffChainTree,
        computedTreeAuthority,
        computedNonce,
      ] = await createTreeOnChain(payer, destination, delegateKey);
      merkleRollKeypair = computedMerkleRoll;
      offChainTree = computedOffChainTree;
      treeAuthority = computedTreeAuthority;
      nonceAccount = computedNonce;
    });
    it("Mint to tree", async () => {
      const metadata = {
        name: "test",
        symbol: "test",
        uri: "www.solana.com",
        sellerFeeBasisPoints: 0,
        primarySaleHappened: false,
        isMutable: false,
        editionNonce: null,
        tokenStandard: null,
        tokenProgramVersion: {
          original: {},
        },
        collection: null,
        uses: null,
        creators: [],
      };
      let version = { v0: {} };
      let mintIx = await Bubblegum.instruction.mint(version, metadata, {
        accounts: {
          mintAuthority: payer.publicKey,
          authority: treeAuthority,
          nonce: nonceAccount,
          gummyrollProgram: GummyrollProgramId,
          owner: payer.publicKey,
          delegate: payer.publicKey,
          merkleSlab: merkleRollKeypair.publicKey,
        },
        signers: [payer],
      });
      console.log(" - Minting to tree");
      const mintTx = await Bubblegum.provider.send(
        new Transaction().add(mintIx),
        [payer],
        {
          skipPreflight: true,
          commitment: "confirmed",
        }
      );
      const leafHash = Buffer.from(keccak_256.digest(mintIx.data.slice(9)));
      const creatorHash = Buffer.from(keccak_256.digest([]));
      let merkleRollAccount =
        await Bubblegum.provider.connection.getAccountInfo(
          merkleRollKeypair.publicKey
        );
      let merkleRoll = decodeMerkleRoll(merkleRollAccount.data);
      let onChainRoot =
        merkleRoll.roll.changeLogs[merkleRoll.roll.activeIndex].root.toBuffer();

      console.log(" - Transferring Ownership");
      let transferTx = await Bubblegum.rpc.transfer(
        version,
        onChainRoot,
        leafHash,
        creatorHash,
        new BN(0),
        0,
        {
          accounts: {
            authority: treeAuthority,
            owner: payer.publicKey,
            delegate: payer.publicKey,
            newOwner: destination.publicKey,
            gummyrollProgram: GummyrollProgramId,
            merkleSlab: merkleRollKeypair.publicKey,
          },
          signers: [payer],
        }
      );

      merkleRollAccount = await Bubblegum.provider.connection.getAccountInfo(
        merkleRollKeypair.publicKey
      );
      merkleRoll = decodeMerkleRoll(merkleRollAccount.data);
      onChainRoot =
        merkleRoll.roll.changeLogs[merkleRoll.roll.activeIndex].root.toBuffer();

      console.log(" - Delegating Ownership");
      let delegateTx = await Bubblegum.rpc.delegate(
        version,
        onChainRoot,
        leafHash,
        creatorHash,
        new BN(0),
        0,
        {
          accounts: {
            authority: treeAuthority,
            owner: destination.publicKey,
            previousDelegate: destination.publicKey,
            newDelegate: delegateKey.publicKey,
            gummyrollProgram: GummyrollProgramId,
            merkleSlab: merkleRollKeypair.publicKey,
          },
          signers: [destination],
        }
      );

      merkleRollAccount = await Bubblegum.provider.connection.getAccountInfo(
        merkleRollKeypair.publicKey
      );
      merkleRoll = decodeMerkleRoll(merkleRollAccount.data);
      onChainRoot =
        merkleRoll.roll.changeLogs[merkleRoll.roll.activeIndex].root.toBuffer();

      console.log(" - Transferring Ownership (through delegate)");
      let delTransferIx = await Bubblegum.instruction.transfer(
        version,
        onChainRoot,
        leafHash,
        creatorHash,
        new BN(0),
        0,
        {
          accounts: {
            authority: treeAuthority,
            owner: destination.publicKey,
            delegate: delegateKey.publicKey,
            newOwner: payer.publicKey,
            gummyrollProgram: GummyrollProgramId,
            merkleSlab: merkleRollKeypair.publicKey,
          },
          signers: [delegateKey],
        }
      );
      delTransferIx.keys[2].isSigner = true;
      let delTransferTx = await Bubblegum.provider.send(
        new Transaction().add(delTransferIx),
        [delegateKey],
        {
          commitment: "confirmed",
        }
      );

      merkleRollAccount = await Bubblegum.provider.connection.getAccountInfo(
        merkleRollKeypair.publicKey
      );
      merkleRoll = decodeMerkleRoll(merkleRollAccount.data);
      onChainRoot =
        merkleRoll.roll.changeLogs[merkleRoll.roll.activeIndex].root.toBuffer();

      let [voucher] = await PublicKey.findProgramAddress(
        [merkleRollKeypair.publicKey.toBuffer(), new BN(0).toBuffer("le", 16)],
        Bubblegum.programId
      );

      console.log(" - Redeeming Leaf", voucher.toBase58());
      let redeemIx = await Bubblegum.instruction.redeem(
        version,
        onChainRoot,
        leafHash,
        creatorHash,
        new BN(0),
        0,
        {
          accounts: {
            authority: treeAuthority,
            owner: payer.publicKey,
            delegate: payer.publicKey,
            gummyrollProgram: GummyrollProgramId,
            merkleSlab: merkleRollKeypair.publicKey,
            voucher: voucher,
            systemProgram: SystemProgram.programId,
          },
          signers: [payer],
        }
      );
      let redeemTx = await Bubblegum.provider.send(
        new Transaction().add(redeemIx),
        [payer],
        {
          commitment: "confirmed",
        }
      );
      console.log(" - Cancelling redeem (reinserting to tree)");
      let cancelRedeemIx = await Bubblegum.instruction.cancelRedeem(
        onChainRoot,
        {
          accounts: {
            authority: treeAuthority,
            owner: payer.publicKey,
            delegate: payer.publicKey,
            gummyrollProgram: GummyrollProgramId,
            merkleSlab: merkleRollKeypair.publicKey,
            voucher: voucher,
          },
          signers: [payer],
        }
      );
      let cancelRedeemTx = await Bubblegum.provider.send(
        new Transaction().add(cancelRedeemIx),
        [payer],
        {
          commitment: "confirmed",
        }
      );

      console.log(" - Decompressing leaf");
      redeemIx = await Bubblegum.instruction.redeem(
        version,
        onChainRoot,
        leafHash,
        creatorHash,
        new BN(0),
        0,
        {
          accounts: {
            authority: treeAuthority,
            owner: payer.publicKey,
            delegate: payer.publicKey,
            gummyrollProgram: GummyrollProgramId,
            merkleSlab: merkleRollKeypair.publicKey,
            voucher: voucher,
            systemProgram: SystemProgram.programId,
          },
          signers: [payer],
        }
      );
      redeemTx = await Bubblegum.provider.send(
        new Transaction().add(redeemIx),
        [payer],
        {
          commitment: "confirmed",
        }
      );

      let voucherData = await Bubblegum.account.voucher.fetch(voucher);

      let tokenMint = Keypair.generate();
      let [mintAuthority] = await PublicKey.findProgramAddress(
        [tokenMint.publicKey.toBuffer()],
        Bubblegum.programId
      );

      const getMetadata = async (
        mint: anchor.web3.PublicKey
      ): Promise<anchor.web3.PublicKey> => {
        return (
          await anchor.web3.PublicKey.findProgramAddress(
            [Buffer.from("metadata"), PROGRAM_ID.toBuffer(), mint.toBuffer()],
            PROGRAM_ID
          )
        )[0];
      };

      const getMasterEdition = async (
        mint: anchor.web3.PublicKey
      ): Promise<anchor.web3.PublicKey> => {
        return (
          await anchor.web3.PublicKey.findProgramAddress(
            [
              Buffer.from("metadata"),
              PROGRAM_ID.toBuffer(),
              mint.toBuffer(),
              Buffer.from("edition"),
            ],
            PROGRAM_ID
          )
        )[0];
      };

      let decompressIx = await Bubblegum.instruction.decompress(metadata, {
        accounts: {
          voucher: voucher,
          owner: payer.publicKey,
          tokenAccount: await Token.getAssociatedTokenAddress(
            ASSOCIATED_TOKEN_PROGRAM_ID,
            TOKEN_PROGRAM_ID,
            tokenMint.publicKey,
            payer.publicKey
          ),
          mint: tokenMint.publicKey,
          mintAuthority: mintAuthority,
          metadata: await getMetadata(tokenMint.publicKey),
          masterEdition: await getMasterEdition(tokenMint.publicKey),
          systemProgram: SystemProgram.programId,
          sysvarRent: SYSVAR_RENT_PUBKEY,
          tokenMetadataProgram: PROGRAM_ID,
          tokenProgram: TOKEN_PROGRAM_ID,
          associatedTokenProgram: ASSOCIATED_TOKEN_PROGRAM_ID,
        },
        signers: [payer],
      });

      decompressIx.keys[3].isSigner = true;
      let decompressTx = await Bubblegum.provider.send(
        new Transaction().add(decompressIx),
        [payer, tokenMint],
        {
          commitment: "confirmed",
        }
      );
    });
  });
});<|MERGE_RESOLUTION|>--- conflicted
+++ resolved
@@ -129,12 +129,9 @@
       const nonceAccount = await Bubblegum.provider.connection.getAccountInfo(
         nonce
       );
-<<<<<<< HEAD
-=======
       if (nonceAccount.data.length === 0 || nonceAccount.lamports === 0) {
         throw new Error("Nonce account not yet initialized");
       }
->>>>>>> e1239382
     } catch {
       // Only initialize the nonce if it does not exist
       const initNonceIx = Bubblegum.instruction.initializeNonce({
