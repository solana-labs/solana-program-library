--- conflicted
+++ resolved
@@ -10,11 +10,8 @@
   await provider.connection.confirmTransaction(txId, "confirmed");
   if (verbose) {
     console.log(
-<<<<<<< HEAD
-      (await provider.connection.getTransaction(txId, {commitment: "confirmed"})).meta
-=======
+
       (await provider.connection.getConfirmedTransaction(txId, "confirmed"))!.meta!
->>>>>>> e3d7bb11
         .logMessages
     );
   }
