--- conflicted
+++ resolved
@@ -42,13 +42,9 @@
 };
 use spl_token_2022::{
     extension::{
-<<<<<<< HEAD
-        memo_transfer::MemoTransfer, mint_close_authority::MintCloseAuthority, ExtensionType,
-        StateWithExtensionsOwned,
-=======
         interest_bearing_mint, interest_bearing_mint::InterestBearingConfig,
         mint_close_authority::MintCloseAuthority, StateWithExtensionsOwned,
->>>>>>> 7c7507f4
+        memo_transfer::MemoTransfer, ExtensionType,
     },
     instruction::*,
     state::{Account, Mint, Multisig},
