//! Error types

#[cfg(not(target_os = "solana"))]
use spl_token_confidential_transfer_proof_generation::errors::TokenProofGenerationError;
use {
    num_derive::FromPrimitive,
    solana_program::{
        decode_error::DecodeError,
        msg,
        program_error::{PrintProgramError, ProgramError},
    },
    spl_token_confidential_transfer_proof_extraction::errors::TokenProofExtractionError,
    thiserror::Error,
};

/// Errors that may be returned by the Token program.
#[derive(Clone, Debug, Eq, Error, FromPrimitive, PartialEq)]
pub enum TokenError {
    // 0
    /// Lamport balance below rent-exempt threshold.
    #[error("Lamport balance below rent-exempt threshold")]
    NotRentExempt,
    /// Insufficient funds for the operation requested.
    #[error("Insufficient funds")]
    InsufficientFunds,
    /// Invalid Mint.
    #[error("Invalid Mint")]
    InvalidMint,
    /// Account not associated with this Mint.
    #[error("Account not associated with this Mint")]
    MintMismatch,
    /// Owner does not match.
    #[error("Owner does not match")]
    OwnerMismatch,

    // 5
    /// This token's supply is fixed and new tokens cannot be minted.
    #[error("Fixed supply")]
    FixedSupply,
    /// The account cannot be initialized because it is already being used.
    #[error("Already in use")]
    AlreadyInUse,
    /// Invalid number of provided signers.
    #[error("Invalid number of provided signers")]
    InvalidNumberOfProvidedSigners,
    /// Invalid number of required signers.
    #[error("Invalid number of required signers")]
    InvalidNumberOfRequiredSigners,
    /// State is uninitialized.
    #[error("State is uninitialized")]
    UninitializedState,

    // 10
    /// Instruction does not support native tokens
    #[error("Instruction does not support native tokens")]
    NativeNotSupported,
    /// Non-native account can only be closed if its balance is zero
    #[error("Non-native account can only be closed if its balance is zero")]
    NonNativeHasBalance,
    /// Invalid instruction
    #[error("Invalid instruction")]
    InvalidInstruction,
    /// State is invalid for requested operation.
    #[error("State is invalid for requested operation")]
    InvalidState,
    /// Operation overflowed
    #[error("Operation overflowed")]
    Overflow,

    // 15
    /// Account does not support specified authority type.
    #[error("Account does not support specified authority type")]
    AuthorityTypeNotSupported,
    /// This token mint cannot freeze accounts.
    #[error("This token mint cannot freeze accounts")]
    MintCannotFreeze,
    /// Account is frozen; all account operations will fail
    #[error("Account is frozen")]
    AccountFrozen,
    /// Mint decimals mismatch between the client and mint
    #[error("The provided decimals value different from the Mint decimals")]
    MintDecimalsMismatch,
    /// Instruction does not support non-native tokens
    #[error("Instruction does not support non-native tokens")]
    NonNativeNotSupported,

    // 20
    /// Extension type does not match already existing extensions
    #[error("Extension type does not match already existing extensions")]
    ExtensionTypeMismatch,
    /// Extension does not match the base type provided
    #[error("Extension does not match the base type provided")]
    ExtensionBaseMismatch,
    /// Extension already initialized on this account
    #[error("Extension already initialized on this account")]
    ExtensionAlreadyInitialized,
    /// An account can only be closed if its confidential balance is zero
    #[error("An account can only be closed if its confidential balance is zero")]
    ConfidentialTransferAccountHasBalance,
    /// Account not approved for confidential transfers
    #[error("Account not approved for confidential transfers")]
    ConfidentialTransferAccountNotApproved,

    // 25
    /// Account not accepting deposits or transfers
    #[error("Account not accepting deposits or transfers")]
    ConfidentialTransferDepositsAndTransfersDisabled,
    /// ElGamal public key mismatch
    #[error("ElGamal public key mismatch")]
    ConfidentialTransferElGamalPubkeyMismatch,
    /// Balance mismatch
    #[error("Balance mismatch")]
    ConfidentialTransferBalanceMismatch,
    /// Mint has non-zero supply. Burn all tokens before closing the mint.
    #[error("Mint has non-zero supply. Burn all tokens before closing the mint")]
    MintHasSupply,
    /// No authority exists to perform the desired operation
    #[error("No authority exists to perform the desired operation")]
    NoAuthorityExists,

    // 30
    /// Transfer fee exceeds maximum of 10,000 basis points
    #[error("Transfer fee exceeds maximum of 10,000 basis points")]
    TransferFeeExceedsMaximum,
    /// Mint required for this account to transfer tokens, use
    /// `transfer_checked` or `transfer_checked_with_fee`
    #[error("Mint required for this account to transfer tokens, use `transfer_checked` or `transfer_checked_with_fee`")]
    MintRequiredForTransfer,
    /// Calculated fee does not match expected fee
    #[error("Calculated fee does not match expected fee")]
    FeeMismatch,
    /// Fee parameters associated with confidential transfer zero-knowledge
    /// proofs do not match fee parameters in mint
    #[error(
        "Fee parameters associated with zero-knowledge proofs do not match fee parameters in mint"
    )]
    FeeParametersMismatch,
    /// The owner authority cannot be changed
    #[error("The owner authority cannot be changed")]
    ImmutableOwner,

    // 35
    /// An account can only be closed if its withheld fee balance is zero,
    /// harvest fees to the mint and try again
    #[error("An account can only be closed if its withheld fee balance is zero, harvest fees to the mint and try again")]
    AccountHasWithheldTransferFees,
    /// No memo in previous instruction; required for recipient to receive a
    /// transfer
    #[error("No memo in previous instruction; required for recipient to receive a transfer")]
    NoMemo,
    /// Transfer is disabled for this mint
    #[error("Transfer is disabled for this mint")]
    NonTransferable,
    /// Non-transferable tokens can't be minted to an account without immutable
    /// ownership
    #[error("Non-transferable tokens can't be minted to an account without immutable ownership")]
    NonTransferableNeedsImmutableOwnership,
    /// The total number of `Deposit` and `Transfer` instructions to an account
    /// cannot exceed the associated
    /// `maximum_pending_balance_credit_counter`
    #[error(
        "The total number of `Deposit` and `Transfer` instructions to an account cannot exceed
            the associated `maximum_pending_balance_credit_counter`"
    )]
    MaximumPendingBalanceCreditCounterExceeded,

    // 40
    /// The deposit amount for the confidential extension exceeds the maximum
    /// limit
    #[error("Deposit amount exceeds maximum limit")]
    MaximumDepositAmountExceeded,
    /// CPI Guard cannot be enabled or disabled in CPI
    #[error("CPI Guard cannot be enabled or disabled in CPI")]
    CpiGuardSettingsLocked,
    /// CPI Guard is enabled, and a program attempted to transfer user funds
    /// without using a delegate
    #[error("CPI Guard is enabled, and a program attempted to transfer user funds via CPI without using a delegate")]
    CpiGuardTransferBlocked,
    /// CPI Guard is enabled, and a program attempted to burn user funds without
    /// using a delegate
    #[error(
        "CPI Guard is enabled, and a program attempted to burn user funds via CPI without using a delegate"
    )]
    CpiGuardBurnBlocked,
    /// CPI Guard is enabled, and a program attempted to close an account
    /// without returning lamports to owner
    #[error("CPI Guard is enabled, and a program attempted to close an account via CPI without returning lamports to owner")]
    CpiGuardCloseAccountBlocked,

    // 45
    /// CPI Guard is enabled, and a program attempted to approve a delegate
    #[error("CPI Guard is enabled, and a program attempted to approve a delegate via CPI")]
    CpiGuardApproveBlocked,
    /// CPI Guard is enabled, and a program attempted to add or replace an
    /// authority
    #[error(
        "CPI Guard is enabled, and a program attempted to add or replace an authority via CPI"
    )]
    CpiGuardSetAuthorityBlocked,
    /// Account ownership cannot be changed while CPI Guard is enabled
    #[error("Account ownership cannot be changed while CPI Guard is enabled")]
    CpiGuardOwnerChangeBlocked,
    /// Extension not found in account data
    #[error("Extension not found in account data")]
    ExtensionNotFound,
    /// Account does not accept non-confidential transfers
    #[error("Non-confidential transfers disabled")]
    NonConfidentialTransfersDisabled,

    // 50
    /// An account can only be closed if the confidential withheld fee is zero
    #[error("An account can only be closed if the confidential withheld fee is zero")]
    ConfidentialTransferFeeAccountHasWithheldFee,
    /// A mint or an account is initialized to an invalid combination of
    /// extensions
    #[error("A mint or an account is initialized to an invalid combination of extensions")]
    InvalidExtensionCombination,
    /// Extension allocation with overwrite must use the same length
    #[error("Extension allocation with overwrite must use the same length")]
    InvalidLengthForAlloc,
    /// Failed to decrypt a confidential transfer account
    #[error("Failed to decrypt a confidential transfer account")]
    AccountDecryption,
    /// Failed to generate a zero-knowledge proof needed for a token instruction
    #[error("Failed to generate proof")]
    ProofGeneration,

    // 55
    /// An invalid proof instruction offset was provided
    #[error("An invalid proof instruction offset was provided")]
    InvalidProofInstructionOffset,
    /// Harvest of withheld tokens to mint is disabled
    #[error("Harvest of withheld tokens to mint is disabled")]
    HarvestToMintDisabled,
    /// Split proof context state accounts not supported for instruction
    #[error("Split proof context state accounts not supported for instruction")]
    SplitProofContextStateAccountsNotSupported,
    /// Not enough proof context state accounts provided
    #[error("Not enough proof context state accounts provided")]
    NotEnoughProofContextStateAccounts,
    /// Ciphertext is malformed
    #[error("Ciphertext is malformed")]
    MalformedCiphertext,

    // 60
    /// Ciphertext arithmetic failed
    #[error("Ciphertext arithmetic failed")]
    CiphertextArithmeticFailed,
<<<<<<< HEAD

    //61
    /// Withdraw / Deposit not allowed for confidential-mint-burn
    #[error("When the confidential-mint-burn extension is enabled, mints are only allowed into the confidential balance. Likewise conversions confidential token balance to normal balance and vice versa are illegal.")]
    IllegalMintBurnConversion,
=======
    /// Pedersen commitments did not match
    #[error("Pedersen commitment mismatch")]
    PedersenCommitmentMismatch,
    /// Range proof length did not match
    #[error("Range proof length mismatch")]
    RangeProofLengthMismatch,
    /// Illegal transfer amount bit length
    #[error("Illegal transfer amount bit length")]
    IllegalBitLength,
    /// Fee calculation failed
    #[error("Fee calculation failed")]
    FeeCalculation,
>>>>>>> ab9fa9a6
}
impl From<TokenError> for ProgramError {
    fn from(e: TokenError) -> Self {
        ProgramError::Custom(e as u32)
    }
}
impl<T> DecodeError<T> for TokenError {
    fn type_of() -> &'static str {
        "TokenError"
    }
}

impl PrintProgramError for TokenError {
    fn print<E>(&self)
    where
        E: 'static + std::error::Error + DecodeError<E> + num_traits::FromPrimitive,
    {
        match self {
            TokenError::NotRentExempt => msg!("Error: Lamport balance below rent-exempt threshold"),
            TokenError::InsufficientFunds => msg!("Error: insufficient funds"),
            TokenError::InvalidMint => msg!("Error: Invalid Mint"),
            TokenError::MintMismatch => msg!("Error: Account not associated with this Mint"),
            TokenError::OwnerMismatch => msg!("Error: owner does not match"),
            TokenError::FixedSupply => msg!("Error: the total supply of this token is fixed"),
            TokenError::AlreadyInUse => msg!("Error: account or token already in use"),
            TokenError::InvalidNumberOfProvidedSigners => {
                msg!("Error: Invalid number of provided signers")
            }
            TokenError::InvalidNumberOfRequiredSigners => {
                msg!("Error: Invalid number of required signers")
            }
            TokenError::UninitializedState => msg!("Error: State is uninitialized"),
            TokenError::NativeNotSupported => {
                msg!("Error: Instruction does not support native tokens")
            }
            TokenError::NonNativeHasBalance => {
                msg!("Error: Non-native account can only be closed if its balance is zero")
            }
            TokenError::InvalidInstruction => msg!("Error: Invalid instruction"),
            TokenError::InvalidState => msg!("Error: Invalid account state for operation"),
            TokenError::Overflow => msg!("Error: Operation overflowed"),
            TokenError::AuthorityTypeNotSupported => {
                msg!("Error: Account does not support specified authority type")
            }
            TokenError::MintCannotFreeze => msg!("Error: This token mint cannot freeze accounts"),
            TokenError::AccountFrozen => msg!("Error: Account is frozen"),
            TokenError::MintDecimalsMismatch => {
                msg!("Error: decimals different from the Mint decimals")
            }
            TokenError::NonNativeNotSupported => {
                msg!("Error: Instruction does not support non-native tokens")
            }
            TokenError::ExtensionTypeMismatch => {
                msg!("Error: New extension type does not match already existing extensions")
            }
            TokenError::ExtensionBaseMismatch => {
                msg!("Error: Extension does not match the base type provided")
            }
            TokenError::ExtensionAlreadyInitialized => {
                msg!("Error: Extension already initialized on this account")
            }
            TokenError::ConfidentialTransferAccountHasBalance => {
                msg!("Error: An account can only be closed if its confidential balance is zero")
            }
            TokenError::ConfidentialTransferAccountNotApproved => {
                msg!("Error: Account not approved for confidential transfers")
            }
            TokenError::ConfidentialTransferDepositsAndTransfersDisabled => {
                msg!("Error: Account not accepting deposits or transfers")
            }
            TokenError::ConfidentialTransferElGamalPubkeyMismatch => {
                msg!("Error: ElGamal public key mismatch")
            }
            TokenError::ConfidentialTransferBalanceMismatch => {
                msg!("Error: Balance mismatch")
            }
            TokenError::MintHasSupply => {
                msg!("Error: Mint has non-zero supply. Burn all tokens before closing the mint")
            }
            TokenError::NoAuthorityExists => {
                msg!("Error: No authority exists to perform the desired operation");
            }
            TokenError::TransferFeeExceedsMaximum => {
                msg!("Error: Transfer fee exceeds maximum of 10,000 basis points");
            }
            TokenError::MintRequiredForTransfer => {
                msg!("Mint required for this account to transfer tokens, use `transfer_checked` or `transfer_checked_with_fee`");
            }
            TokenError::FeeMismatch => {
                msg!("Calculated fee does not match expected fee");
            }
            TokenError::FeeParametersMismatch => {
                msg!("Fee parameters associated with zero-knowledge proofs do not match fee parameters in mint")
            }
            TokenError::ImmutableOwner => {
                msg!("The owner authority cannot be changed");
            }
            TokenError::AccountHasWithheldTransferFees => {
                msg!("Error: An account can only be closed if its withheld fee balance is zero, harvest fees to the mint and try again");
            }
            TokenError::NoMemo => {
                msg!("Error: No memo in previous instruction; required for recipient to receive a transfer");
            }
            TokenError::NonTransferable => {
                msg!("Transfer is disabled for this mint");
            }
            TokenError::NonTransferableNeedsImmutableOwnership => {
                msg!("Non-transferable tokens can't be minted to an account without immutable ownership");
            }
            TokenError::MaximumPendingBalanceCreditCounterExceeded => {
                msg!("The total number of `Deposit` and `Transfer` instructions to an account cannot exceed the associated `maximum_pending_balance_credit_counter`");
            }
            TokenError::MaximumDepositAmountExceeded => {
                msg!("Deposit amount exceeds maximum limit")
            }
            TokenError::CpiGuardSettingsLocked => {
                msg!("CPI Guard status cannot be changed in CPI")
            }
            TokenError::CpiGuardTransferBlocked => {
                msg!("CPI Guard is enabled, and a program attempted to transfer user funds without using a delegate")
            }
            TokenError::CpiGuardBurnBlocked => {
                msg!("CPI Guard is enabled, and a program attempted to burn user funds without using a delegate")
            }
            TokenError::CpiGuardCloseAccountBlocked => {
                msg!("CPI Guard is enabled, and a program attempted to close an account without returning lamports to owner")
            }
            TokenError::CpiGuardApproveBlocked => {
                msg!("CPI Guard is enabled, and a program attempted to approve a delegate")
            }
            TokenError::CpiGuardSetAuthorityBlocked => {
                msg!("CPI Guard is enabled, and a program attempted to add or change an authority")
            }
            TokenError::CpiGuardOwnerChangeBlocked => {
                msg!("Account ownership cannot be changed while CPI Guard is enabled")
            }
            TokenError::ExtensionNotFound => {
                msg!("Extension not found in account data")
            }
            TokenError::NonConfidentialTransfersDisabled => {
                msg!("Non-confidential transfers disabled")
            }
            TokenError::ConfidentialTransferFeeAccountHasWithheldFee => {
                msg!("Account has non-zero confidential withheld fee")
            }
            TokenError::InvalidExtensionCombination => {
                msg!("Mint or account is initialized to an invalid combination of extensions")
            }
            TokenError::InvalidLengthForAlloc => {
                msg!("Extension allocation with overwrite must use the same length")
            }
            TokenError::AccountDecryption => {
                msg!("Failed to decrypt a confidential transfer account")
            }
            TokenError::ProofGeneration => {
                msg!("Failed to generate proof")
            }
            TokenError::InvalidProofInstructionOffset => {
                msg!("An invalid proof instruction offset was provided")
            }
            TokenError::HarvestToMintDisabled => {
                msg!("Harvest of withheld tokens to mint is disabled")
            }
            TokenError::SplitProofContextStateAccountsNotSupported => {
                msg!("Split proof context state accounts not supported for instruction")
            }
            TokenError::NotEnoughProofContextStateAccounts => {
                msg!("Not enough proof context state accounts provided")
            }
            TokenError::MalformedCiphertext => {
                msg!("Ciphertext is malformed")
            }
            TokenError::CiphertextArithmeticFailed => {
                msg!("Ciphertext arithmetic failed")
            }
<<<<<<< HEAD
            TokenError::IllegalMintBurnConversion => {
                msg!("Conversions from normal to confidential token balance and vice versa are illegal if the confidential-mint-burn extension is enabled")
            }
=======
            TokenError::PedersenCommitmentMismatch => {
                msg!("Pedersen commitments did not match")
            }
            TokenError::RangeProofLengthMismatch => {
                msg!("Range proof lengths did not match")
            }
            TokenError::IllegalBitLength => {
                msg!("Illegal transfer amount bit length")
            }
            TokenError::FeeCalculation => {
                msg!("Transfer fee calculation failed")
            }
        }
    }
}

#[cfg(not(target_os = "solana"))]
impl From<TokenProofGenerationError> for TokenError {
    fn from(e: TokenProofGenerationError) -> Self {
        match e {
            TokenProofGenerationError::ProofGeneration(_) => TokenError::ProofGeneration,
            TokenProofGenerationError::NotEnoughFunds => TokenError::InsufficientFunds,
            TokenProofGenerationError::IllegalAmountBitLength => TokenError::IllegalBitLength,
            TokenProofGenerationError::FeeCalculation => TokenError::FeeCalculation,
        }
    }
}

impl From<TokenProofExtractionError> for TokenError {
    fn from(e: TokenProofExtractionError) -> Self {
        match e {
            TokenProofExtractionError::ElGamalPubkeyMismatch => {
                TokenError::ConfidentialTransferElGamalPubkeyMismatch
            }
            TokenProofExtractionError::PedersenCommitmentMismatch => {
                TokenError::PedersenCommitmentMismatch
            }
            TokenProofExtractionError::RangeProofLengthMismatch => {
                TokenError::RangeProofLengthMismatch
            }
            TokenProofExtractionError::FeeParametersMismatch => TokenError::FeeParametersMismatch,
            TokenProofExtractionError::CurveArithmetic => TokenError::CiphertextArithmeticFailed,
            TokenProofExtractionError::CiphertextExtraction => TokenError::MalformedCiphertext,
>>>>>>> ab9fa9a6
        }
    }
}<|MERGE_RESOLUTION|>--- conflicted
+++ resolved
@@ -246,13 +246,6 @@
     /// Ciphertext arithmetic failed
     #[error("Ciphertext arithmetic failed")]
     CiphertextArithmeticFailed,
-<<<<<<< HEAD
-
-    //61
-    /// Withdraw / Deposit not allowed for confidential-mint-burn
-    #[error("When the confidential-mint-burn extension is enabled, mints are only allowed into the confidential balance. Likewise conversions confidential token balance to normal balance and vice versa are illegal.")]
-    IllegalMintBurnConversion,
-=======
     /// Pedersen commitments did not match
     #[error("Pedersen commitment mismatch")]
     PedersenCommitmentMismatch,
@@ -265,7 +258,11 @@
     /// Fee calculation failed
     #[error("Fee calculation failed")]
     FeeCalculation,
->>>>>>> ab9fa9a6
+
+    //65
+    /// Withdraw / Deposit not allowed for confidential-mint-burn
+    #[error("When the confidential-mint-burn extension is enabled, mints are only allowed into the confidential balance. Likewise conversions confidential token balance to normal balance and vice versa are illegal.")]
+    IllegalMintBurnConversion,
 }
 impl From<TokenError> for ProgramError {
     fn from(e: TokenError) -> Self {
@@ -441,22 +438,20 @@
             TokenError::CiphertextArithmeticFailed => {
                 msg!("Ciphertext arithmetic failed")
             }
-<<<<<<< HEAD
+            TokenError::PedersenCommitmentMismatch => {
+                msg!("Pedersen commitments did not match")
+            }
+            TokenError::RangeProofLengthMismatch => {
+                msg!("Range proof lengths did not match")
+            }
+            TokenError::IllegalBitLength => {
+                msg!("Illegal transfer amount bit length")
+            }
+            TokenError::FeeCalculation => {
+                msg!("Transfer fee calculation failed")
+            }
             TokenError::IllegalMintBurnConversion => {
                 msg!("Conversions from normal to confidential token balance and vice versa are illegal if the confidential-mint-burn extension is enabled")
-            }
-=======
-            TokenError::PedersenCommitmentMismatch => {
-                msg!("Pedersen commitments did not match")
-            }
-            TokenError::RangeProofLengthMismatch => {
-                msg!("Range proof lengths did not match")
-            }
-            TokenError::IllegalBitLength => {
-                msg!("Illegal transfer amount bit length")
-            }
-            TokenError::FeeCalculation => {
-                msg!("Transfer fee calculation failed")
             }
         }
     }
@@ -489,7 +484,6 @@
             TokenProofExtractionError::FeeParametersMismatch => TokenError::FeeParametersMismatch,
             TokenProofExtractionError::CurveArithmetic => TokenError::CiphertextArithmeticFailed,
             TokenProofExtractionError::CiphertextExtraction => TokenError::MalformedCiphertext,
->>>>>>> ab9fa9a6
         }
     }
 }