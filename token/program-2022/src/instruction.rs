//! Instruction types

use {
    crate::{
        check_program_account, check_spl_token_program_account,
        error::TokenError,
        extension::{transfer_fee::instruction::TransferFeeInstruction, ExtensionType},
    },
    solana_program::{
        instruction::{AccountMeta, Instruction},
        program_error::ProgramError,
        program_option::COption,
        pubkey::{Pubkey, PUBKEY_BYTES},
        system_program, sysvar,
    },
    std::{convert::TryInto, mem::size_of},
};

/// Minimum number of multisignature signers (min N)
pub const MIN_SIGNERS: usize = 1;
/// Maximum number of multisignature signers (max N)
pub const MAX_SIGNERS: usize = 11;
/// Serialized length of a u16, for unpacking
const U16_BYTES: usize = 2;
/// Serialized length of a u64, for unpacking
const U64_BYTES: usize = 8;

/// Instructions supported by the token program.
#[repr(C)]
#[derive(Clone, Debug, PartialEq)]
pub enum TokenInstruction<'a> {
    /// Initializes a new mint and optionally deposits all the newly minted
    /// tokens in an account.
    ///
    /// The `InitializeMint` instruction requires no signers and MUST be
    /// included within the same Transaction as the system program's
    /// `CreateAccount` instruction that creates the account being initialized.
    /// Otherwise another party can acquire ownership of the uninitialized
    /// account.
    ///
    /// All extensions must be initialized before calling this instruction.
    ///
    /// Accounts expected by this instruction:
    ///
    ///   0. `[writable]` The mint to initialize.
    ///   1. `[]` Rent sysvar
    ///
    InitializeMint {
        /// Number of base 10 digits to the right of the decimal place.
        decimals: u8,
        /// The authority/multisignature to mint tokens.
        mint_authority: Pubkey,
        /// The freeze authority/multisignature of the mint.
        freeze_authority: COption<Pubkey>,
    },
    /// Initializes a new account to hold tokens.  If this account is associated
    /// with the native mint then the token balance of the initialized account
    /// will be equal to the amount of SOL in the account. If this account is
    /// associated with another mint, that mint must be initialized before this
    /// command can succeed.
    ///
    /// The `InitializeAccount` instruction requires no signers and MUST be
    /// included within the same Transaction as the system program's
    /// `CreateAccount` instruction that creates the account being initialized.
    /// Otherwise another party can acquire ownership of the uninitialized
    /// account.
    ///
    /// Accounts expected by this instruction:
    ///
    ///   0. `[writable]`  The account to initialize.
    ///   1. `[]` The mint this account will be associated with.
    ///   2. `[]` The new account's owner/multisignature.
    ///   3. `[]` Rent sysvar
    InitializeAccount,
    /// Initializes a multisignature account with N provided signers.
    ///
    /// Multisignature accounts can used in place of any single owner/delegate
    /// accounts in any token instruction that require an owner/delegate to be
    /// present.  The variant field represents the number of signers (M)
    /// required to validate this multisignature account.
    ///
    /// The `InitializeMultisig` instruction requires no signers and MUST be
    /// included within the same Transaction as the system program's
    /// `CreateAccount` instruction that creates the account being initialized.
    /// Otherwise another party can acquire ownership of the uninitialized
    /// account.
    ///
    /// Accounts expected by this instruction:
    ///
    ///   0. `[writable]` The multisignature account to initialize.
    ///   1. `[]` Rent sysvar
    ///   2. ..2+N. `[]` The signer accounts, must equal to N where 1 <= N <=
    ///      11.
    InitializeMultisig {
        /// The number of signers (M) required to validate this multisignature
        /// account.
        m: u8,
    },
    /// NOTE This instruction is deprecated in favor of `TransferChecked` or
    /// `TransferCheckedWithFee`
    ///
    /// Transfers tokens from one account to another either directly or via a
    /// delegate.  If this account is associated with the native mint then equal
    /// amounts of SOL and Tokens will be transferred to the destination
    /// account.
    ///
    /// If either account contains an `TransferFeeAmount` extension, this will fail.
    /// Mints with the `TransferFeeConfig` extension are required in order to assess the fee.
    ///
    /// Accounts expected by this instruction:
    ///
    ///   * Single owner/delegate
    ///   0. `[writable]` The source account.
    ///   1. `[writable]` The destination account.
    ///   2. `[signer]` The source account's owner/delegate.
    ///
    ///   * Multisignature owner/delegate
    ///   0. `[writable]` The source account.
    ///   1. `[writable]` The destination account.
    ///   2. `[]` The source account's multisignature owner/delegate.
    ///   3. ..3+M `[signer]` M signer accounts.
    #[deprecated(
        since = "4.0.0",
        note = "please use `TransferChecked` or `TransferCheckedWithFee` instead"
    )]
    Transfer {
        /// The amount of tokens to transfer.
        amount: u64,
    },
    /// Approves a delegate.  A delegate is given the authority over tokens on
    /// behalf of the source account's owner.
    ///
    /// Accounts expected by this instruction:
    ///
    ///   * Single owner
    ///   0. `[writable]` The source account.
    ///   1. `[]` The delegate.
    ///   2. `[signer]` The source account owner.
    ///
    ///   * Multisignature owner
    ///   0. `[writable]` The source account.
    ///   1. `[]` The delegate.
    ///   2. `[]` The source account's multisignature owner.
    ///   3. ..3+M `[signer]` M signer accounts
    Approve {
        /// The amount of tokens the delegate is approved for.
        amount: u64,
    },
    /// Revokes the delegate's authority.
    ///
    /// Accounts expected by this instruction:
    ///
    ///   * Single owner
    ///   0. `[writable]` The source account.
    ///   1. `[signer]` The source account owner or current delegate.
    ///
    ///   * Multisignature owner
    ///   0. `[writable]` The source account.
    ///   1. `[]` The source account's multisignature owner or current delegate.
    ///   2. ..2+M `[signer]` M signer accounts
    Revoke,
    /// Sets a new authority of a mint or account.
    ///
    /// Accounts expected by this instruction:
    ///
    ///   * Single authority
    ///   0. `[writable]` The mint or account to change the authority of.
    ///   1. `[signer]` The current authority of the mint or account.
    ///
    ///   * Multisignature authority
    ///   0. `[writable]` The mint or account to change the authority of.
    ///   1. `[]` The mint's or account's current multisignature authority.
    ///   2. ..2+M `[signer]` M signer accounts
    SetAuthority {
        /// The type of authority to update.
        authority_type: AuthorityType,
        /// The new authority
        new_authority: COption<Pubkey>,
    },
    /// Mints new tokens to an account.  The native mint does not support
    /// minting.
    ///
    /// Accounts expected by this instruction:
    ///
    ///   * Single authority
    ///   0. `[writable]` The mint.
    ///   1. `[writable]` The account to mint tokens to.
    ///   2. `[signer]` The mint's minting authority.
    ///
    ///   * Multisignature authority
    ///   0. `[writable]` The mint.
    ///   1. `[writable]` The account to mint tokens to.
    ///   2. `[]` The mint's multisignature mint-tokens authority.
    ///   3. ..3+M `[signer]` M signer accounts.
    MintTo {
        /// The amount of new tokens to mint.
        amount: u64,
    },
    /// Burns tokens by removing them from an account.  `Burn` does not support
    /// accounts associated with the native mint, use `CloseAccount` instead.
    ///
    /// Accounts expected by this instruction:
    ///
    ///   * Single owner/delegate
    ///   0. `[writable]` The account to burn from.
    ///   1. `[writable]` The token mint.
    ///   2. `[signer]` The account's owner/delegate.
    ///
    ///   * Multisignature owner/delegate
    ///   0. `[writable]` The account to burn from.
    ///   1. `[writable]` The token mint.
    ///   2. `[]` The account's multisignature owner/delegate.
    ///   3. ..3+M `[signer]` M signer accounts.
    Burn {
        /// The amount of tokens to burn.
        amount: u64,
    },
    /// Close an account by transferring all its SOL to the destination account.
    /// Non-native accounts may only be closed if its token amount is zero.
    ///
    /// Accounts with the `TransferFeeAmount` extension may only be closed if the withheld
    /// amount is zero.
    ///
    /// Mints may be closed if they have the `MintCloseAuthority` extension and their token
    /// supply is zero
    ///
    /// Note that if the account to close has a `ConfidentialTransferExtension`, the
    /// `ConfidentialTransferInstruction::EmptyAccount` instruction must precede this
    /// instruction.
    ///
    /// Accounts expected by this instruction:
    ///
    ///   * Single owner
    ///   0. `[writable]` The account to close.
    ///   1. `[writable]` The destination account.
    ///   2. `[signer]` The account's owner.
    ///
    ///   * Multisignature owner
    ///   0. `[writable]` The account to close.
    ///   1. `[writable]` The destination account.
    ///   2. `[]` The account's multisignature owner.
    ///   3. ..3+M `[signer]` M signer accounts.
    CloseAccount,
    /// Freeze an Initialized account using the Mint's freeze_authority (if
    /// set).
    ///
    /// Accounts expected by this instruction:
    ///
    ///   * Single owner
    ///   0. `[writable]` The account to freeze.
    ///   1. `[]` The token mint.
    ///   2. `[signer]` The mint freeze authority.
    ///
    ///   * Multisignature owner
    ///   0. `[writable]` The account to freeze.
    ///   1. `[]` The token mint.
    ///   2. `[]` The mint's multisignature freeze authority.
    ///   3. ..3+M `[signer]` M signer accounts.
    FreezeAccount,
    /// Thaw a Frozen account using the Mint's freeze_authority (if set).
    ///
    /// Accounts expected by this instruction:
    ///
    ///   * Single owner
    ///   0. `[writable]` The account to freeze.
    ///   1. `[]` The token mint.
    ///   2. `[signer]` The mint freeze authority.
    ///
    ///   * Multisignature owner
    ///   0. `[writable]` The account to freeze.
    ///   1. `[]` The token mint.
    ///   2. `[]` The mint's multisignature freeze authority.
    ///   3. ..3+M `[signer]` M signer accounts.
    ThawAccount,

    /// Transfers tokens from one account to another either directly or via a
    /// delegate.  If this account is associated with the native mint then equal
    /// amounts of SOL and Tokens will be transferred to the destination
    /// account.
    ///
    /// This instruction differs from Transfer in that the token mint and
    /// decimals value is checked by the caller.  This may be useful when
    /// creating transactions offline or within a hardware wallet.
    ///
    /// If either account contains an `TransferFeeAmount` extension, the fee is
    /// withheld in the destination account.
    ///
    /// Accounts expected by this instruction:
    ///
    ///   * Single owner/delegate
    ///   0. `[writable]` The source account.
    ///   1. `[]` The token mint.
    ///   2. `[writable]` The destination account.
    ///   3. `[signer]` The source account's owner/delegate.
    ///
    ///   * Multisignature owner/delegate
    ///   0. `[writable]` The source account.
    ///   1. `[]` The token mint.
    ///   2. `[writable]` The destination account.
    ///   3. `[]` The source account's multisignature owner/delegate.
    ///   4. ..4+M `[signer]` M signer accounts.
    TransferChecked {
        /// The amount of tokens to transfer.
        amount: u64,
        /// Expected number of base 10 digits to the right of the decimal place.
        decimals: u8,
    },
    /// Approves a delegate.  A delegate is given the authority over tokens on
    /// behalf of the source account's owner.
    ///
    /// This instruction differs from Approve in that the token mint and
    /// decimals value is checked by the caller.  This may be useful when
    /// creating transactions offline or within a hardware wallet.
    ///
    /// Accounts expected by this instruction:
    ///
    ///   * Single owner
    ///   0. `[writable]` The source account.
    ///   1. `[]` The token mint.
    ///   2. `[]` The delegate.
    ///   3. `[signer]` The source account owner.
    ///
    ///   * Multisignature owner
    ///   0. `[writable]` The source account.
    ///   1. `[]` The token mint.
    ///   2. `[]` The delegate.
    ///   3. `[]` The source account's multisignature owner.
    ///   4. ..4+M `[signer]` M signer accounts
    ApproveChecked {
        /// The amount of tokens the delegate is approved for.
        amount: u64,
        /// Expected number of base 10 digits to the right of the decimal place.
        decimals: u8,
    },
    /// Mints new tokens to an account.  The native mint does not support
    /// minting.
    ///
    /// This instruction differs from MintTo in that the decimals value is
    /// checked by the caller.  This may be useful when creating transactions
    /// offline or within a hardware wallet.
    ///
    /// Accounts expected by this instruction:
    ///
    ///   * Single authority
    ///   0. `[writable]` The mint.
    ///   1. `[writable]` The account to mint tokens to.
    ///   2. `[signer]` The mint's minting authority.
    ///
    ///   * Multisignature authority
    ///   0. `[writable]` The mint.
    ///   1. `[writable]` The account to mint tokens to.
    ///   2. `[]` The mint's multisignature mint-tokens authority.
    ///   3. ..3+M `[signer]` M signer accounts.
    MintToChecked {
        /// The amount of new tokens to mint.
        amount: u64,
        /// Expected number of base 10 digits to the right of the decimal place.
        decimals: u8,
    },
    /// Burns tokens by removing them from an account.  `BurnChecked` does not
    /// support accounts associated with the native mint, use `CloseAccount`
    /// instead.
    ///
    /// This instruction differs from Burn in that the decimals value is checked
    /// by the caller. This may be useful when creating transactions offline or
    /// within a hardware wallet.
    ///
    /// Accounts expected by this instruction:
    ///
    ///   * Single owner/delegate
    ///   0. `[writable]` The account to burn from.
    ///   1. `[writable]` The token mint.
    ///   2. `[signer]` The account's owner/delegate.
    ///
    ///   * Multisignature owner/delegate
    ///   0. `[writable]` The account to burn from.
    ///   1. `[writable]` The token mint.
    ///   2. `[]` The account's multisignature owner/delegate.
    ///   3. ..3+M `[signer]` M signer accounts.
    BurnChecked {
        /// The amount of tokens to burn.
        amount: u64,
        /// Expected number of base 10 digits to the right of the decimal place.
        decimals: u8,
    },
    /// Like InitializeAccount, but the owner pubkey is passed via instruction data
    /// rather than the accounts list. This variant may be preferable when using
    /// Cross Program Invocation from an instruction that does not need the owner's
    /// `AccountInfo` otherwise.
    ///
    /// Accounts expected by this instruction:
    ///
    ///   0. `[writable]`  The account to initialize.
    ///   1. `[]` The mint this account will be associated with.
    ///   2. `[]` Rent sysvar
    InitializeAccount2 {
        /// The new account's owner/multisignature.
        owner: Pubkey,
    },
    /// Given a wrapped / native token account (a token account containing SOL)
    /// updates its amount field based on the account's underlying `lamports`.
    /// This is useful if a non-wrapped SOL account uses `system_instruction::transfer`
    /// to move lamports to a wrapped token account, and needs to have its token
    /// `amount` field updated.
    ///
    /// Accounts expected by this instruction:
    ///
    ///   0. `[writable]`  The native token account to sync with its underlying lamports.
    SyncNative,
    /// Like InitializeAccount2, but does not require the Rent sysvar to be provided
    ///
    /// Accounts expected by this instruction:
    ///
    ///   0. `[writable]`  The account to initialize.
    ///   1. `[]` The mint this account will be associated with.
    InitializeAccount3 {
        /// The new account's owner/multisignature.
        owner: Pubkey,
    },
    /// Like InitializeMultisig, but does not require the Rent sysvar to be provided
    ///
    /// Accounts expected by this instruction:
    ///
    ///   0. `[writable]` The multisignature account to initialize.
    ///   1. ..1+N. `[]` The signer accounts, must equal to N where 1 <= N <=
    ///      11.
    InitializeMultisig2 {
        /// The number of signers (M) required to validate this multisignature
        /// account.
        m: u8,
    },
    /// Like InitializeMint, but does not require the Rent sysvar to be provided
    ///
    /// Accounts expected by this instruction:
    ///
    ///   0. `[writable]` The mint to initialize.
    ///
    InitializeMint2 {
        /// Number of base 10 digits to the right of the decimal place.
        decimals: u8,
        /// The authority/multisignature to mint tokens.
        mint_authority: Pubkey,
        /// The freeze authority/multisignature of the mint.
        freeze_authority: COption<Pubkey>,
    },
    /// Gets the required size of an account for the given mint as a little-endian
    /// `u64`.
    ///
    /// Return data can be fetched using `sol_get_return_data` and deserializing
    /// the return data as a little-endian `u64`.
    ///
    /// Accounts expected by this instruction:
    ///
    ///   0. `[]` The mint to calculate for
    GetAccountDataSize {
        /// Additional extension types to include in the returned account size
        extension_types: Vec<ExtensionType>,
    },
    /// Initialize the Immutable Owner extension for the given token account
    ///
    /// Fails if the account has already been initialized, so must be called before
    /// `InitializeAccount`.
    ///
    /// Accounts expected by this instruction:
    ///
    ///   0. `[writable]`  The account to initialize.
    ///
    /// Data expected by this instruction:
    ///   None
    ///
    InitializeImmutableOwner,
    /// Convert an Amount of tokens to a UiAmount `string`, using the given mint.
    ///
    /// Fails on an invalid mint.
    ///
    /// Return data can be fetched using `sol_get_return_data` and deserialized with
    /// `String::from_utf8`.
    ///
    /// Accounts expected by this instruction:
    ///
    ///   0. `[]` The mint to calculate for
    AmountToUiAmount {
        /// The amount of tokens to convert.
        amount: u64,
    },
    /// Convert a UiAmount of tokens to a little-endian `u64` raw Amount, using the given mint.
    ///
    /// Return data can be fetched using `sol_get_return_data` and deserializing
    /// the return data as a little-endian `u64`.
    ///
    /// Accounts expected by this instruction:
    ///
    ///   0. `[]` The mint to calculate for
    UiAmountToAmount {
        /// The ui_amount of tokens to convert.
        ui_amount: &'a str,
    },
    /// Initialize the close account authority on a new mint.
    ///
    /// Fails if the mint has already been initialized, so must be called before
    /// `InitializeMint`.
    ///
    /// The mint must have exactly enough space allocated for the base mint (82
    /// bytes), plus 83 bytes of padding, 1 byte reserved for the account type,
    /// then space required for this extension, plus any others.
    ///
    /// Accounts expected by this instruction:
    ///
    ///   0. `[writable]` The mint to initialize.
    InitializeMintCloseAuthority {
        /// Authority that must sign the `CloseAccount` instruction on a mint
        close_authority: COption<Pubkey>,
    },
    /// The common instruction prefix for Transfer Fee extension instructions.
    ///
    /// See `extension::transfer_fee::instruction::TransferFeeInstruction` for
    /// further details about the extended instructions that share this instruction prefix
    TransferFeeExtension(TransferFeeInstruction),
    /// The common instruction prefix for Confidential Transfer extension instructions.
    ///
    /// See `extension::confidential_transfer::instruction::ConfidentialTransferInstruction` for
    /// further details about the extended instructions that share this instruction prefix
    ConfidentialTransferExtension,
    /// The common instruction prefix for Default Account State extension instructions.
    ///
    /// See `extension::default_account_state::instruction::DefaultAccountStateInstruction` for
    /// further details about the extended instructions that share this instruction prefix
    DefaultAccountStateExtension,
    /// Check to see if a token account is large enough for a list of ExtensionTypes, and if not,
    /// use reallocation to increase the data size.
    ///
    /// Accounts expected by this instruction:
    ///
    ///   * Single owner
    ///   0. `[writable]` The account to reallocate.
    ///   1. `[signer, writable]` The payer account to fund reallocation
    ///   2. `[]` System program for reallocation funding
    ///   3. `[signer]` The account's owner.
    ///
    ///   * Multisignature owner
    ///   0. `[writable]` The account to reallocate.
    ///   1. `[signer, writable]` The payer account to fund reallocation
    ///   2. `[]` System program for reallocation funding
    ///   3. `[]` The account's multisignature owner/delegate.
    ///   4. ..4+M `[signer]` M signer accounts.
    ///
    Reallocate {
        /// New extension types to include in the reallocated account
        extension_types: Vec<ExtensionType>,
    },
    /// The common instruction prefix for Memo Transfer account extension instructions.
    ///
    /// See `extension::memo_transfer::instruction::RequiredMemoTransfersInstruction` for
    /// further details about the extended instructions that share this instruction prefix
    MemoTransferExtension,
    /// Creates the native mint.
    ///
    /// This instruction only needs to be invoked once after deployment and is permissionless,
    /// Wrapped SOL (`native_mint::id()`) will not be available until this instruction is
    /// successfully executed.
    ///
    /// Accounts expected by this instruction:
    ///
    ///   0. `[writeable,signer]` Funding account (must be a system account)
    ///   1. `[writable]` The native mint address
    ///   2. `[]` System program for mint account funding
    ///
    CreateNativeMint,
    /// Initialize the non transferable extension for the given mint account
    ///
    /// Fails if the account has already been initialized, so must be called before
    /// `InitializeMint`.
    ///
    /// Accounts expected by this instruction:
    ///
    ///   0. `[writable]`  The mint account to initialize.
    ///
    /// Data expected by this instruction:
    ///   None
    ///
    InitializeNonTransferableMint,
}
impl<'a> TokenInstruction<'a> {
    /// Unpacks a byte buffer into a [TokenInstruction](enum.TokenInstruction.html).
    pub fn unpack(input: &'a [u8]) -> Result<Self, ProgramError> {
        use TokenError::InvalidInstruction;

        let (&tag, rest) = input.split_first().ok_or(InvalidInstruction)?;
        Ok(match tag {
            0 => {
                let (&decimals, rest) = rest.split_first().ok_or(InvalidInstruction)?;
                let (mint_authority, rest) = Self::unpack_pubkey(rest)?;
                let (freeze_authority, _rest) = Self::unpack_pubkey_option(rest)?;
                Self::InitializeMint {
                    mint_authority,
                    freeze_authority,
                    decimals,
                }
            }
            1 => Self::InitializeAccount,
            2 => {
                let &m = rest.get(0).ok_or(InvalidInstruction)?;
                Self::InitializeMultisig { m }
            }
            3 | 4 | 7 | 8 => {
                let amount = rest
                    .get(..U64_BYTES)
                    .and_then(|slice| slice.try_into().ok())
                    .map(u64::from_le_bytes)
                    .ok_or(InvalidInstruction)?;
                match tag {
                    #[allow(deprecated)]
                    3 => Self::Transfer { amount },
                    4 => Self::Approve { amount },
                    7 => Self::MintTo { amount },
                    8 => Self::Burn { amount },
                    _ => unreachable!(),
                }
            }
            5 => Self::Revoke,
            6 => {
                let (authority_type, rest) = rest
                    .split_first()
                    .ok_or_else(|| ProgramError::from(InvalidInstruction))
                    .and_then(|(&t, rest)| Ok((AuthorityType::from(t)?, rest)))?;
                let (new_authority, _rest) = Self::unpack_pubkey_option(rest)?;

                Self::SetAuthority {
                    authority_type,
                    new_authority,
                }
            }
            9 => Self::CloseAccount,
            10 => Self::FreezeAccount,
            11 => Self::ThawAccount,
            12 => {
                let (amount, decimals, _rest) = Self::unpack_amount_decimals(rest)?;
                Self::TransferChecked { amount, decimals }
            }
            13 => {
                let (amount, decimals, _rest) = Self::unpack_amount_decimals(rest)?;
                Self::ApproveChecked { amount, decimals }
            }
            14 => {
                let (amount, decimals, _rest) = Self::unpack_amount_decimals(rest)?;
                Self::MintToChecked { amount, decimals }
            }
            15 => {
                let (amount, decimals, _rest) = Self::unpack_amount_decimals(rest)?;
                Self::BurnChecked { amount, decimals }
            }
            16 => {
                let (owner, _rest) = Self::unpack_pubkey(rest)?;
                Self::InitializeAccount2 { owner }
            }
            17 => Self::SyncNative,
            18 => {
                let (owner, _rest) = Self::unpack_pubkey(rest)?;
                Self::InitializeAccount3 { owner }
            }
            19 => {
                let &m = rest.get(0).ok_or(InvalidInstruction)?;
                Self::InitializeMultisig2 { m }
            }
            20 => {
                let (&decimals, rest) = rest.split_first().ok_or(InvalidInstruction)?;
                let (mint_authority, rest) = Self::unpack_pubkey(rest)?;
                let (freeze_authority, _rest) = Self::unpack_pubkey_option(rest)?;
                Self::InitializeMint2 {
                    mint_authority,
                    freeze_authority,
                    decimals,
                }
            }
            21 => {
                let mut extension_types = vec![];
                for chunk in rest.chunks(size_of::<ExtensionType>()) {
                    extension_types.push(chunk.try_into()?);
                }
                Self::GetAccountDataSize { extension_types }
            }
            22 => Self::InitializeImmutableOwner,
            23 => {
                let (amount, _rest) = Self::unpack_u64(rest)?;
                Self::AmountToUiAmount { amount }
            }
            24 => {
                let ui_amount = std::str::from_utf8(rest).map_err(|_| InvalidInstruction)?;
                Self::UiAmountToAmount { ui_amount }
            }
            25 => {
                let (close_authority, _rest) = Self::unpack_pubkey_option(rest)?;
                Self::InitializeMintCloseAuthority { close_authority }
            }
            26 => {
                let (instruction, _rest) = TransferFeeInstruction::unpack(rest)?;
                Self::TransferFeeExtension(instruction)
            }
            27 => Self::ConfidentialTransferExtension,
            28 => Self::DefaultAccountStateExtension,
            29 => {
                let mut extension_types = vec![];
                for chunk in rest.chunks(size_of::<ExtensionType>()) {
                    extension_types.push(chunk.try_into()?);
                }
                Self::Reallocate { extension_types }
            }
<<<<<<< HEAD
            28 => Self::MemoTransferExtension,
            29 => Self::CreateNativeMint,
            30 => Self::InitializeNonTransferableMint,
=======
            30 => Self::MemoTransferExtension,
            31 => Self::CreateNativeMint,
>>>>>>> 4ddaae5f
            _ => return Err(TokenError::InvalidInstruction.into()),
        })
    }

    /// Packs a [TokenInstruction](enum.TokenInstruction.html) into a byte buffer.
    pub fn pack(&self) -> Vec<u8> {
        let mut buf = Vec::with_capacity(size_of::<Self>());
        match self {
            &Self::InitializeMint {
                ref mint_authority,
                ref freeze_authority,
                decimals,
            } => {
                buf.push(0);
                buf.push(decimals);
                buf.extend_from_slice(mint_authority.as_ref());
                Self::pack_pubkey_option(freeze_authority, &mut buf);
            }
            Self::InitializeAccount => buf.push(1),
            &Self::InitializeMultisig { m } => {
                buf.push(2);
                buf.push(m);
            }
            #[allow(deprecated)]
            &Self::Transfer { amount } => {
                buf.push(3);
                buf.extend_from_slice(&amount.to_le_bytes());
            }
            &Self::Approve { amount } => {
                buf.push(4);
                buf.extend_from_slice(&amount.to_le_bytes());
            }
            &Self::MintTo { amount } => {
                buf.push(7);
                buf.extend_from_slice(&amount.to_le_bytes());
            }
            &Self::Burn { amount } => {
                buf.push(8);
                buf.extend_from_slice(&amount.to_le_bytes());
            }
            Self::Revoke => buf.push(5),
            Self::SetAuthority {
                authority_type,
                ref new_authority,
            } => {
                buf.push(6);
                buf.push(authority_type.into());
                Self::pack_pubkey_option(new_authority, &mut buf);
            }
            Self::CloseAccount => buf.push(9),
            Self::FreezeAccount => buf.push(10),
            Self::ThawAccount => buf.push(11),
            &Self::TransferChecked { amount, decimals } => {
                buf.push(12);
                buf.extend_from_slice(&amount.to_le_bytes());
                buf.push(decimals);
            }
            &Self::ApproveChecked { amount, decimals } => {
                buf.push(13);
                buf.extend_from_slice(&amount.to_le_bytes());
                buf.push(decimals);
            }
            &Self::MintToChecked { amount, decimals } => {
                buf.push(14);
                buf.extend_from_slice(&amount.to_le_bytes());
                buf.push(decimals);
            }
            &Self::BurnChecked { amount, decimals } => {
                buf.push(15);
                buf.extend_from_slice(&amount.to_le_bytes());
                buf.push(decimals);
            }
            &Self::InitializeAccount2 { owner } => {
                buf.push(16);
                buf.extend_from_slice(owner.as_ref());
            }
            &Self::SyncNative => {
                buf.push(17);
            }
            &Self::InitializeAccount3 { owner } => {
                buf.push(18);
                buf.extend_from_slice(owner.as_ref());
            }
            &Self::InitializeMultisig2 { m } => {
                buf.push(19);
                buf.push(m);
            }
            &Self::InitializeMint2 {
                ref mint_authority,
                ref freeze_authority,
                decimals,
            } => {
                buf.push(20);
                buf.push(decimals);
                buf.extend_from_slice(mint_authority.as_ref());
                Self::pack_pubkey_option(freeze_authority, &mut buf);
            }
            &Self::GetAccountDataSize {
                ref extension_types,
            } => {
                buf.push(21);
                for extension_type in extension_types {
                    buf.extend_from_slice(&<[u8; 2]>::from(*extension_type));
                }
            }
            &Self::InitializeImmutableOwner => {
                buf.push(22);
            }
            &Self::AmountToUiAmount { amount } => {
                buf.push(23);
                buf.extend_from_slice(&amount.to_le_bytes());
            }
            Self::UiAmountToAmount { ui_amount } => {
                buf.push(24);
                buf.extend_from_slice(ui_amount.as_bytes());
            }
            &Self::InitializeMintCloseAuthority {
                ref close_authority,
            } => {
                buf.push(25);
                Self::pack_pubkey_option(close_authority, &mut buf);
            }
            &Self::TransferFeeExtension(ref instruction) => {
                buf.push(26);
                TransferFeeInstruction::pack(instruction, &mut buf);
            }
            &Self::ConfidentialTransferExtension => {
                buf.push(27);
            }
            &Self::DefaultAccountStateExtension => {
                buf.push(28);
            }
            &Self::Reallocate {
                ref extension_types,
            } => {
                buf.push(29);
                for extension_type in extension_types {
                    buf.extend_from_slice(&<[u8; 2]>::from(*extension_type));
                }
            }
            &Self::MemoTransferExtension => {
                buf.push(30);
            }
            &Self::CreateNativeMint => {
                buf.push(31);
            }
            &Self::InitializeNonTransferableMint => {
                buf.push(30);
            }
        };
        buf
    }

    pub(crate) fn unpack_pubkey(input: &[u8]) -> Result<(Pubkey, &[u8]), ProgramError> {
        let pk = input
            .get(..PUBKEY_BYTES)
            .map(Pubkey::new)
            .ok_or(TokenError::InvalidInstruction)?;
        Ok((pk, &input[PUBKEY_BYTES..]))
    }

    pub(crate) fn unpack_pubkey_option(
        input: &[u8],
    ) -> Result<(COption<Pubkey>, &[u8]), ProgramError> {
        match input.split_first() {
            Option::Some((&0, rest)) => Ok((COption::None, rest)),
            Option::Some((&1, rest)) => {
                let (pk, rest) = Self::unpack_pubkey(rest)?;
                Ok((COption::Some(pk), rest))
            }
            _ => Err(TokenError::InvalidInstruction.into()),
        }
    }

    pub(crate) fn pack_pubkey_option(value: &COption<Pubkey>, buf: &mut Vec<u8>) {
        match *value {
            COption::Some(ref key) => {
                buf.push(1);
                buf.extend_from_slice(&key.to_bytes());
            }
            COption::None => buf.push(0),
        }
    }

    pub(crate) fn unpack_u16(input: &[u8]) -> Result<(u16, &[u8]), ProgramError> {
        let value = input
            .get(..U16_BYTES)
            .and_then(|slice| slice.try_into().ok())
            .map(u16::from_le_bytes)
            .ok_or(TokenError::InvalidInstruction)?;
        Ok((value, &input[U16_BYTES..]))
    }

    pub(crate) fn unpack_u64(input: &[u8]) -> Result<(u64, &[u8]), ProgramError> {
        let value = input
            .get(..U64_BYTES)
            .and_then(|slice| slice.try_into().ok())
            .map(u64::from_le_bytes)
            .ok_or(TokenError::InvalidInstruction)?;
        Ok((value, &input[U64_BYTES..]))
    }

    pub(crate) fn unpack_amount_decimals(input: &[u8]) -> Result<(u64, u8, &[u8]), ProgramError> {
        let (amount, rest) = Self::unpack_u64(input)?;
        let (&decimals, rest) = rest.split_first().ok_or(TokenError::InvalidInstruction)?;
        Ok((amount, decimals, rest))
    }
}

/// Specifies the authority type for SetAuthority instructions
#[repr(u8)]
#[derive(Clone, Debug, PartialEq)]
pub enum AuthorityType {
    /// Authority to mint new tokens
    MintTokens,
    /// Authority to freeze any account associated with the Mint
    FreezeAccount,
    /// Owner of a given token account
    AccountOwner,
    /// Authority to close a mint or token account
    CloseAccount,
    /// Authority to set the transfer fee
    TransferFeeConfig,
    /// Authority to withdraw withheld tokens from a mint
    WithheldWithdraw,
}

impl AuthorityType {
    fn into(&self) -> u8 {
        match self {
            AuthorityType::MintTokens => 0,
            AuthorityType::FreezeAccount => 1,
            AuthorityType::AccountOwner => 2,
            AuthorityType::CloseAccount => 3,
            AuthorityType::TransferFeeConfig => 4,
            AuthorityType::WithheldWithdraw => 5,
        }
    }

    fn from(index: u8) -> Result<Self, ProgramError> {
        match index {
            0 => Ok(AuthorityType::MintTokens),
            1 => Ok(AuthorityType::FreezeAccount),
            2 => Ok(AuthorityType::AccountOwner),
            3 => Ok(AuthorityType::CloseAccount),
            4 => Ok(AuthorityType::TransferFeeConfig),
            5 => Ok(AuthorityType::WithheldWithdraw),
            _ => Err(TokenError::InvalidInstruction.into()),
        }
    }
}

/// Creates a `InitializeMint` instruction.
pub fn initialize_mint(
    token_program_id: &Pubkey,
    mint_pubkey: &Pubkey,
    mint_authority_pubkey: &Pubkey,
    freeze_authority_pubkey: Option<&Pubkey>,
    decimals: u8,
) -> Result<Instruction, ProgramError> {
    check_spl_token_program_account(token_program_id)?;
    let freeze_authority = freeze_authority_pubkey.cloned().into();
    let data = TokenInstruction::InitializeMint {
        mint_authority: *mint_authority_pubkey,
        freeze_authority,
        decimals,
    }
    .pack();

    let accounts = vec![
        AccountMeta::new(*mint_pubkey, false),
        AccountMeta::new_readonly(sysvar::rent::id(), false),
    ];

    Ok(Instruction {
        program_id: *token_program_id,
        accounts,
        data,
    })
}

/// Creates a `InitializeMint2` instruction.
pub fn initialize_mint2(
    token_program_id: &Pubkey,
    mint_pubkey: &Pubkey,
    mint_authority_pubkey: &Pubkey,
    freeze_authority_pubkey: Option<&Pubkey>,
    decimals: u8,
) -> Result<Instruction, ProgramError> {
    check_spl_token_program_account(token_program_id)?;
    let freeze_authority = freeze_authority_pubkey.cloned().into();
    let data = TokenInstruction::InitializeMint2 {
        mint_authority: *mint_authority_pubkey,
        freeze_authority,
        decimals,
    }
    .pack();

    let accounts = vec![AccountMeta::new(*mint_pubkey, false)];

    Ok(Instruction {
        program_id: *token_program_id,
        accounts,
        data,
    })
}

/// Creates a `InitializeAccount` instruction.
pub fn initialize_account(
    token_program_id: &Pubkey,
    account_pubkey: &Pubkey,
    mint_pubkey: &Pubkey,
    owner_pubkey: &Pubkey,
) -> Result<Instruction, ProgramError> {
    check_spl_token_program_account(token_program_id)?;
    let data = TokenInstruction::InitializeAccount.pack();

    let accounts = vec![
        AccountMeta::new(*account_pubkey, false),
        AccountMeta::new_readonly(*mint_pubkey, false),
        AccountMeta::new_readonly(*owner_pubkey, false),
        AccountMeta::new_readonly(sysvar::rent::id(), false),
    ];

    Ok(Instruction {
        program_id: *token_program_id,
        accounts,
        data,
    })
}

/// Creates a `InitializeAccount2` instruction.
pub fn initialize_account2(
    token_program_id: &Pubkey,
    account_pubkey: &Pubkey,
    mint_pubkey: &Pubkey,
    owner_pubkey: &Pubkey,
) -> Result<Instruction, ProgramError> {
    check_spl_token_program_account(token_program_id)?;
    let data = TokenInstruction::InitializeAccount2 {
        owner: *owner_pubkey,
    }
    .pack();

    let accounts = vec![
        AccountMeta::new(*account_pubkey, false),
        AccountMeta::new_readonly(*mint_pubkey, false),
        AccountMeta::new_readonly(sysvar::rent::id(), false),
    ];

    Ok(Instruction {
        program_id: *token_program_id,
        accounts,
        data,
    })
}

/// Creates a `InitializeAccount3` instruction.
pub fn initialize_account3(
    token_program_id: &Pubkey,
    account_pubkey: &Pubkey,
    mint_pubkey: &Pubkey,
    owner_pubkey: &Pubkey,
) -> Result<Instruction, ProgramError> {
    check_spl_token_program_account(token_program_id)?;
    let data = TokenInstruction::InitializeAccount3 {
        owner: *owner_pubkey,
    }
    .pack();

    let accounts = vec![
        AccountMeta::new(*account_pubkey, false),
        AccountMeta::new_readonly(*mint_pubkey, false),
    ];

    Ok(Instruction {
        program_id: *token_program_id,
        accounts,
        data,
    })
}

/// Creates a `InitializeMultisig` instruction.
pub fn initialize_multisig(
    token_program_id: &Pubkey,
    multisig_pubkey: &Pubkey,
    signer_pubkeys: &[&Pubkey],
    m: u8,
) -> Result<Instruction, ProgramError> {
    check_spl_token_program_account(token_program_id)?;
    if !is_valid_signer_index(m as usize)
        || !is_valid_signer_index(signer_pubkeys.len())
        || m as usize > signer_pubkeys.len()
    {
        return Err(ProgramError::MissingRequiredSignature);
    }
    let data = TokenInstruction::InitializeMultisig { m }.pack();

    let mut accounts = Vec::with_capacity(1 + 1 + signer_pubkeys.len());
    accounts.push(AccountMeta::new(*multisig_pubkey, false));
    accounts.push(AccountMeta::new_readonly(sysvar::rent::id(), false));
    for signer_pubkey in signer_pubkeys.iter() {
        accounts.push(AccountMeta::new_readonly(**signer_pubkey, false));
    }

    Ok(Instruction {
        program_id: *token_program_id,
        accounts,
        data,
    })
}

/// Creates a `InitializeMultisig2` instruction.
pub fn initialize_multisig2(
    token_program_id: &Pubkey,
    multisig_pubkey: &Pubkey,
    signer_pubkeys: &[&Pubkey],
    m: u8,
) -> Result<Instruction, ProgramError> {
    check_spl_token_program_account(token_program_id)?;
    if !is_valid_signer_index(m as usize)
        || !is_valid_signer_index(signer_pubkeys.len())
        || m as usize > signer_pubkeys.len()
    {
        return Err(ProgramError::MissingRequiredSignature);
    }
    let data = TokenInstruction::InitializeMultisig2 { m }.pack();

    let mut accounts = Vec::with_capacity(1 + 1 + signer_pubkeys.len());
    accounts.push(AccountMeta::new(*multisig_pubkey, false));
    for signer_pubkey in signer_pubkeys.iter() {
        accounts.push(AccountMeta::new_readonly(**signer_pubkey, false));
    }

    Ok(Instruction {
        program_id: *token_program_id,
        accounts,
        data,
    })
}

/// Creates a `Transfer` instruction.
#[deprecated(
    since = "4.0.0",
    note = "please use `transfer_checked` or `transfer_checked_with_fee` instead"
)]
pub fn transfer(
    token_program_id: &Pubkey,
    source_pubkey: &Pubkey,
    destination_pubkey: &Pubkey,
    authority_pubkey: &Pubkey,
    signer_pubkeys: &[&Pubkey],
    amount: u64,
) -> Result<Instruction, ProgramError> {
    check_spl_token_program_account(token_program_id)?;
    #[allow(deprecated)]
    let data = TokenInstruction::Transfer { amount }.pack();

    let mut accounts = Vec::with_capacity(3 + signer_pubkeys.len());
    accounts.push(AccountMeta::new(*source_pubkey, false));
    accounts.push(AccountMeta::new(*destination_pubkey, false));
    accounts.push(AccountMeta::new_readonly(
        *authority_pubkey,
        signer_pubkeys.is_empty(),
    ));
    for signer_pubkey in signer_pubkeys.iter() {
        accounts.push(AccountMeta::new_readonly(**signer_pubkey, true));
    }

    Ok(Instruction {
        program_id: *token_program_id,
        accounts,
        data,
    })
}

/// Creates an `Approve` instruction.
pub fn approve(
    token_program_id: &Pubkey,
    source_pubkey: &Pubkey,
    delegate_pubkey: &Pubkey,
    owner_pubkey: &Pubkey,
    signer_pubkeys: &[&Pubkey],
    amount: u64,
) -> Result<Instruction, ProgramError> {
    check_spl_token_program_account(token_program_id)?;
    let data = TokenInstruction::Approve { amount }.pack();

    let mut accounts = Vec::with_capacity(3 + signer_pubkeys.len());
    accounts.push(AccountMeta::new(*source_pubkey, false));
    accounts.push(AccountMeta::new_readonly(*delegate_pubkey, false));
    accounts.push(AccountMeta::new_readonly(
        *owner_pubkey,
        signer_pubkeys.is_empty(),
    ));
    for signer_pubkey in signer_pubkeys.iter() {
        accounts.push(AccountMeta::new_readonly(**signer_pubkey, true));
    }

    Ok(Instruction {
        program_id: *token_program_id,
        accounts,
        data,
    })
}

/// Creates a `Revoke` instruction.
pub fn revoke(
    token_program_id: &Pubkey,
    source_pubkey: &Pubkey,
    owner_pubkey: &Pubkey,
    signer_pubkeys: &[&Pubkey],
) -> Result<Instruction, ProgramError> {
    check_spl_token_program_account(token_program_id)?;
    let data = TokenInstruction::Revoke.pack();

    let mut accounts = Vec::with_capacity(2 + signer_pubkeys.len());
    accounts.push(AccountMeta::new(*source_pubkey, false));
    accounts.push(AccountMeta::new_readonly(
        *owner_pubkey,
        signer_pubkeys.is_empty(),
    ));
    for signer_pubkey in signer_pubkeys.iter() {
        accounts.push(AccountMeta::new_readonly(**signer_pubkey, true));
    }

    Ok(Instruction {
        program_id: *token_program_id,
        accounts,
        data,
    })
}

/// Creates a `SetAuthority` instruction.
pub fn set_authority(
    token_program_id: &Pubkey,
    owned_pubkey: &Pubkey,
    new_authority_pubkey: Option<&Pubkey>,
    authority_type: AuthorityType,
    owner_pubkey: &Pubkey,
    signer_pubkeys: &[&Pubkey],
) -> Result<Instruction, ProgramError> {
    check_spl_token_program_account(token_program_id)?;
    let new_authority = new_authority_pubkey.cloned().into();
    let data = TokenInstruction::SetAuthority {
        authority_type,
        new_authority,
    }
    .pack();

    let mut accounts = Vec::with_capacity(3 + signer_pubkeys.len());
    accounts.push(AccountMeta::new(*owned_pubkey, false));
    accounts.push(AccountMeta::new_readonly(
        *owner_pubkey,
        signer_pubkeys.is_empty(),
    ));
    for signer_pubkey in signer_pubkeys.iter() {
        accounts.push(AccountMeta::new_readonly(**signer_pubkey, true));
    }

    Ok(Instruction {
        program_id: *token_program_id,
        accounts,
        data,
    })
}

/// Creates a `MintTo` instruction.
pub fn mint_to(
    token_program_id: &Pubkey,
    mint_pubkey: &Pubkey,
    account_pubkey: &Pubkey,
    owner_pubkey: &Pubkey,
    signer_pubkeys: &[&Pubkey],
    amount: u64,
) -> Result<Instruction, ProgramError> {
    check_spl_token_program_account(token_program_id)?;
    let data = TokenInstruction::MintTo { amount }.pack();

    let mut accounts = Vec::with_capacity(3 + signer_pubkeys.len());
    accounts.push(AccountMeta::new(*mint_pubkey, false));
    accounts.push(AccountMeta::new(*account_pubkey, false));
    accounts.push(AccountMeta::new_readonly(
        *owner_pubkey,
        signer_pubkeys.is_empty(),
    ));
    for signer_pubkey in signer_pubkeys.iter() {
        accounts.push(AccountMeta::new_readonly(**signer_pubkey, true));
    }

    Ok(Instruction {
        program_id: *token_program_id,
        accounts,
        data,
    })
}

/// Creates a `Burn` instruction.
pub fn burn(
    token_program_id: &Pubkey,
    account_pubkey: &Pubkey,
    mint_pubkey: &Pubkey,
    authority_pubkey: &Pubkey,
    signer_pubkeys: &[&Pubkey],
    amount: u64,
) -> Result<Instruction, ProgramError> {
    check_spl_token_program_account(token_program_id)?;
    let data = TokenInstruction::Burn { amount }.pack();

    let mut accounts = Vec::with_capacity(3 + signer_pubkeys.len());
    accounts.push(AccountMeta::new(*account_pubkey, false));
    accounts.push(AccountMeta::new(*mint_pubkey, false));
    accounts.push(AccountMeta::new_readonly(
        *authority_pubkey,
        signer_pubkeys.is_empty(),
    ));
    for signer_pubkey in signer_pubkeys.iter() {
        accounts.push(AccountMeta::new_readonly(**signer_pubkey, true));
    }

    Ok(Instruction {
        program_id: *token_program_id,
        accounts,
        data,
    })
}

/// Creates a `CloseAccount` instruction.
pub fn close_account(
    token_program_id: &Pubkey,
    account_pubkey: &Pubkey,
    destination_pubkey: &Pubkey,
    owner_pubkey: &Pubkey,
    signer_pubkeys: &[&Pubkey],
) -> Result<Instruction, ProgramError> {
    check_spl_token_program_account(token_program_id)?;
    let data = TokenInstruction::CloseAccount.pack();

    let mut accounts = Vec::with_capacity(3 + signer_pubkeys.len());
    accounts.push(AccountMeta::new(*account_pubkey, false));
    accounts.push(AccountMeta::new(*destination_pubkey, false));
    accounts.push(AccountMeta::new_readonly(
        *owner_pubkey,
        signer_pubkeys.is_empty(),
    ));
    for signer_pubkey in signer_pubkeys.iter() {
        accounts.push(AccountMeta::new_readonly(**signer_pubkey, true));
    }

    Ok(Instruction {
        program_id: *token_program_id,
        accounts,
        data,
    })
}

/// Creates a `FreezeAccount` instruction.
pub fn freeze_account(
    token_program_id: &Pubkey,
    account_pubkey: &Pubkey,
    mint_pubkey: &Pubkey,
    owner_pubkey: &Pubkey,
    signer_pubkeys: &[&Pubkey],
) -> Result<Instruction, ProgramError> {
    check_spl_token_program_account(token_program_id)?;
    let data = TokenInstruction::FreezeAccount.pack();

    let mut accounts = Vec::with_capacity(3 + signer_pubkeys.len());
    accounts.push(AccountMeta::new(*account_pubkey, false));
    accounts.push(AccountMeta::new_readonly(*mint_pubkey, false));
    accounts.push(AccountMeta::new_readonly(
        *owner_pubkey,
        signer_pubkeys.is_empty(),
    ));
    for signer_pubkey in signer_pubkeys.iter() {
        accounts.push(AccountMeta::new_readonly(**signer_pubkey, true));
    }

    Ok(Instruction {
        program_id: *token_program_id,
        accounts,
        data,
    })
}

/// Creates a `ThawAccount` instruction.
pub fn thaw_account(
    token_program_id: &Pubkey,
    account_pubkey: &Pubkey,
    mint_pubkey: &Pubkey,
    owner_pubkey: &Pubkey,
    signer_pubkeys: &[&Pubkey],
) -> Result<Instruction, ProgramError> {
    check_spl_token_program_account(token_program_id)?;
    let data = TokenInstruction::ThawAccount.pack();

    let mut accounts = Vec::with_capacity(3 + signer_pubkeys.len());
    accounts.push(AccountMeta::new(*account_pubkey, false));
    accounts.push(AccountMeta::new_readonly(*mint_pubkey, false));
    accounts.push(AccountMeta::new_readonly(
        *owner_pubkey,
        signer_pubkeys.is_empty(),
    ));
    for signer_pubkey in signer_pubkeys.iter() {
        accounts.push(AccountMeta::new_readonly(**signer_pubkey, true));
    }

    Ok(Instruction {
        program_id: *token_program_id,
        accounts,
        data,
    })
}

/// Creates a `TransferChecked` instruction.
#[allow(clippy::too_many_arguments)]
pub fn transfer_checked(
    token_program_id: &Pubkey,
    source_pubkey: &Pubkey,
    mint_pubkey: &Pubkey,
    destination_pubkey: &Pubkey,
    authority_pubkey: &Pubkey,
    signer_pubkeys: &[&Pubkey],
    amount: u64,
    decimals: u8,
) -> Result<Instruction, ProgramError> {
    check_spl_token_program_account(token_program_id)?;
    let data = TokenInstruction::TransferChecked { amount, decimals }.pack();

    let mut accounts = Vec::with_capacity(4 + signer_pubkeys.len());
    accounts.push(AccountMeta::new(*source_pubkey, false));
    accounts.push(AccountMeta::new_readonly(*mint_pubkey, false));
    accounts.push(AccountMeta::new(*destination_pubkey, false));
    accounts.push(AccountMeta::new_readonly(
        *authority_pubkey,
        signer_pubkeys.is_empty(),
    ));
    for signer_pubkey in signer_pubkeys.iter() {
        accounts.push(AccountMeta::new_readonly(**signer_pubkey, true));
    }

    Ok(Instruction {
        program_id: *token_program_id,
        accounts,
        data,
    })
}

/// Creates an `ApproveChecked` instruction.
#[allow(clippy::too_many_arguments)]
pub fn approve_checked(
    token_program_id: &Pubkey,
    source_pubkey: &Pubkey,
    mint_pubkey: &Pubkey,
    delegate_pubkey: &Pubkey,
    owner_pubkey: &Pubkey,
    signer_pubkeys: &[&Pubkey],
    amount: u64,
    decimals: u8,
) -> Result<Instruction, ProgramError> {
    check_spl_token_program_account(token_program_id)?;
    let data = TokenInstruction::ApproveChecked { amount, decimals }.pack();

    let mut accounts = Vec::with_capacity(4 + signer_pubkeys.len());
    accounts.push(AccountMeta::new(*source_pubkey, false));
    accounts.push(AccountMeta::new_readonly(*mint_pubkey, false));
    accounts.push(AccountMeta::new_readonly(*delegate_pubkey, false));
    accounts.push(AccountMeta::new_readonly(
        *owner_pubkey,
        signer_pubkeys.is_empty(),
    ));
    for signer_pubkey in signer_pubkeys.iter() {
        accounts.push(AccountMeta::new_readonly(**signer_pubkey, true));
    }

    Ok(Instruction {
        program_id: *token_program_id,
        accounts,
        data,
    })
}

/// Creates a `MintToChecked` instruction.
pub fn mint_to_checked(
    token_program_id: &Pubkey,
    mint_pubkey: &Pubkey,
    account_pubkey: &Pubkey,
    owner_pubkey: &Pubkey,
    signer_pubkeys: &[&Pubkey],
    amount: u64,
    decimals: u8,
) -> Result<Instruction, ProgramError> {
    check_spl_token_program_account(token_program_id)?;
    let data = TokenInstruction::MintToChecked { amount, decimals }.pack();

    let mut accounts = Vec::with_capacity(3 + signer_pubkeys.len());
    accounts.push(AccountMeta::new(*mint_pubkey, false));
    accounts.push(AccountMeta::new(*account_pubkey, false));
    accounts.push(AccountMeta::new_readonly(
        *owner_pubkey,
        signer_pubkeys.is_empty(),
    ));
    for signer_pubkey in signer_pubkeys.iter() {
        accounts.push(AccountMeta::new_readonly(**signer_pubkey, true));
    }

    Ok(Instruction {
        program_id: *token_program_id,
        accounts,
        data,
    })
}

/// Creates a `BurnChecked` instruction.
pub fn burn_checked(
    token_program_id: &Pubkey,
    account_pubkey: &Pubkey,
    mint_pubkey: &Pubkey,
    authority_pubkey: &Pubkey,
    signer_pubkeys: &[&Pubkey],
    amount: u64,
    decimals: u8,
) -> Result<Instruction, ProgramError> {
    check_spl_token_program_account(token_program_id)?;
    let data = TokenInstruction::BurnChecked { amount, decimals }.pack();

    let mut accounts = Vec::with_capacity(3 + signer_pubkeys.len());
    accounts.push(AccountMeta::new(*account_pubkey, false));
    accounts.push(AccountMeta::new(*mint_pubkey, false));
    accounts.push(AccountMeta::new_readonly(
        *authority_pubkey,
        signer_pubkeys.is_empty(),
    ));
    for signer_pubkey in signer_pubkeys.iter() {
        accounts.push(AccountMeta::new_readonly(**signer_pubkey, true));
    }

    Ok(Instruction {
        program_id: *token_program_id,
        accounts,
        data,
    })
}

/// Creates a `SyncNative` instruction
pub fn sync_native(
    token_program_id: &Pubkey,
    account_pubkey: &Pubkey,
) -> Result<Instruction, ProgramError> {
    check_spl_token_program_account(token_program_id)?;

    Ok(Instruction {
        program_id: *token_program_id,
        accounts: vec![AccountMeta::new(*account_pubkey, false)],
        data: TokenInstruction::SyncNative.pack(),
    })
}

/// Creates a `GetAccountDataSize` instruction
pub fn get_account_data_size(
    token_program_id: &Pubkey,
    mint_pubkey: &Pubkey,
    extension_types: &[ExtensionType],
) -> Result<Instruction, ProgramError> {
    check_spl_token_program_account(token_program_id)?;
    Ok(Instruction {
        program_id: *token_program_id,
        accounts: vec![AccountMeta::new_readonly(*mint_pubkey, false)],
        data: TokenInstruction::GetAccountDataSize {
            extension_types: extension_types.to_vec(),
        }
        .pack(),
    })
}

/// Creates an `InitializeMintCloseAuthority` instruction
pub fn initialize_mint_close_authority(
    token_program_id: &Pubkey,
    mint_pubkey: &Pubkey,
    close_authority: Option<&Pubkey>,
) -> Result<Instruction, ProgramError> {
    check_program_account(token_program_id)?;
    let close_authority = close_authority.cloned().into();
    Ok(Instruction {
        program_id: *token_program_id,
        accounts: vec![AccountMeta::new(*mint_pubkey, false)],
        data: TokenInstruction::InitializeMintCloseAuthority { close_authority }.pack(),
    })
}

/// Create an `InitializeImmutableOwner` instruction
pub fn initialize_immutable_owner(
    token_program_id: &Pubkey,
    token_account: &Pubkey,
) -> Result<Instruction, ProgramError> {
    check_spl_token_program_account(token_program_id)?;
    Ok(Instruction {
        program_id: *token_program_id,
        accounts: vec![AccountMeta::new(*token_account, false)],
        data: TokenInstruction::InitializeImmutableOwner.pack(),
    })
}

/// Creates an `AmountToUiAmount` instruction
pub fn amount_to_ui_amount(
    token_program_id: &Pubkey,
    mint_pubkey: &Pubkey,
    amount: u64,
) -> Result<Instruction, ProgramError> {
    check_spl_token_program_account(token_program_id)?;

    Ok(Instruction {
        program_id: *token_program_id,
        accounts: vec![AccountMeta::new_readonly(*mint_pubkey, false)],
        data: TokenInstruction::AmountToUiAmount { amount }.pack(),
    })
}

/// Creates a `UiAmountToAmount` instruction
pub fn ui_amount_to_amount(
    token_program_id: &Pubkey,
    mint_pubkey: &Pubkey,
    ui_amount: &str,
) -> Result<Instruction, ProgramError> {
    check_spl_token_program_account(token_program_id)?;

    Ok(Instruction {
        program_id: *token_program_id,
        accounts: vec![AccountMeta::new_readonly(*mint_pubkey, false)],
        data: TokenInstruction::UiAmountToAmount { ui_amount }.pack(),
    })
}

/// Creates a `Reallocate` instruction
pub fn reallocate(
    token_program_id: &Pubkey,
    account_pubkey: &Pubkey,
    payer: &Pubkey,
    owner_pubkey: &Pubkey,
    signer_pubkeys: &[&Pubkey],
    extension_types: &[ExtensionType],
) -> Result<Instruction, ProgramError> {
    check_program_account(token_program_id)?;

    let mut accounts = Vec::with_capacity(4 + signer_pubkeys.len());
    accounts.push(AccountMeta::new(*account_pubkey, false));
    accounts.push(AccountMeta::new(*payer, true));
    accounts.push(AccountMeta::new_readonly(system_program::id(), false));
    accounts.push(AccountMeta::new_readonly(
        *owner_pubkey,
        signer_pubkeys.is_empty(),
    ));
    for signer_pubkey in signer_pubkeys.iter() {
        accounts.push(AccountMeta::new_readonly(**signer_pubkey, true));
    }

    Ok(Instruction {
        program_id: *token_program_id,
        accounts,
        data: TokenInstruction::Reallocate {
            extension_types: extension_types.to_vec(),
        }
        .pack(),
    })
}

/// Creates a `CreateNativeMint` instruction
pub fn create_native_mint(
    token_program_id: &Pubkey,
    payer: &Pubkey,
) -> Result<Instruction, ProgramError> {
    check_program_account(token_program_id)?;

    Ok(Instruction {
        program_id: *token_program_id,
        accounts: vec![
            AccountMeta::new(*payer, true),
            AccountMeta::new(crate::native_mint::id(), false),
            AccountMeta::new_readonly(system_program::id(), false),
        ],
        data: TokenInstruction::CreateNativeMint.pack(),
    })
}

/// Creates an `InitializeNonTransferableMint` instruction
pub fn initialize_non_transferable_mint(
    token_program_id: &Pubkey,
    mint_pubkey: &Pubkey,
) -> Result<Instruction, ProgramError> {
    check_program_account(token_program_id)?;
    Ok(Instruction {
        program_id: *token_program_id,
        accounts: vec![AccountMeta::new(*mint_pubkey, false)],
        data: TokenInstruction::InitializeNonTransferableMint.pack(),
    })
}

/// Utility function that checks index is between MIN_SIGNERS and MAX_SIGNERS
pub fn is_valid_signer_index(index: usize) -> bool {
    (MIN_SIGNERS..=MAX_SIGNERS).contains(&index)
}

#[cfg(test)]
mod test {
    use super::*;

    #[test]
    fn test_instruction_packing() {
        let check = TokenInstruction::InitializeMint {
            decimals: 2,
            mint_authority: Pubkey::new(&[1u8; 32]),
            freeze_authority: COption::None,
        };
        let packed = check.pack();
        let mut expect = Vec::from([0u8, 2]);
        expect.extend_from_slice(&[1u8; 32]);
        expect.extend_from_slice(&[0]);
        assert_eq!(packed, expect);
        let unpacked = TokenInstruction::unpack(&expect).unwrap();
        assert_eq!(unpacked, check);

        let check = TokenInstruction::InitializeMint {
            decimals: 2,
            mint_authority: Pubkey::new(&[2u8; 32]),
            freeze_authority: COption::Some(Pubkey::new(&[3u8; 32])),
        };
        let packed = check.pack();
        let mut expect = vec![0u8, 2];
        expect.extend_from_slice(&[2u8; 32]);
        expect.extend_from_slice(&[1]);
        expect.extend_from_slice(&[3u8; 32]);
        assert_eq!(packed, expect);
        let unpacked = TokenInstruction::unpack(&expect).unwrap();
        assert_eq!(unpacked, check);

        let check = TokenInstruction::InitializeAccount;
        let packed = check.pack();
        let expect = Vec::from([1u8]);
        assert_eq!(packed, expect);
        let unpacked = TokenInstruction::unpack(&expect).unwrap();
        assert_eq!(unpacked, check);

        let check = TokenInstruction::InitializeMultisig { m: 1 };
        let packed = check.pack();
        let expect = Vec::from([2u8, 1]);
        assert_eq!(packed, expect);
        let unpacked = TokenInstruction::unpack(&expect).unwrap();
        assert_eq!(unpacked, check);

        #[allow(deprecated)]
        let check = TokenInstruction::Transfer { amount: 1 };
        let packed = check.pack();
        let expect = Vec::from([3u8, 1, 0, 0, 0, 0, 0, 0, 0]);
        assert_eq!(packed, expect);
        let unpacked = TokenInstruction::unpack(&expect).unwrap();
        assert_eq!(unpacked, check);

        let check = TokenInstruction::Approve { amount: 1 };
        let packed = check.pack();
        let expect = Vec::from([4u8, 1, 0, 0, 0, 0, 0, 0, 0]);
        assert_eq!(packed, expect);
        let unpacked = TokenInstruction::unpack(&expect).unwrap();
        assert_eq!(unpacked, check);

        let check = TokenInstruction::Revoke;
        let packed = check.pack();
        let expect = Vec::from([5u8]);
        assert_eq!(packed, expect);
        let unpacked = TokenInstruction::unpack(&expect).unwrap();
        assert_eq!(unpacked, check);

        let check = TokenInstruction::SetAuthority {
            authority_type: AuthorityType::FreezeAccount,
            new_authority: COption::Some(Pubkey::new(&[4u8; 32])),
        };
        let packed = check.pack();
        let mut expect = Vec::from([6u8, 1]);
        expect.extend_from_slice(&[1]);
        expect.extend_from_slice(&[4u8; 32]);
        assert_eq!(packed, expect);
        let unpacked = TokenInstruction::unpack(&expect).unwrap();
        assert_eq!(unpacked, check);

        let check = TokenInstruction::MintTo { amount: 1 };
        let packed = check.pack();
        let expect = Vec::from([7u8, 1, 0, 0, 0, 0, 0, 0, 0]);
        assert_eq!(packed, expect);
        let unpacked = TokenInstruction::unpack(&expect).unwrap();
        assert_eq!(unpacked, check);

        let check = TokenInstruction::Burn { amount: 1 };
        let packed = check.pack();
        let expect = Vec::from([8u8, 1, 0, 0, 0, 0, 0, 0, 0]);
        assert_eq!(packed, expect);
        let unpacked = TokenInstruction::unpack(&expect).unwrap();
        assert_eq!(unpacked, check);

        let check = TokenInstruction::CloseAccount;
        let packed = check.pack();
        let expect = Vec::from([9u8]);
        assert_eq!(packed, expect);
        let unpacked = TokenInstruction::unpack(&expect).unwrap();
        assert_eq!(unpacked, check);

        let check = TokenInstruction::FreezeAccount;
        let packed = check.pack();
        let expect = Vec::from([10u8]);
        assert_eq!(packed, expect);
        let unpacked = TokenInstruction::unpack(&expect).unwrap();
        assert_eq!(unpacked, check);

        let check = TokenInstruction::ThawAccount;
        let packed = check.pack();
        let expect = Vec::from([11u8]);
        assert_eq!(packed, expect);
        let unpacked = TokenInstruction::unpack(&expect).unwrap();
        assert_eq!(unpacked, check);

        let check = TokenInstruction::TransferChecked {
            amount: 1,
            decimals: 2,
        };
        let packed = check.pack();
        let expect = Vec::from([12u8, 1, 0, 0, 0, 0, 0, 0, 0, 2]);
        assert_eq!(packed, expect);
        let unpacked = TokenInstruction::unpack(&expect).unwrap();
        assert_eq!(unpacked, check);

        let check = TokenInstruction::ApproveChecked {
            amount: 1,
            decimals: 2,
        };
        let packed = check.pack();
        let expect = Vec::from([13u8, 1, 0, 0, 0, 0, 0, 0, 0, 2]);
        assert_eq!(packed, expect);
        let unpacked = TokenInstruction::unpack(&expect).unwrap();
        assert_eq!(unpacked, check);

        let check = TokenInstruction::MintToChecked {
            amount: 1,
            decimals: 2,
        };
        let packed = check.pack();
        let expect = Vec::from([14u8, 1, 0, 0, 0, 0, 0, 0, 0, 2]);
        assert_eq!(packed, expect);
        let unpacked = TokenInstruction::unpack(&expect).unwrap();
        assert_eq!(unpacked, check);

        let check = TokenInstruction::BurnChecked {
            amount: 1,
            decimals: 2,
        };
        let packed = check.pack();
        let expect = Vec::from([15u8, 1, 0, 0, 0, 0, 0, 0, 0, 2]);
        assert_eq!(packed, expect);
        let unpacked = TokenInstruction::unpack(&expect).unwrap();
        assert_eq!(unpacked, check);

        let check = TokenInstruction::InitializeAccount2 {
            owner: Pubkey::new(&[2u8; 32]),
        };
        let packed = check.pack();
        let mut expect = vec![16u8];
        expect.extend_from_slice(&[2u8; 32]);
        assert_eq!(packed, expect);
        let unpacked = TokenInstruction::unpack(&expect).unwrap();
        assert_eq!(unpacked, check);

        let check = TokenInstruction::SyncNative;
        let packed = check.pack();
        let expect = vec![17u8];
        assert_eq!(packed, expect);
        let unpacked = TokenInstruction::unpack(&expect).unwrap();
        assert_eq!(unpacked, check);

        let check = TokenInstruction::InitializeAccount3 {
            owner: Pubkey::new(&[2u8; 32]),
        };
        let packed = check.pack();
        let mut expect = vec![18u8];
        expect.extend_from_slice(&[2u8; 32]);
        assert_eq!(packed, expect);
        let unpacked = TokenInstruction::unpack(&expect).unwrap();
        assert_eq!(unpacked, check);

        let check = TokenInstruction::InitializeMultisig2 { m: 1 };
        let packed = check.pack();
        let expect = Vec::from([19u8, 1]);
        assert_eq!(packed, expect);
        let unpacked = TokenInstruction::unpack(&expect).unwrap();
        assert_eq!(unpacked, check);

        let check = TokenInstruction::InitializeMint2 {
            decimals: 2,
            mint_authority: Pubkey::new(&[1u8; 32]),
            freeze_authority: COption::None,
        };
        let packed = check.pack();
        let mut expect = Vec::from([20u8, 2]);
        expect.extend_from_slice(&[1u8; 32]);
        expect.extend_from_slice(&[0]);
        assert_eq!(packed, expect);
        let unpacked = TokenInstruction::unpack(&expect).unwrap();
        assert_eq!(unpacked, check);

        let check = TokenInstruction::InitializeMint2 {
            decimals: 2,
            mint_authority: Pubkey::new(&[2u8; 32]),
            freeze_authority: COption::Some(Pubkey::new(&[3u8; 32])),
        };
        let packed = check.pack();
        let mut expect = vec![20u8, 2];
        expect.extend_from_slice(&[2u8; 32]);
        expect.extend_from_slice(&[1]);
        expect.extend_from_slice(&[3u8; 32]);
        assert_eq!(packed, expect);
        let unpacked = TokenInstruction::unpack(&expect).unwrap();
        assert_eq!(unpacked, check);

        let check = TokenInstruction::GetAccountDataSize {
            extension_types: vec![],
        };
        let packed = check.pack();
        let expect = [21u8];
        assert_eq!(packed, &[21u8]);
        let unpacked = TokenInstruction::unpack(&expect).unwrap();
        assert_eq!(unpacked, check);

        let check = TokenInstruction::GetAccountDataSize {
            extension_types: vec![
                ExtensionType::TransferFeeConfig,
                ExtensionType::TransferFeeAmount,
            ],
        };
        let packed = check.pack();
        let expect = [21u8, 1, 0, 2, 0];
        assert_eq!(packed, &[21u8, 1, 0, 2, 0]);
        let unpacked = TokenInstruction::unpack(&expect).unwrap();
        assert_eq!(unpacked, check);

        let check = TokenInstruction::AmountToUiAmount { amount: 42 };
        let packed = check.pack();
        let expect = vec![23u8, 42, 0, 0, 0, 0, 0, 0, 0];
        assert_eq!(packed, expect);
        let unpacked = TokenInstruction::unpack(&expect).unwrap();
        assert_eq!(unpacked, check);

        let check = TokenInstruction::UiAmountToAmount { ui_amount: "0.42" };
        let packed = check.pack();
        let expect = vec![24u8, 48, 46, 52, 50];
        assert_eq!(packed, expect);
        let unpacked = TokenInstruction::unpack(&expect).unwrap();
        assert_eq!(unpacked, check);

        let check = TokenInstruction::InitializeMintCloseAuthority {
            close_authority: COption::Some(Pubkey::new(&[10u8; 32])),
        };
        let packed = check.pack();
        let mut expect = vec![25u8, 1];
        expect.extend_from_slice(&[10u8; 32]);
        assert_eq!(packed, expect);
        let unpacked = TokenInstruction::unpack(&expect).unwrap();
        assert_eq!(unpacked, check);

        let check = TokenInstruction::CreateNativeMint;
        let packed = check.pack();
        let expect = vec![31u8];
        assert_eq!(packed, expect);
        let unpacked = TokenInstruction::unpack(&expect).unwrap();
        assert_eq!(unpacked, check);
    }
}<|MERGE_RESOLUTION|>--- conflicted
+++ resolved
@@ -705,14 +705,9 @@
                 }
                 Self::Reallocate { extension_types }
             }
-<<<<<<< HEAD
-            28 => Self::MemoTransferExtension,
-            29 => Self::CreateNativeMint,
-            30 => Self::InitializeNonTransferableMint,
-=======
             30 => Self::MemoTransferExtension,
             31 => Self::CreateNativeMint,
->>>>>>> 4ddaae5f
+            32 => Self::InitializeNonTransferableMint,
             _ => return Err(TokenError::InvalidInstruction.into()),
         })
     }
@@ -860,7 +855,7 @@
                 buf.push(31);
             }
             &Self::InitializeNonTransferableMint => {
-                buf.push(30);
+                buf.push(32);
             }
         };
         buf
