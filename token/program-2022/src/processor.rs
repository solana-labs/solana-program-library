//! Program state processor

use {
    crate::{
        check_program_account, cmp_pubkeys,
        error::TokenError,
        extension::{
            confidential_transfer::{self, ConfidentialTransferAccount},
            default_account_state::{self, DefaultAccountState},
            immutable_owner::ImmutableOwner,
            memo_transfer::{self, check_previous_sibling_instruction_is_memo, memo_required},
            mint_close_authority::MintCloseAuthority,
            non_transferable::NonTransferable,
            reallocate,
            transfer_fee::{self, TransferFeeAmount, TransferFeeConfig},
            ExtensionType, StateWithExtensions, StateWithExtensionsMut,
        },
        instruction::{is_valid_signer_index, AuthorityType, TokenInstruction, MAX_SIGNERS},
        native_mint,
        state::{Account, AccountState, Mint, Multisig},
    },
    num_traits::FromPrimitive,
    solana_program::{
        account_info::{next_account_info, AccountInfo},
        clock::Clock,
        decode_error::DecodeError,
        entrypoint::ProgramResult,
        msg,
        program::{invoke, invoke_signed, set_return_data},
        program_error::{PrintProgramError, ProgramError},
        program_memory::sol_memset,
        program_option::COption,
        program_pack::Pack,
        pubkey::Pubkey,
        system_instruction,
        sysvar::{rent::Rent, Sysvar},
    },
    std::convert::{TryFrom, TryInto},
};

/// Program state handler.
pub struct Processor {}
impl Processor {
    fn _process_initialize_mint(
        accounts: &[AccountInfo],
        decimals: u8,
        mint_authority: Pubkey,
        freeze_authority: COption<Pubkey>,
        rent_sysvar_account: bool,
    ) -> ProgramResult {
        let account_info_iter = &mut accounts.iter();
        let mint_info = next_account_info(account_info_iter)?;
        let mint_data_len = mint_info.data_len();
        let mut mint_data = mint_info.data.borrow_mut();
        let rent = if rent_sysvar_account {
            Rent::from_account_info(next_account_info(account_info_iter)?)?
        } else {
            Rent::get()?
        };

        if !rent.is_exempt(mint_info.lamports(), mint_data_len) {
            return Err(TokenError::NotRentExempt.into());
        }

        let mut mint = StateWithExtensionsMut::<Mint>::unpack_uninitialized(&mut mint_data)?;
        if mint.base.is_initialized {
            return Err(TokenError::AlreadyInUse.into());
        }

        let extension_types = mint.get_extension_types()?;
        if ExtensionType::get_account_len::<Mint>(&extension_types) != mint_data_len {
            return Err(ProgramError::InvalidAccountData);
        }

        if let Ok(default_account_state) = mint.get_extension_mut::<DefaultAccountState>() {
            let default_account_state = AccountState::try_from(default_account_state.state)
                .or(Err(ProgramError::InvalidAccountData))?;
            if default_account_state == AccountState::Frozen && freeze_authority.is_none() {
                return Err(TokenError::MintCannotFreeze.into());
            }
        }

        mint.base.mint_authority = COption::Some(mint_authority);
        mint.base.decimals = decimals;
        mint.base.is_initialized = true;
        mint.base.freeze_authority = freeze_authority;
        mint.pack_base();
        mint.init_account_type()?;

        Ok(())
    }

    /// Processes an [InitializeMint](enum.TokenInstruction.html) instruction.
    pub fn process_initialize_mint(
        accounts: &[AccountInfo],
        decimals: u8,
        mint_authority: Pubkey,
        freeze_authority: COption<Pubkey>,
    ) -> ProgramResult {
        Self::_process_initialize_mint(accounts, decimals, mint_authority, freeze_authority, true)
    }

    /// Processes an [InitializeMint2](enum.TokenInstruction.html) instruction.
    pub fn process_initialize_mint2(
        accounts: &[AccountInfo],
        decimals: u8,
        mint_authority: Pubkey,
        freeze_authority: COption<Pubkey>,
    ) -> ProgramResult {
        Self::_process_initialize_mint(accounts, decimals, mint_authority, freeze_authority, false)
    }

    fn _process_initialize_account(
        accounts: &[AccountInfo],
        owner: Option<&Pubkey>,
        rent_sysvar_account: bool,
    ) -> ProgramResult {
        let account_info_iter = &mut accounts.iter();
        let new_account_info = next_account_info(account_info_iter)?;
        let mint_info = next_account_info(account_info_iter)?;
        let owner = if let Some(owner) = owner {
            owner
        } else {
            next_account_info(account_info_iter)?.key
        };
        let new_account_info_data_len = new_account_info.data_len();
        let rent = if rent_sysvar_account {
            Rent::from_account_info(next_account_info(account_info_iter)?)?
        } else {
            Rent::get()?
        };

        let mut account_data = new_account_info.data.borrow_mut();
        // unpack_uninitialized checks account.base.is_initialized() under the hood
        let mut account =
            StateWithExtensionsMut::<Account>::unpack_uninitialized(&mut account_data)?;

        if !rent.is_exempt(new_account_info.lamports(), new_account_info_data_len) {
            return Err(TokenError::NotRentExempt.into());
        }

        // get_required_account_extensions checks mint validity
        let mint_data = mint_info.data.borrow();
        let mint = StateWithExtensions::<Mint>::unpack(&mint_data)
            .map_err(|_| Into::<ProgramError>::into(TokenError::InvalidMint))?;
        let required_extensions =
            Self::get_required_account_extensions_from_unpacked_mint(mint_info.owner, &mint)?;
        if ExtensionType::get_account_len::<Account>(&required_extensions)
            > new_account_info_data_len
        {
            return Err(ProgramError::InvalidAccountData);
        }
        for extension in required_extensions {
            account.init_account_extension_from_type(extension)?;
        }

        let starting_state =
            if let Ok(default_account_state) = mint.get_extension::<DefaultAccountState>() {
                AccountState::try_from(default_account_state.state)
                    .or(Err(ProgramError::InvalidAccountData))?
            } else {
                AccountState::Initialized
            };

        account.base.mint = *mint_info.key;
        account.base.owner = *owner;
        account.base.close_authority = COption::None;
        account.base.delegate = COption::None;
        account.base.delegated_amount = 0;
        account.base.state = starting_state;
        if cmp_pubkeys(mint_info.key, &native_mint::id()) {
            let rent_exempt_reserve = rent.minimum_balance(new_account_info_data_len);
            account.base.is_native = COption::Some(rent_exempt_reserve);
            account.base.amount = new_account_info
                .lamports()
                .checked_sub(rent_exempt_reserve)
                .ok_or(TokenError::Overflow)?;
        } else {
            account.base.is_native = COption::None;
            account.base.amount = 0;
        };

        account.pack_base();
        account.init_account_type()?;

        Ok(())
    }

    /// Processes an [InitializeAccount](enum.TokenInstruction.html) instruction.
    pub fn process_initialize_account(accounts: &[AccountInfo]) -> ProgramResult {
        Self::_process_initialize_account(accounts, None, true)
    }

    /// Processes an [InitializeAccount2](enum.TokenInstruction.html) instruction.
    pub fn process_initialize_account2(accounts: &[AccountInfo], owner: Pubkey) -> ProgramResult {
        Self::_process_initialize_account(accounts, Some(&owner), true)
    }

    /// Processes an [InitializeAccount3](enum.TokenInstruction.html) instruction.
    pub fn process_initialize_account3(accounts: &[AccountInfo], owner: Pubkey) -> ProgramResult {
        Self::_process_initialize_account(accounts, Some(&owner), false)
    }

    fn _process_initialize_multisig(
        accounts: &[AccountInfo],
        m: u8,
        rent_sysvar_account: bool,
    ) -> ProgramResult {
        let account_info_iter = &mut accounts.iter();
        let multisig_info = next_account_info(account_info_iter)?;
        let multisig_info_data_len = multisig_info.data_len();
        let rent = if rent_sysvar_account {
            Rent::from_account_info(next_account_info(account_info_iter)?)?
        } else {
            Rent::get()?
        };

        let mut multisig = Multisig::unpack_unchecked(&multisig_info.data.borrow())?;
        if multisig.is_initialized {
            return Err(TokenError::AlreadyInUse.into());
        }

        if !rent.is_exempt(multisig_info.lamports(), multisig_info_data_len) {
            return Err(TokenError::NotRentExempt.into());
        }

        let signer_infos = account_info_iter.as_slice();
        multisig.m = m;
        multisig.n = signer_infos.len() as u8;
        if !is_valid_signer_index(multisig.n as usize) {
            return Err(TokenError::InvalidNumberOfProvidedSigners.into());
        }
        if !is_valid_signer_index(multisig.m as usize) {
            return Err(TokenError::InvalidNumberOfRequiredSigners.into());
        }
        for (i, signer_info) in signer_infos.iter().enumerate() {
            multisig.signers[i] = *signer_info.key;
        }
        multisig.is_initialized = true;

        Multisig::pack(multisig, &mut multisig_info.data.borrow_mut())?;

        Ok(())
    }

    /// Processes a [InitializeMultisig](enum.TokenInstruction.html) instruction.
    pub fn process_initialize_multisig(accounts: &[AccountInfo], m: u8) -> ProgramResult {
        Self::_process_initialize_multisig(accounts, m, true)
    }

    /// Processes a [InitializeMultisig2](enum.TokenInstruction.html) instruction.
    pub fn process_initialize_multisig2(accounts: &[AccountInfo], m: u8) -> ProgramResult {
        Self::_process_initialize_multisig(accounts, m, false)
    }

    /// Processes a [Transfer](enum.TokenInstruction.html) instruction.
    pub fn process_transfer(
        program_id: &Pubkey,
        accounts: &[AccountInfo],
        amount: u64,
        expected_decimals: Option<u8>,
        expected_fee: Option<u64>,
    ) -> ProgramResult {
        let account_info_iter = &mut accounts.iter();

        let source_account_info = next_account_info(account_info_iter)?;

        let expected_mint_info = if let Some(expected_decimals) = expected_decimals {
            Some((next_account_info(account_info_iter)?, expected_decimals))
        } else {
            None
        };

        let destination_account_info = next_account_info(account_info_iter)?;
        let authority_info = next_account_info(account_info_iter)?;
        let authority_info_data_len = authority_info.data_len();

        let mut source_account_data = source_account_info.data.borrow_mut();
        let mut source_account =
            StateWithExtensionsMut::<Account>::unpack(&mut source_account_data)?;
        if source_account.base.is_frozen() {
            return Err(TokenError::AccountFrozen.into());
        }
        if source_account.base.amount < amount {
            return Err(TokenError::InsufficientFunds.into());
        }
        let fee = if let Some((mint_info, expected_decimals)) = expected_mint_info {
            if !cmp_pubkeys(&source_account.base.mint, mint_info.key) {
                return Err(TokenError::MintMismatch.into());
            }

            let mint_data = mint_info.try_borrow_data()?;
            let mint = StateWithExtensions::<Mint>::unpack(&mint_data)?;

            if mint.get_extension::<NonTransferable>().is_ok() {
                return Err(TokenError::NonTransferable.into());
            }

            if expected_decimals != mint.base.decimals {
                return Err(TokenError::MintDecimalsMismatch.into());
            }

            if let Ok(transfer_fee_config) = mint.get_extension::<TransferFeeConfig>() {
                transfer_fee_config
                    .calculate_epoch_fee(Clock::get()?.epoch, amount)
                    .ok_or(TokenError::Overflow)?
            } else {
                0
            }
        } else {
            // Transfer fee amount extension exists on the account, but no mint
            // was provided to calculate the fee, abort
            if source_account
                .get_extension_mut::<TransferFeeAmount>()
                .is_ok()
            {
                return Err(TokenError::MintRequiredForTransfer.into());
            } else {
                0
            }
        };
        if let Some(expected_fee) = expected_fee {
            if expected_fee != fee {
                msg!("Calculated fee {}, received {}", fee, expected_fee);
                return Err(TokenError::FeeMismatch.into());
            }
        }

        let self_transfer = cmp_pubkeys(source_account_info.key, destination_account_info.key);
        match source_account.base.delegate {
            COption::Some(ref delegate) if cmp_pubkeys(authority_info.key, delegate) => {
                Self::validate_owner(
                    program_id,
                    delegate,
                    authority_info,
                    authority_info_data_len,
                    account_info_iter.as_slice(),
                )?;
                if source_account.base.delegated_amount < amount {
                    return Err(TokenError::InsufficientFunds.into());
                }
                if !self_transfer {
                    source_account.base.delegated_amount = source_account
                        .base
                        .delegated_amount
                        .checked_sub(amount)
                        .ok_or(TokenError::Overflow)?;
                    if source_account.base.delegated_amount == 0 {
                        source_account.base.delegate = COption::None;
                    }
                }
            }
            _ => Self::validate_owner(
                program_id,
                &source_account.base.owner,
                authority_info,
                authority_info_data_len,
                account_info_iter.as_slice(),
            )?,
        };

        // Revisit this later to see if it's worth adding a check to reduce
        // compute costs, ie:
        // if self_transfer || amount == 0
        check_program_account(source_account_info.owner)?;
        check_program_account(destination_account_info.owner)?;

        // This check MUST occur just before the amounts are manipulated
        // to ensure self-transfers are fully validated
        if self_transfer {
            return Ok(());
        }

        // self-transfer was dealt with earlier, so this *should* be safe
        let mut destination_account_data = destination_account_info.data.borrow_mut();
        let mut destination_account =
            StateWithExtensionsMut::<Account>::unpack(&mut destination_account_data)?;

        if destination_account.base.is_frozen() {
            return Err(TokenError::AccountFrozen.into());
        }
        if !cmp_pubkeys(&source_account.base.mint, &destination_account.base.mint) {
            return Err(TokenError::MintMismatch.into());
        }

        if memo_required(&destination_account) {
            check_previous_sibling_instruction_is_memo()?;
        }

        source_account.base.amount = source_account
            .base
            .amount
            .checked_sub(amount)
            .ok_or(TokenError::Overflow)?;
        let credited_amount = amount.checked_sub(fee).ok_or(TokenError::Overflow)?;
        destination_account.base.amount = destination_account
            .base
            .amount
            .checked_add(credited_amount)
            .ok_or(TokenError::Overflow)?;
        if fee > 0 {
            if let Ok(extension) = destination_account.get_extension_mut::<TransferFeeAmount>() {
                let new_withheld_amount = u64::from(extension.withheld_amount)
                    .checked_add(fee)
                    .ok_or(TokenError::Overflow)?;
                extension.withheld_amount = new_withheld_amount.into();
            } else {
                // Use the generic error since this should never happen. If there's
                // a fee, then the mint has a fee configured, which means all accounts
                // must have the withholding.
                return Err(TokenError::InvalidState.into());
            }
        }

        if source_account.base.is_native() {
            let source_starting_lamports = source_account_info.lamports();
            **source_account_info.lamports.borrow_mut() = source_starting_lamports
                .checked_sub(amount)
                .ok_or(TokenError::Overflow)?;

            let destination_starting_lamports = destination_account_info.lamports();
            **destination_account_info.lamports.borrow_mut() = destination_starting_lamports
                .checked_add(amount)
                .ok_or(TokenError::Overflow)?;
        }

        source_account.pack_base();
        destination_account.pack_base();

        Ok(())
    }

    /// Processes an [Approve](enum.TokenInstruction.html) instruction.
    pub fn process_approve(
        program_id: &Pubkey,
        accounts: &[AccountInfo],
        amount: u64,
        expected_decimals: Option<u8>,
    ) -> ProgramResult {
        let account_info_iter = &mut accounts.iter();

        let source_account_info = next_account_info(account_info_iter)?;

        let expected_mint_info = if let Some(expected_decimals) = expected_decimals {
            Some((next_account_info(account_info_iter)?, expected_decimals))
        } else {
            None
        };
        let delegate_info = next_account_info(account_info_iter)?;
        let owner_info = next_account_info(account_info_iter)?;
        let owner_info_data_len = owner_info.data_len();

        let mut source_account_data = source_account_info.data.borrow_mut();
        let mut source_account =
            StateWithExtensionsMut::<Account>::unpack(&mut source_account_data)?;

        if source_account.base.is_frozen() {
            return Err(TokenError::AccountFrozen.into());
        }

        if let Some((mint_info, expected_decimals)) = expected_mint_info {
            if !cmp_pubkeys(&source_account.base.mint, mint_info.key) {
                return Err(TokenError::MintMismatch.into());
            }

            let mint_data = mint_info.data.borrow();
            let mint = StateWithExtensions::<Mint>::unpack(&mint_data)?;
            if expected_decimals != mint.base.decimals {
                return Err(TokenError::MintDecimalsMismatch.into());
            }
        }

        Self::validate_owner(
            program_id,
            &source_account.base.owner,
            owner_info,
            owner_info_data_len,
            account_info_iter.as_slice(),
        )?;

        source_account.base.delegate = COption::Some(*delegate_info.key);
        source_account.base.delegated_amount = amount;
        source_account.pack_base();

        Ok(())
    }

    /// Processes an [Revoke](enum.TokenInstruction.html) instruction.
    pub fn process_revoke(program_id: &Pubkey, accounts: &[AccountInfo]) -> ProgramResult {
        let account_info_iter = &mut accounts.iter();
        let source_account_info = next_account_info(account_info_iter)?;
        let authority_info = next_account_info(account_info_iter)?;
        let authority_info_data_len = authority_info.data_len();

        let mut source_account_data = source_account_info.data.borrow_mut();
        let mut source_account =
            StateWithExtensionsMut::<Account>::unpack(&mut source_account_data)?;
        if source_account.base.is_frozen() {
            return Err(TokenError::AccountFrozen.into());
        }

        Self::validate_owner(
            program_id,
            match source_account.base.delegate {
                COption::Some(ref delegate) if cmp_pubkeys(authority_info.key, delegate) => {
                    delegate
                }
                _ => &source_account.base.owner,
            },
            authority_info,
            authority_info_data_len,
            account_info_iter.as_slice(),
        )?;

        source_account.base.delegate = COption::None;
        source_account.base.delegated_amount = 0;
        source_account.pack_base();

        Ok(())
    }

    /// Processes a [SetAuthority](enum.TokenInstruction.html) instruction.
    pub fn process_set_authority(
        program_id: &Pubkey,
        accounts: &[AccountInfo],
        authority_type: AuthorityType,
        new_authority: COption<Pubkey>,
    ) -> ProgramResult {
        let account_info_iter = &mut accounts.iter();
        let account_info = next_account_info(account_info_iter)?;
        let authority_info = next_account_info(account_info_iter)?;
        let authority_info_data_len = authority_info.data_len();

        let mut account_data = account_info.data.borrow_mut();
        if let Ok(mut account) = StateWithExtensionsMut::<Account>::unpack(&mut account_data) {
            if account.base.is_frozen() {
                return Err(TokenError::AccountFrozen.into());
            }

            match authority_type {
                AuthorityType::AccountOwner => {
                    Self::validate_owner(
                        program_id,
                        &account.base.owner,
                        authority_info,
                        authority_info_data_len,
                        account_info_iter.as_slice(),
                    )?;

                    if account.get_extension_mut::<ImmutableOwner>().is_ok() {
                        return Err(TokenError::ImmutableOwner.into());
                    }

                    if let COption::Some(authority) = new_authority {
                        account.base.owner = authority;
                    } else {
                        return Err(TokenError::InvalidInstruction.into());
                    }

                    account.base.delegate = COption::None;
                    account.base.delegated_amount = 0;

                    if account.base.is_native() {
                        account.base.close_authority = COption::None;
                    }
                }
                AuthorityType::CloseAccount => {
                    let authority = account.base.close_authority.unwrap_or(account.base.owner);
                    Self::validate_owner(
                        program_id,
                        &authority,
                        authority_info,
                        authority_info_data_len,
                        account_info_iter.as_slice(),
                    )?;
                    account.base.close_authority = new_authority;
                }
                _ => {
                    return Err(TokenError::AuthorityTypeNotSupported.into());
                }
            }
            account.pack_base();
        } else if let Ok(mut mint) = StateWithExtensionsMut::<Mint>::unpack(&mut account_data) {
            match authority_type {
                AuthorityType::MintTokens => {
                    // Once a mint's supply is fixed, it cannot be undone by setting a new
                    // mint_authority
                    let mint_authority = mint
                        .base
                        .mint_authority
                        .ok_or(Into::<ProgramError>::into(TokenError::FixedSupply))?;
                    Self::validate_owner(
                        program_id,
                        &mint_authority,
                        authority_info,
                        authority_info_data_len,
                        account_info_iter.as_slice(),
                    )?;
                    mint.base.mint_authority = new_authority;
                    mint.pack_base();
                }
                AuthorityType::FreezeAccount => {
                    // Once a mint's freeze authority is disabled, it cannot be re-enabled by
                    // setting a new freeze_authority
                    let freeze_authority = mint
                        .base
                        .freeze_authority
                        .ok_or(Into::<ProgramError>::into(TokenError::MintCannotFreeze))?;
                    Self::validate_owner(
                        program_id,
                        &freeze_authority,
                        authority_info,
                        authority_info_data_len,
                        account_info_iter.as_slice(),
                    )?;
                    mint.base.freeze_authority = new_authority;
                    mint.pack_base();
                }
                AuthorityType::CloseAccount => {
                    let extension = mint.get_extension_mut::<MintCloseAuthority>()?;
                    let maybe_close_authority: Option<Pubkey> = extension.close_authority.into();
                    let close_authority =
                        maybe_close_authority.ok_or(TokenError::AuthorityTypeNotSupported)?;
                    Self::validate_owner(
                        program_id,
                        &close_authority,
                        authority_info,
                        authority_info_data_len,
                        account_info_iter.as_slice(),
                    )?;
                    extension.close_authority = new_authority.try_into()?;
                }
                AuthorityType::TransferFeeConfig => {
                    let extension = mint.get_extension_mut::<TransferFeeConfig>()?;
                    let maybe_transfer_fee_config_authority: Option<Pubkey> =
                        extension.transfer_fee_config_authority.into();
                    let transfer_fee_config_authority = maybe_transfer_fee_config_authority
                        .ok_or(TokenError::AuthorityTypeNotSupported)?;
                    Self::validate_owner(
                        program_id,
                        &transfer_fee_config_authority,
                        authority_info,
                        authority_info_data_len,
                        account_info_iter.as_slice(),
                    )?;
                    extension.transfer_fee_config_authority = new_authority.try_into()?;
                }
                AuthorityType::WithheldWithdraw => {
                    let extension = mint.get_extension_mut::<TransferFeeConfig>()?;
                    let maybe_withdraw_withheld_authority: Option<Pubkey> =
                        extension.withdraw_withheld_authority.into();
                    let withdraw_withheld_authority = maybe_withdraw_withheld_authority
                        .ok_or(TokenError::AuthorityTypeNotSupported)?;
                    Self::validate_owner(
                        program_id,
                        &withdraw_withheld_authority,
                        authority_info,
                        authority_info_data_len,
                        account_info_iter.as_slice(),
                    )?;
                    extension.withdraw_withheld_authority = new_authority.try_into()?;
                }
                _ => {
                    return Err(TokenError::AuthorityTypeNotSupported.into());
                }
            }
        } else {
            return Err(ProgramError::InvalidAccountData);
        }

        Ok(())
    }

    /// Processes a [MintTo](enum.TokenInstruction.html) instruction.
    pub fn process_mint_to(
        program_id: &Pubkey,
        accounts: &[AccountInfo],
        amount: u64,
        expected_decimals: Option<u8>,
    ) -> ProgramResult {
        let account_info_iter = &mut accounts.iter();
        let mint_info = next_account_info(account_info_iter)?;
        let destination_account_info = next_account_info(account_info_iter)?;
        let owner_info = next_account_info(account_info_iter)?;
        let owner_info_data_len = owner_info.data_len();

        let mut destination_account_data = destination_account_info.data.borrow_mut();
        let mut destination_account =
            StateWithExtensionsMut::<Account>::unpack(&mut destination_account_data)?;
        if destination_account.base.is_frozen() {
            return Err(TokenError::AccountFrozen.into());
        }

        if destination_account.base.is_native() {
            return Err(TokenError::NativeNotSupported.into());
        }
        if !cmp_pubkeys(mint_info.key, &destination_account.base.mint) {
            return Err(TokenError::MintMismatch.into());
        }

        let mut mint_data = mint_info.data.borrow_mut();
        let mut mint = StateWithExtensionsMut::<Mint>::unpack(&mut mint_data)?;

        // If the mint if non-transferable, only allow minting to accounts
        // with immutable ownership.
        if mint.get_extension::<NonTransferable>().is_ok() {
            if !dest_account.get_extension::<ImmutableOwner>().is_ok() {
                return Err(TokenError::NonTransferableNeedsImmutableOwnership.into());
            }
        }

        if let Some(expected_decimals) = expected_decimals {
            if expected_decimals != mint.base.decimals {
                return Err(TokenError::MintDecimalsMismatch.into());
            }
        }

        match mint.base.mint_authority {
            COption::Some(mint_authority) => Self::validate_owner(
                program_id,
                &mint_authority,
                owner_info,
                owner_info_data_len,
                account_info_iter.as_slice(),
            )?,
            COption::None => return Err(TokenError::FixedSupply.into()),
        }

        // Revisit this later to see if it's worth adding a check to reduce
        // compute costs, ie:
        // if amount == 0
        check_program_account(mint_info.owner)?;
        check_program_account(destination_account_info.owner)?;

        destination_account.base.amount = destination_account
            .base
            .amount
            .checked_add(amount)
            .ok_or(TokenError::Overflow)?;

        mint.base.supply = mint
            .base
            .supply
            .checked_add(amount)
            .ok_or(TokenError::Overflow)?;

        mint.pack_base();
        destination_account.pack_base();

        Ok(())
    }

    /// Processes a [Burn](enum.TokenInstruction.html) instruction.
    pub fn process_burn(
        program_id: &Pubkey,
        accounts: &[AccountInfo],
        amount: u64,
        expected_decimals: Option<u8>,
    ) -> ProgramResult {
        let account_info_iter = &mut accounts.iter();

        let source_account_info = next_account_info(account_info_iter)?;
        let mint_info = next_account_info(account_info_iter)?;
        let authority_info = next_account_info(account_info_iter)?;
        let authority_info_data_len = authority_info.data_len();

        let mut source_account_data = source_account_info.data.borrow_mut();
        let mut source_account =
            StateWithExtensionsMut::<Account>::unpack(&mut source_account_data)?;
        let mut mint_data = mint_info.data.borrow_mut();
        let mut mint = StateWithExtensionsMut::<Mint>::unpack(&mut mint_data)?;

        if source_account.base.is_frozen() {
            return Err(TokenError::AccountFrozen.into());
        }
        if source_account.base.is_native() {
            return Err(TokenError::NativeNotSupported.into());
        }
        if source_account.base.amount < amount {
            return Err(TokenError::InsufficientFunds.into());
        }
        if mint_info.key != &source_account.base.mint {
            return Err(TokenError::MintMismatch.into());
        }

        if let Some(expected_decimals) = expected_decimals {
            if expected_decimals != mint.base.decimals {
                return Err(TokenError::MintDecimalsMismatch.into());
            }
        }

        if !source_account
            .base
            .is_owned_by_system_program_or_incinerator()
        {
            match source_account.base.delegate {
                COption::Some(ref delegate) if cmp_pubkeys(authority_info.key, delegate) => {
                    Self::validate_owner(
                        program_id,
                        delegate,
                        authority_info,
                        authority_info_data_len,
                        account_info_iter.as_slice(),
                    )?;

                    if source_account.base.delegated_amount < amount {
                        return Err(TokenError::InsufficientFunds.into());
                    }
                    source_account.base.delegated_amount = source_account
                        .base
                        .delegated_amount
                        .checked_sub(amount)
                        .ok_or(TokenError::Overflow)?;
                    if source_account.base.delegated_amount == 0 {
                        source_account.base.delegate = COption::None;
                    }
                }
                _ => Self::validate_owner(
                    program_id,
                    &source_account.base.owner,
                    authority_info,
                    authority_info_data_len,
                    account_info_iter.as_slice(),
                )?,
            }
        }

        // Revisit this later to see if it's worth adding a check to reduce
        // compute costs, ie:
        // if amount == 0
        check_program_account(source_account_info.owner)?;
        check_program_account(mint_info.owner)?;

        source_account.base.amount = source_account
            .base
            .amount
            .checked_sub(amount)
            .ok_or(TokenError::Overflow)?;
        mint.base.supply = mint
            .base
            .supply
            .checked_sub(amount)
            .ok_or(TokenError::Overflow)?;

        source_account.pack_base();
        mint.pack_base();

        Ok(())
    }

    /// Processes a [CloseAccount](enum.TokenInstruction.html) instruction.
    pub fn process_close_account(program_id: &Pubkey, accounts: &[AccountInfo]) -> ProgramResult {
        let account_info_iter = &mut accounts.iter();
        let source_account_info = next_account_info(account_info_iter)?;
        let destination_account_info = next_account_info(account_info_iter)?;
        let authority_info = next_account_info(account_info_iter)?;
        let authority_info_data_len = authority_info.data_len();

        if cmp_pubkeys(source_account_info.key, destination_account_info.key) {
            return Err(ProgramError::InvalidAccountData);
        }

        let mut source_account_data = source_account_info.data.borrow_mut();
        if let Ok(source_account) = StateWithExtensions::<Account>::unpack(&source_account_data) {
            if !source_account.base.is_native() && source_account.base.amount != 0 {
                return Err(TokenError::NonNativeHasBalance.into());
            }

            let authority = source_account
                .base
                .close_authority
                .unwrap_or(source_account.base.owner);

            if !source_account
                .base
                .is_owned_by_system_program_or_incinerator()
            {
                Self::validate_owner(
                    program_id,
                    &authority,
                    authority_info,
                    authority_info_data_len,
                    account_info_iter.as_slice(),
                )?;
            } else if !solana_program::incinerator::check_id(destination_account_info.key) {
                return Err(ProgramError::InvalidAccountData);
            }

            if let Ok(confidential_transfer_state) =
                source_account.get_extension::<ConfidentialTransferAccount>()
            {
                confidential_transfer_state.closable()?
            }

            if let Ok(transfer_fee_state) = source_account.get_extension::<TransferFeeAmount>() {
                transfer_fee_state.closable()?
            }
        } else if let Ok(mint) = StateWithExtensions::<Mint>::unpack(&source_account_data) {
            let extension = mint.get_extension::<MintCloseAuthority>()?;
            let maybe_authority: Option<Pubkey> = extension.close_authority.into();
            let authority = maybe_authority.ok_or(TokenError::AuthorityTypeNotSupported)?;
            Self::validate_owner(
                program_id,
                &authority,
                authority_info,
                authority_info_data_len,
                account_info_iter.as_slice(),
            )?;

            if mint.base.supply != 0 {
                return Err(TokenError::MintHasSupply.into());
            }
        } else {
            return Err(ProgramError::UninitializedAccount);
        }

        let destination_starting_lamports = destination_account_info.lamports();
        **destination_account_info.lamports.borrow_mut() = destination_starting_lamports
            .checked_add(source_account_info.lamports())
            .ok_or(TokenError::Overflow)?;

        **source_account_info.lamports.borrow_mut() = 0;
        let data_len = source_account_data.len();
        sol_memset(*source_account_data, 0, data_len);

        Ok(())
    }

    /// Processes a [FreezeAccount](enum.TokenInstruction.html) or a
    /// [ThawAccount](enum.TokenInstruction.html) instruction.
    pub fn process_toggle_freeze_account(
        program_id: &Pubkey,
        accounts: &[AccountInfo],
        freeze: bool,
    ) -> ProgramResult {
        let account_info_iter = &mut accounts.iter();
        let source_account_info = next_account_info(account_info_iter)?;
        let mint_info = next_account_info(account_info_iter)?;
        let authority_info = next_account_info(account_info_iter)?;
        let authority_info_data_len = authority_info.data_len();

        let mut source_account_data = source_account_info.data.borrow_mut();
        let mut source_account =
            StateWithExtensionsMut::<Account>::unpack(&mut source_account_data)?;
        if freeze && source_account.base.is_frozen() || !freeze && !source_account.base.is_frozen()
        {
            return Err(TokenError::InvalidState.into());
        }
        if source_account.base.is_native() {
            return Err(TokenError::NativeNotSupported.into());
        }
        if !cmp_pubkeys(mint_info.key, &source_account.base.mint) {
            return Err(TokenError::MintMismatch.into());
        }

        let mint_data = mint_info.data.borrow();
        let mint = StateWithExtensions::<Mint>::unpack(&mint_data)?;
        match mint.base.freeze_authority {
            COption::Some(authority) => Self::validate_owner(
                program_id,
                &authority,
                authority_info,
                authority_info_data_len,
                account_info_iter.as_slice(),
            ),
            COption::None => Err(TokenError::MintCannotFreeze.into()),
        }?;

        source_account.base.state = if freeze {
            AccountState::Frozen
        } else {
            AccountState::Initialized
        };

        source_account.pack_base();

        Ok(())
    }

    /// Processes a [SyncNative](enum.TokenInstruction.html) instruction
    pub fn process_sync_native(accounts: &[AccountInfo]) -> ProgramResult {
        let account_info_iter = &mut accounts.iter();
        let native_account_info = next_account_info(account_info_iter)?;

        check_program_account(native_account_info.owner)?;
        let mut native_account_data = native_account_info.data.borrow_mut();
        let mut native_account =
            StateWithExtensionsMut::<Account>::unpack(&mut native_account_data)?;

        if let COption::Some(rent_exempt_reserve) = native_account.base.is_native {
            let new_amount = native_account_info
                .lamports()
                .checked_sub(rent_exempt_reserve)
                .ok_or(TokenError::Overflow)?;
            if new_amount < native_account.base.amount {
                return Err(TokenError::InvalidState.into());
            }
            native_account.base.amount = new_amount;
        } else {
            return Err(TokenError::NonNativeNotSupported.into());
        }

        native_account.pack_base();
        Ok(())
    }

    /// Processes an [InitializeMintCloseAuthority](enum.TokenInstruction.html) instruction
    pub fn process_initialize_mint_close_authority(
        accounts: &[AccountInfo],
        close_authority: COption<Pubkey>,
    ) -> ProgramResult {
        let account_info_iter = &mut accounts.iter();
        let mint_account_info = next_account_info(account_info_iter)?;

        let mut mint_data = mint_account_info.data.borrow_mut();
        let mut mint = StateWithExtensionsMut::<Mint>::unpack_uninitialized(&mut mint_data)?;
        let extension = mint.init_extension::<MintCloseAuthority>()?;
        extension.close_authority = close_authority.try_into()?;

        Ok(())
    }

    /// Processes a [GetAccountDataSize](enum.TokenInstruction.html) instruction
    pub fn process_get_account_data_size(
        accounts: &[AccountInfo],
        new_extension_types: Vec<ExtensionType>,
    ) -> ProgramResult {
        let account_info_iter = &mut accounts.iter();
        let mint_account_info = next_account_info(account_info_iter)?;

        let mut account_extensions = Self::get_required_account_extensions(mint_account_info)?;
        // ExtensionType::get_account_len() dedupes types, so just a dumb concatenation is fine
        // here
        account_extensions.extend_from_slice(&new_extension_types);

        let account_len = ExtensionType::get_account_len::<Account>(&account_extensions);
        set_return_data(&account_len.to_le_bytes());

        Ok(())
    }

    /// Processes an [InitializeImmutableOwner](enum.TokenInstruction.html) instruction
    pub fn process_initialize_immutable_owner(accounts: &[AccountInfo]) -> ProgramResult {
        let account_info_iter = &mut accounts.iter();
        let token_account_info = next_account_info(account_info_iter)?;
        let token_account_data = &mut token_account_info.data.borrow_mut();
        let mut token_account =
            StateWithExtensionsMut::<Account>::unpack_uninitialized(token_account_data)?;
        token_account.init_extension::<ImmutableOwner>().map(|_| ())
    }

    /// Processes an [AmountToUiAmount](enum.TokenInstruction.html) instruction
    pub fn process_amount_to_ui_amount(accounts: &[AccountInfo], amount: u64) -> ProgramResult {
        let account_info_iter = &mut accounts.iter();
        let mint_info = next_account_info(account_info_iter)?;
        check_program_account(mint_info.owner)?;

        let mint_data = mint_info.data.borrow();
        let mint = StateWithExtensions::<Mint>::unpack(&mint_data)
            .map_err(|_| Into::<ProgramError>::into(TokenError::InvalidMint))?;
        // TODO: update this with interest-bearing token extension logic
        let ui_amount = crate::amount_to_ui_amount_string_trimmed(amount, mint.base.decimals);

        set_return_data(&ui_amount.into_bytes());
        Ok(())
    }

    /// Processes an [AmountToUiAmount](enum.TokenInstruction.html) instruction
    pub fn process_ui_amount_to_amount(accounts: &[AccountInfo], ui_amount: &str) -> ProgramResult {
        let account_info_iter = &mut accounts.iter();
        let mint_info = next_account_info(account_info_iter)?;
        check_program_account(mint_info.owner)?;

        let mint_data = mint_info.data.borrow();
        let mint = StateWithExtensions::<Mint>::unpack(&mint_data)
            .map_err(|_| Into::<ProgramError>::into(TokenError::InvalidMint))?;
        // TODO: update this with interest-bearing token extension logic
        let amount = crate::try_ui_amount_into_amount(ui_amount.to_string(), mint.base.decimals)?;

        set_return_data(&amount.to_le_bytes());
        Ok(())
    }

    /// Processes a [CreateNativeMint](enum.TokenInstruction.html) instruction
    pub fn process_create_native_mint(accounts: &[AccountInfo]) -> ProgramResult {
        let account_info_iter = &mut accounts.iter();
        let payer_info = next_account_info(account_info_iter)?;
        let native_mint_info = next_account_info(account_info_iter)?;
        let system_program_info = next_account_info(account_info_iter)?;

        if *native_mint_info.key != native_mint::id() {
            return Err(TokenError::InvalidMint.into());
        }

        let rent = Rent::get()?;
        let new_minimum_balance = rent.minimum_balance(Mint::get_packed_len());
        let lamports_diff = new_minimum_balance.saturating_sub(native_mint_info.lamports());
        invoke(
            &system_instruction::transfer(payer_info.key, native_mint_info.key, lamports_diff),
            &[
                payer_info.clone(),
                native_mint_info.clone(),
                system_program_info.clone(),
            ],
        )?;

        invoke_signed(
            &system_instruction::allocate(native_mint_info.key, Mint::get_packed_len() as u64),
            &[native_mint_info.clone(), system_program_info.clone()],
            &[native_mint::PROGRAM_ADDRESS_SEEDS],
        )?;

        invoke_signed(
            &system_instruction::assign(native_mint_info.key, &crate::id()),
            &[native_mint_info.clone(), system_program_info.clone()],
            &[native_mint::PROGRAM_ADDRESS_SEEDS],
        )?;

        Mint::pack(
            Mint {
                decimals: native_mint::DECIMALS,
                is_initialized: true,
                ..Mint::default()
            },
            &mut native_mint_info.data.borrow_mut(),
        )
    }

    /// Processes an [InitializeNonTransferableMint](enum.TokenInstruction.html) instruction
    pub fn process_initialize_non_transferable_mint(accounts: &[AccountInfo]) -> ProgramResult {
        let account_info_iter = &mut accounts.iter();
        let mint_account_info = next_account_info(account_info_iter)?;

        let mut mint_data = mint_account_info.data.borrow_mut();
        let mut mint = StateWithExtensionsMut::<Mint>::unpack_uninitialized(&mut mint_data)?;
        mint.init_extension::<NonTransferable>()?;

        Ok(())
    }

    /// Processes an [Instruction](enum.Instruction.html).
    pub fn process(program_id: &Pubkey, accounts: &[AccountInfo], input: &[u8]) -> ProgramResult {
        let instruction = TokenInstruction::unpack(input)?;

        match instruction {
            TokenInstruction::InitializeMint {
                decimals,
                mint_authority,
                freeze_authority,
            } => {
                msg!("Instruction: InitializeMint");
                Self::process_initialize_mint(accounts, decimals, mint_authority, freeze_authority)
            }
            TokenInstruction::InitializeMint2 {
                decimals,
                mint_authority,
                freeze_authority,
            } => {
                msg!("Instruction: InitializeMint2");
                Self::process_initialize_mint2(accounts, decimals, mint_authority, freeze_authority)
            }
            TokenInstruction::InitializeAccount => {
                msg!("Instruction: InitializeAccount");
                Self::process_initialize_account(accounts)
            }
            TokenInstruction::InitializeAccount2 { owner } => {
                msg!("Instruction: InitializeAccount2");
                Self::process_initialize_account2(accounts, owner)
            }
            TokenInstruction::InitializeAccount3 { owner } => {
                msg!("Instruction: InitializeAccount3");
                Self::process_initialize_account3(accounts, owner)
            }
            TokenInstruction::InitializeMultisig { m } => {
                msg!("Instruction: InitializeMultisig");
                Self::process_initialize_multisig(accounts, m)
            }
            TokenInstruction::InitializeMultisig2 { m } => {
                msg!("Instruction: InitializeMultisig2");
                Self::process_initialize_multisig2(accounts, m)
            }
            #[allow(deprecated)]
            TokenInstruction::Transfer { amount } => {
                msg!("Instruction: Transfer");
                Self::process_transfer(program_id, accounts, amount, None, None)
            }
            TokenInstruction::Approve { amount } => {
                msg!("Instruction: Approve");
                Self::process_approve(program_id, accounts, amount, None)
            }
            TokenInstruction::Revoke => {
                msg!("Instruction: Revoke");
                Self::process_revoke(program_id, accounts)
            }
            TokenInstruction::SetAuthority {
                authority_type,
                new_authority,
            } => {
                msg!("Instruction: SetAuthority");
                Self::process_set_authority(program_id, accounts, authority_type, new_authority)
            }
            TokenInstruction::MintTo { amount } => {
                msg!("Instruction: MintTo");
                Self::process_mint_to(program_id, accounts, amount, None)
            }
            TokenInstruction::Burn { amount } => {
                msg!("Instruction: Burn");
                Self::process_burn(program_id, accounts, amount, None)
            }
            TokenInstruction::CloseAccount => {
                msg!("Instruction: CloseAccount");
                Self::process_close_account(program_id, accounts)
            }
            TokenInstruction::FreezeAccount => {
                msg!("Instruction: FreezeAccount");
                Self::process_toggle_freeze_account(program_id, accounts, true)
            }
            TokenInstruction::ThawAccount => {
                msg!("Instruction: ThawAccount");
                Self::process_toggle_freeze_account(program_id, accounts, false)
            }
            TokenInstruction::TransferChecked { amount, decimals } => {
                msg!("Instruction: TransferChecked");
                Self::process_transfer(program_id, accounts, amount, Some(decimals), None)
            }
            TokenInstruction::ApproveChecked { amount, decimals } => {
                msg!("Instruction: ApproveChecked");
                Self::process_approve(program_id, accounts, amount, Some(decimals))
            }
            TokenInstruction::MintToChecked { amount, decimals } => {
                msg!("Instruction: MintToChecked");
                Self::process_mint_to(program_id, accounts, amount, Some(decimals))
            }
            TokenInstruction::BurnChecked { amount, decimals } => {
                msg!("Instruction: BurnChecked");
                Self::process_burn(program_id, accounts, amount, Some(decimals))
            }
            TokenInstruction::SyncNative => {
                msg!("Instruction: SyncNative");
                Self::process_sync_native(accounts)
            }
            TokenInstruction::GetAccountDataSize { extension_types } => {
                msg!("Instruction: GetAccountDataSize");
                Self::process_get_account_data_size(accounts, extension_types)
            }
            TokenInstruction::InitializeMintCloseAuthority { close_authority } => {
                msg!("Instruction: InitializeMintCloseAuthority");
                Self::process_initialize_mint_close_authority(accounts, close_authority)
            }
            TokenInstruction::TransferFeeExtension(instruction) => {
                transfer_fee::processor::process_instruction(program_id, accounts, instruction)
            }
            TokenInstruction::ConfidentialTransferExtension => {
                confidential_transfer::processor::process_instruction(
                    program_id,
                    accounts,
                    &input[1..],
                )
            }
            TokenInstruction::DefaultAccountStateExtension => {
                default_account_state::processor::process_instruction(
                    program_id,
                    accounts,
                    &input[1..],
                )
            }
            TokenInstruction::InitializeImmutableOwner => {
                msg!("Instruction: InitializeImmutableOwner");
                Self::process_initialize_immutable_owner(accounts)
            }
            TokenInstruction::AmountToUiAmount { amount } => {
                msg!("Instruction: AmountToUiAmount");
                Self::process_amount_to_ui_amount(accounts, amount)
            }
            TokenInstruction::UiAmountToAmount { ui_amount } => {
                msg!("Instruction: UiAmountToAmount");
                Self::process_ui_amount_to_amount(accounts, ui_amount)
            }
            TokenInstruction::Reallocate { extension_types } => {
                msg!("Instruction: Reallocate");
                reallocate::process_reallocate(program_id, accounts, extension_types)
            }
            TokenInstruction::MemoTransferExtension => {
                memo_transfer::processor::process_instruction(program_id, accounts, &input[1..])
            }
            TokenInstruction::CreateNativeMint => {
                msg!("Instruction: CreateNativeMint");
                Self::process_create_native_mint(accounts)
            }
            TokenInstruction::InitializeNonTransferableMint => {
                msg!("Instruction: InitializeNonTransferableMint");
                Self::process_initialize_non_transferable_mint(accounts)
            }
        }
    }

    /// Validates owner(s) are present. Used for Mints and Accounts only.
    pub fn validate_owner(
        program_id: &Pubkey,
        expected_owner: &Pubkey,
        owner_account_info: &AccountInfo,
        owner_account_data_len: usize,
        signers: &[AccountInfo],
    ) -> ProgramResult {
        if !cmp_pubkeys(expected_owner, owner_account_info.key) {
            return Err(TokenError::OwnerMismatch.into());
        }

        if cmp_pubkeys(program_id, owner_account_info.owner)
            && owner_account_data_len == Multisig::get_packed_len()
        {
            let multisig = Multisig::unpack(&owner_account_info.data.borrow())?;
            let mut num_signers = 0;
            let mut matched = [false; MAX_SIGNERS];
            for signer in signers.iter() {
                for (position, key) in multisig.signers[0..multisig.n as usize].iter().enumerate() {
                    if cmp_pubkeys(key, signer.key) && !matched[position] {
                        if !signer.is_signer {
                            return Err(ProgramError::MissingRequiredSignature);
                        }
                        matched[position] = true;
                        num_signers += 1;
                    }
                }
            }
            if num_signers < multisig.m {
                return Err(ProgramError::MissingRequiredSignature);
            }
            return Ok(());
        } else if !owner_account_info.is_signer {
            return Err(ProgramError::MissingRequiredSignature);
        }
        Ok(())
    }

    fn get_required_account_extensions(
        mint_account_info: &AccountInfo,
    ) -> Result<Vec<ExtensionType>, ProgramError> {
        let mint_data = mint_account_info.data.borrow();
        let state = StateWithExtensions::<Mint>::unpack(&mint_data)
            .map_err(|_| Into::<ProgramError>::into(TokenError::InvalidMint))?;
        Self::get_required_account_extensions_from_unpacked_mint(mint_account_info.owner, &state)
    }

    fn get_required_account_extensions_from_unpacked_mint(
        token_program_id: &Pubkey,
        state: &StateWithExtensions<Mint>,
    ) -> Result<Vec<ExtensionType>, ProgramError> {
        check_program_account(token_program_id)?;
        let mint_extensions: Vec<ExtensionType> = state.get_extension_types()?;
        Ok(ExtensionType::get_required_init_account_extensions(
            &mint_extensions,
        ))
    }
}

impl PrintProgramError for TokenError {
    fn print<E>(&self)
    where
        E: 'static + std::error::Error + DecodeError<E> + PrintProgramError + FromPrimitive,
    {
        match self {
            TokenError::NotRentExempt => msg!("Error: Lamport balance below rent-exempt threshold"),
            TokenError::InsufficientFunds => msg!("Error: insufficient funds"),
            TokenError::InvalidMint => msg!("Error: Invalid Mint"),
            TokenError::MintMismatch => msg!("Error: Account not associated with this Mint"),
            TokenError::OwnerMismatch => msg!("Error: owner does not match"),
            TokenError::FixedSupply => msg!("Error: the total supply of this token is fixed"),
            TokenError::AlreadyInUse => msg!("Error: account or token already in use"),
            TokenError::InvalidNumberOfProvidedSigners => {
                msg!("Error: Invalid number of provided signers")
            }
            TokenError::InvalidNumberOfRequiredSigners => {
                msg!("Error: Invalid number of required signers")
            }
            TokenError::UninitializedState => msg!("Error: State is uninitialized"),
            TokenError::NativeNotSupported => {
                msg!("Error: Instruction does not support native tokens")
            }
            TokenError::NonNativeHasBalance => {
                msg!("Error: Non-native account can only be closed if its balance is zero")
            }
            TokenError::InvalidInstruction => msg!("Error: Invalid instruction"),
            TokenError::InvalidState => msg!("Error: Invalid account state for operation"),
            TokenError::Overflow => msg!("Error: Operation overflowed"),
            TokenError::AuthorityTypeNotSupported => {
                msg!("Error: Account does not support specified authority type")
            }
            TokenError::MintCannotFreeze => msg!("Error: This token mint cannot freeze accounts"),
            TokenError::AccountFrozen => msg!("Error: Account is frozen"),
            TokenError::MintDecimalsMismatch => {
                msg!("Error: decimals different from the Mint decimals")
            }
            TokenError::NonNativeNotSupported => {
                msg!("Error: Instruction does not support non-native tokens")
            }
            TokenError::ExtensionTypeMismatch => {
                msg!("Error: New extension type does not match already existing extensions")
            }
            TokenError::ExtensionBaseMismatch => {
                msg!("Error: Extension does not match the base type provided")
            }
            TokenError::ExtensionAlreadyInitialized => {
                msg!("Error: Extension already initialized on this account")
            }
            TokenError::ConfidentialTransferAccountHasBalance => {
                msg!("Error: An account can only be closed if its confidential balance is zero")
            }
            TokenError::ConfidentialTransferAccountNotApproved => {
                msg!("Error: Account not approved for confidential transfers")
            }
            TokenError::ConfidentialTransferDepositsAndTransfersDisabled => {
                msg!("Error: Account not accepting deposits or transfers")
            }
            TokenError::ConfidentialTransferElGamalPubkeyMismatch => {
                msg!("Error: ElGamal public key mismatch")
            }
            TokenError::ConfidentialTransferBalanceMismatch => {
                msg!("Error: Balance mismatch")
            }
            TokenError::MintHasSupply => {
                msg!("Error: Mint has non-zero supply. Burn all tokens before closing the mint")
            }
            TokenError::NoAuthorityExists => {
                msg!("Error: No authority exists to perform the desired operation");
            }
            TokenError::TransferFeeExceedsMaximum => {
                msg!("Error: Transfer fee exceeds maximum of 10,000 basis points");
            }
            TokenError::MintRequiredForTransfer => {
                msg!("Mint required for this account to transfer tokens, use `transfer_checked` or `transfer_checked_with_fee`");
            }
            TokenError::FeeMismatch => {
                msg!("Calculated fee does not match expected fee");
            }
            TokenError::FeeParametersMismatch => {
                msg!("Fee parameters associated with zero-knowledge proofs do not match fee parameters in mint")
            }
            TokenError::ImmutableOwner => {
                msg!("The owner authority cannot be changed");
            }
            TokenError::AccountHasWithheldTransferFees => {
                msg!("Error: An account can only be closed if its withheld fee balance is zero, harvest fees to the mint and try again");
            }
<<<<<<< HEAD
            TokenError::NonTransferable => {
                msg!("Transfer is disabled for this mint");
            }
            TokenError::NonTransferableNeedsImmutableOwnership => {
                msg!("Non-transferable tokens can't be minted to an account without immutable ownership");
=======
            TokenError::NoMemo => {
                msg!("Error: No memo in previous instruction; required for recipient to receive a transfer");
>>>>>>> 4ddaae5f
            }
        }
    }
}

#[cfg(test)]
mod tests {
    use {
        super::*,
        crate::{
            extension::transfer_fee::instruction::initialize_transfer_fee_config, instruction::*,
        },
        serial_test::serial,
        solana_program::{
            account_info::IntoAccountInfo,
            clock::Epoch,
            instruction::Instruction,
            program_error,
            sysvar::{clock::Clock, rent},
        },
        solana_sdk::account::{
            create_account_for_test, create_is_signer_account_infos, Account as SolanaAccount,
        },
        std::sync::{Arc, RwLock},
    };

    lazy_static::lazy_static! {
        static ref EXPECTED_DATA: Arc<RwLock<Vec<u8>>> = Arc::new(RwLock::new(Vec::new()));
    }

    fn set_expected_data(expected_data: Vec<u8>) {
        *EXPECTED_DATA.write().unwrap() = expected_data;
    }

    struct SyscallStubs {}
    impl solana_sdk::program_stubs::SyscallStubs for SyscallStubs {
        fn sol_log(&self, _message: &str) {}

        fn sol_invoke_signed(
            &self,
            _instruction: &Instruction,
            _account_infos: &[AccountInfo],
            _signers_seeds: &[&[&[u8]]],
        ) -> ProgramResult {
            Err(ProgramError::Custom(42)) // Not supported
        }

        fn sol_get_clock_sysvar(&self, var_addr: *mut u8) -> u64 {
            unsafe {
                *(var_addr as *mut _ as *mut Clock) = Clock::default();
            }
            solana_program::entrypoint::SUCCESS
        }

        fn sol_get_epoch_schedule_sysvar(&self, _var_addr: *mut u8) -> u64 {
            program_error::UNSUPPORTED_SYSVAR
        }

        #[allow(deprecated)]
        fn sol_get_fees_sysvar(&self, _var_addr: *mut u8) -> u64 {
            program_error::UNSUPPORTED_SYSVAR
        }

        fn sol_get_rent_sysvar(&self, var_addr: *mut u8) -> u64 {
            unsafe {
                *(var_addr as *mut _ as *mut Rent) = Rent::default();
            }
            solana_program::entrypoint::SUCCESS
        }

        fn sol_set_return_data(&self, data: &[u8]) {
            assert_eq!(&*EXPECTED_DATA.read().unwrap(), data)
        }
    }

    fn do_process_instruction(
        instruction: Instruction,
        accounts: Vec<&mut SolanaAccount>,
    ) -> ProgramResult {
        {
            use std::sync::Once;
            static ONCE: Once = Once::new();

            ONCE.call_once(|| {
                solana_sdk::program_stubs::set_syscall_stubs(Box::new(SyscallStubs {}));
            });
        }

        let mut meta = instruction
            .accounts
            .iter()
            .zip(accounts)
            .map(|(account_meta, account)| (&account_meta.pubkey, account_meta.is_signer, account))
            .collect::<Vec<_>>();

        let account_infos = create_is_signer_account_infos(&mut meta);
        Processor::process(&instruction.program_id, &account_infos, &instruction.data)
    }

    fn do_process_instruction_dups(
        instruction: Instruction,
        account_infos: Vec<AccountInfo>,
    ) -> ProgramResult {
        Processor::process(&instruction.program_id, &account_infos, &instruction.data)
    }

    fn return_token_error_as_program_error() -> ProgramError {
        TokenError::MintMismatch.into()
    }

    fn rent_sysvar() -> SolanaAccount {
        create_account_for_test(&Rent::default())
    }

    fn mint_minimum_balance() -> u64 {
        Rent::default().minimum_balance(Mint::get_packed_len())
    }

    fn account_minimum_balance() -> u64 {
        Rent::default().minimum_balance(Account::get_packed_len())
    }

    fn multisig_minimum_balance() -> u64 {
        Rent::default().minimum_balance(Multisig::get_packed_len())
    }

    fn native_mint() -> SolanaAccount {
        let mut rent_sysvar = rent_sysvar();
        let mut mint_account =
            SolanaAccount::new(mint_minimum_balance(), Mint::get_packed_len(), &crate::id());
        do_process_instruction(
            initialize_mint(
                &crate::id(),
                &crate::native_mint::id(),
                &Pubkey::default(),
                None,
                crate::native_mint::DECIMALS,
            )
            .unwrap(),
            vec![&mut mint_account, &mut rent_sysvar],
        )
        .unwrap();
        mint_account
    }

    #[test]
    fn test_print_error() {
        let error = return_token_error_as_program_error();
        error.print::<TokenError>();
    }

    #[test]
    #[should_panic(expected = "Custom(3)")]
    fn test_error_unwrap() {
        Err::<(), ProgramError>(return_token_error_as_program_error()).unwrap();
    }

    #[test]
    fn test_unique_account_sizes() {
        assert_ne!(Mint::get_packed_len(), 0);
        assert_ne!(Mint::get_packed_len(), Account::get_packed_len());
        assert_ne!(Mint::get_packed_len(), Multisig::get_packed_len());
        assert_ne!(Account::get_packed_len(), 0);
        assert_ne!(Account::get_packed_len(), Multisig::get_packed_len());
        assert_ne!(Multisig::get_packed_len(), 0);
    }

    #[test]
    fn test_initialize_mint() {
        let program_id = crate::id();
        let owner_key = Pubkey::new_unique();
        let mint_key = Pubkey::new_unique();
        let mut mint_account = SolanaAccount::new(42, Mint::get_packed_len(), &program_id);
        let mint2_key = Pubkey::new_unique();
        let mut mint2_account =
            SolanaAccount::new(mint_minimum_balance(), Mint::get_packed_len(), &program_id);
        let mut rent_sysvar = rent_sysvar();

        // mint is not rent exempt
        assert_eq!(
            Err(TokenError::NotRentExempt.into()),
            do_process_instruction(
                initialize_mint(&program_id, &mint_key, &owner_key, None, 2).unwrap(),
                vec![&mut mint_account, &mut rent_sysvar]
            )
        );

        mint_account.lamports = mint_minimum_balance();

        // create new mint
        do_process_instruction(
            initialize_mint(&program_id, &mint_key, &owner_key, None, 2).unwrap(),
            vec![&mut mint_account, &mut rent_sysvar],
        )
        .unwrap();

        // create twice
        assert_eq!(
            Err(TokenError::AlreadyInUse.into()),
            do_process_instruction(
                initialize_mint(&program_id, &mint_key, &owner_key, None, 2,).unwrap(),
                vec![&mut mint_account, &mut rent_sysvar]
            )
        );

        // create another mint that can freeze
        do_process_instruction(
            initialize_mint(&program_id, &mint2_key, &owner_key, Some(&owner_key), 2).unwrap(),
            vec![&mut mint2_account, &mut rent_sysvar],
        )
        .unwrap();
        let mint = Mint::unpack_unchecked(&mint2_account.data).unwrap();
        assert_eq!(mint.freeze_authority, COption::Some(owner_key));
    }

    #[test]
    fn test_initialize_mint2() {
        let program_id = crate::id();
        let owner_key = Pubkey::new_unique();
        let mint_key = Pubkey::new_unique();
        let mut mint_account = SolanaAccount::new(42, Mint::get_packed_len(), &program_id);
        let mint2_key = Pubkey::new_unique();
        let mut mint2_account =
            SolanaAccount::new(mint_minimum_balance(), Mint::get_packed_len(), &program_id);

        // mint is not rent exempt
        assert_eq!(
            Err(TokenError::NotRentExempt.into()),
            do_process_instruction(
                initialize_mint2(&program_id, &mint_key, &owner_key, None, 2).unwrap(),
                vec![&mut mint_account]
            )
        );

        mint_account.lamports = mint_minimum_balance();

        // create new mint
        do_process_instruction(
            initialize_mint2(&program_id, &mint_key, &owner_key, None, 2).unwrap(),
            vec![&mut mint_account],
        )
        .unwrap();

        // create twice
        assert_eq!(
            Err(TokenError::AlreadyInUse.into()),
            do_process_instruction(
                initialize_mint2(&program_id, &mint_key, &owner_key, None, 2,).unwrap(),
                vec![&mut mint_account]
            )
        );

        // create another mint that can freeze
        do_process_instruction(
            initialize_mint2(&program_id, &mint2_key, &owner_key, Some(&owner_key), 2).unwrap(),
            vec![&mut mint2_account],
        )
        .unwrap();
        let mint = Mint::unpack_unchecked(&mint2_account.data).unwrap();
        assert_eq!(mint.freeze_authority, COption::Some(owner_key));
    }

    #[test]
    fn test_initialize_mint_account() {
        let program_id = crate::id();
        let account_key = Pubkey::new_unique();
        let mut account_account = SolanaAccount::new(42, Account::get_packed_len(), &program_id);
        let owner_key = Pubkey::new_unique();
        let mut owner_account = SolanaAccount::default();
        let mint_key = Pubkey::new_unique();
        let mut mint_account =
            SolanaAccount::new(mint_minimum_balance(), Mint::get_packed_len(), &program_id);
        let mut rent_sysvar = rent_sysvar();

        // account is not rent exempt
        assert_eq!(
            Err(TokenError::NotRentExempt.into()),
            do_process_instruction(
                initialize_account(&program_id, &account_key, &mint_key, &owner_key).unwrap(),
                vec![
                    &mut account_account,
                    &mut mint_account,
                    &mut owner_account,
                    &mut rent_sysvar
                ],
            )
        );

        account_account.lamports = account_minimum_balance();

        // mint is not valid (not initialized)
        assert_eq!(
            Err(TokenError::InvalidMint.into()),
            do_process_instruction(
                initialize_account(&program_id, &account_key, &mint_key, &owner_key).unwrap(),
                vec![
                    &mut account_account,
                    &mut mint_account,
                    &mut owner_account,
                    &mut rent_sysvar
                ],
            )
        );

        // create mint
        do_process_instruction(
            initialize_mint(&program_id, &mint_key, &owner_key, None, 2).unwrap(),
            vec![&mut mint_account, &mut rent_sysvar],
        )
        .unwrap();

        // mint not owned by program
        let not_program_id = Pubkey::new_unique();
        mint_account.owner = not_program_id;
        assert_eq!(
            Err(ProgramError::IncorrectProgramId),
            do_process_instruction(
                initialize_account(&program_id, &account_key, &mint_key, &owner_key).unwrap(),
                vec![
                    &mut account_account,
                    &mut mint_account,
                    &mut owner_account,
                    &mut rent_sysvar
                ],
            )
        );
        mint_account.owner = program_id;

        // create account
        do_process_instruction(
            initialize_account(&program_id, &account_key, &mint_key, &owner_key).unwrap(),
            vec![
                &mut account_account,
                &mut mint_account,
                &mut owner_account,
                &mut rent_sysvar,
            ],
        )
        .unwrap();

        // create twice
        assert_eq!(
            Err(TokenError::AlreadyInUse.into()),
            do_process_instruction(
                initialize_account(&program_id, &account_key, &mint_key, &owner_key).unwrap(),
                vec![
                    &mut account_account,
                    &mut mint_account,
                    &mut owner_account,
                    &mut rent_sysvar
                ],
            )
        );
    }

    #[test]
    fn test_transfer_dups() {
        let program_id = crate::id();
        let account1_key = Pubkey::new_unique();
        let mut account1_account = SolanaAccount::new(
            account_minimum_balance(),
            Account::get_packed_len(),
            &program_id,
        );
        let mut account1_info: AccountInfo = (&account1_key, true, &mut account1_account).into();
        let account2_key = Pubkey::new_unique();
        let mut account2_account = SolanaAccount::new(
            account_minimum_balance(),
            Account::get_packed_len(),
            &program_id,
        );
        let mut account2_info: AccountInfo = (&account2_key, false, &mut account2_account).into();
        let account3_key = Pubkey::new_unique();
        let mut account3_account = SolanaAccount::new(
            account_minimum_balance(),
            Account::get_packed_len(),
            &program_id,
        );
        let account3_info: AccountInfo = (&account3_key, false, &mut account3_account).into();
        let account4_key = Pubkey::new_unique();
        let mut account4_account = SolanaAccount::new(
            account_minimum_balance(),
            Account::get_packed_len(),
            &program_id,
        );
        let account4_info: AccountInfo = (&account4_key, true, &mut account4_account).into();
        let multisig_key = Pubkey::new_unique();
        let mut multisig_account = SolanaAccount::new(
            multisig_minimum_balance(),
            Multisig::get_packed_len(),
            &program_id,
        );
        let multisig_info: AccountInfo = (&multisig_key, true, &mut multisig_account).into();
        let owner_key = Pubkey::new_unique();
        let mut owner_account = SolanaAccount::default();
        let owner_info: AccountInfo = (&owner_key, true, &mut owner_account).into();
        let mint_key = Pubkey::new_unique();
        let mut mint_account =
            SolanaAccount::new(mint_minimum_balance(), Mint::get_packed_len(), &program_id);
        let mint_info: AccountInfo = (&mint_key, false, &mut mint_account).into();
        let rent_key = rent::id();
        let mut rent_sysvar = rent_sysvar();
        let rent_info: AccountInfo = (&rent_key, false, &mut rent_sysvar).into();

        // create mint
        do_process_instruction_dups(
            initialize_mint(&program_id, &mint_key, &owner_key, None, 2).unwrap(),
            vec![mint_info.clone(), rent_info.clone()],
        )
        .unwrap();

        // create account
        do_process_instruction_dups(
            initialize_account(&program_id, &account1_key, &mint_key, &account1_key).unwrap(),
            vec![
                account1_info.clone(),
                mint_info.clone(),
                account1_info.clone(),
                rent_info.clone(),
            ],
        )
        .unwrap();

        // create another account
        do_process_instruction_dups(
            initialize_account(&program_id, &account2_key, &mint_key, &owner_key).unwrap(),
            vec![
                account2_info.clone(),
                mint_info.clone(),
                owner_info.clone(),
                rent_info.clone(),
            ],
        )
        .unwrap();

        // mint to account
        do_process_instruction_dups(
            mint_to(&program_id, &mint_key, &account1_key, &owner_key, &[], 1000).unwrap(),
            vec![mint_info.clone(), account1_info.clone(), owner_info.clone()],
        )
        .unwrap();

        // source-owner transfer
        do_process_instruction_dups(
            #[allow(deprecated)]
            transfer(
                &program_id,
                &account1_key,
                &account2_key,
                &account1_key,
                &[],
                500,
            )
            .unwrap(),
            vec![
                account1_info.clone(),
                account2_info.clone(),
                account1_info.clone(),
            ],
        )
        .unwrap();

        // source-owner TransferChecked
        do_process_instruction_dups(
            transfer_checked(
                &program_id,
                &account1_key,
                &mint_key,
                &account2_key,
                &account1_key,
                &[],
                500,
                2,
            )
            .unwrap(),
            vec![
                account1_info.clone(),
                mint_info.clone(),
                account2_info.clone(),
                account1_info.clone(),
            ],
        )
        .unwrap();

        // source-delegate transfer
        let mut account = Account::unpack_unchecked(&account1_info.data.borrow()).unwrap();
        account.amount = 1000;
        account.delegated_amount = 1000;
        account.delegate = COption::Some(account1_key);
        account.owner = owner_key;
        Account::pack(account, &mut account1_info.data.borrow_mut()).unwrap();

        do_process_instruction_dups(
            #[allow(deprecated)]
            transfer(
                &program_id,
                &account1_key,
                &account2_key,
                &account1_key,
                &[],
                500,
            )
            .unwrap(),
            vec![
                account1_info.clone(),
                account2_info.clone(),
                account1_info.clone(),
            ],
        )
        .unwrap();

        // source-delegate TransferChecked
        do_process_instruction_dups(
            transfer_checked(
                &program_id,
                &account1_key,
                &mint_key,
                &account2_key,
                &account1_key,
                &[],
                500,
                2,
            )
            .unwrap(),
            vec![
                account1_info.clone(),
                mint_info.clone(),
                account2_info.clone(),
                account1_info.clone(),
            ],
        )
        .unwrap();

        // test destination-owner transfer
        do_process_instruction_dups(
            initialize_account(&program_id, &account3_key, &mint_key, &account2_key).unwrap(),
            vec![
                account3_info.clone(),
                mint_info.clone(),
                account2_info.clone(),
                rent_info.clone(),
            ],
        )
        .unwrap();
        do_process_instruction_dups(
            mint_to(&program_id, &mint_key, &account3_key, &owner_key, &[], 1000).unwrap(),
            vec![mint_info.clone(), account3_info.clone(), owner_info.clone()],
        )
        .unwrap();

        account1_info.is_signer = false;
        account2_info.is_signer = true;
        do_process_instruction_dups(
            #[allow(deprecated)]
            transfer(
                &program_id,
                &account3_key,
                &account2_key,
                &account2_key,
                &[],
                500,
            )
            .unwrap(),
            vec![
                account3_info.clone(),
                account2_info.clone(),
                account2_info.clone(),
            ],
        )
        .unwrap();

        // destination-owner TransferChecked
        do_process_instruction_dups(
            transfer_checked(
                &program_id,
                &account3_key,
                &mint_key,
                &account2_key,
                &account2_key,
                &[],
                500,
                2,
            )
            .unwrap(),
            vec![
                account3_info.clone(),
                mint_info.clone(),
                account2_info.clone(),
                account2_info.clone(),
            ],
        )
        .unwrap();

        // test source-multisig signer
        do_process_instruction_dups(
            initialize_multisig(&program_id, &multisig_key, &[&account4_key], 1).unwrap(),
            vec![
                multisig_info.clone(),
                rent_info.clone(),
                account4_info.clone(),
            ],
        )
        .unwrap();

        do_process_instruction_dups(
            initialize_account(&program_id, &account4_key, &mint_key, &multisig_key).unwrap(),
            vec![
                account4_info.clone(),
                mint_info.clone(),
                multisig_info.clone(),
                rent_info.clone(),
            ],
        )
        .unwrap();

        do_process_instruction_dups(
            mint_to(&program_id, &mint_key, &account4_key, &owner_key, &[], 1000).unwrap(),
            vec![mint_info.clone(), account4_info.clone(), owner_info.clone()],
        )
        .unwrap();

        // source-multisig-signer transfer
        do_process_instruction_dups(
            #[allow(deprecated)]
            transfer(
                &program_id,
                &account4_key,
                &account2_key,
                &multisig_key,
                &[&account4_key],
                500,
            )
            .unwrap(),
            vec![
                account4_info.clone(),
                account2_info.clone(),
                multisig_info.clone(),
                account4_info.clone(),
            ],
        )
        .unwrap();

        // source-multisig-signer TransferChecked
        do_process_instruction_dups(
            transfer_checked(
                &program_id,
                &account4_key,
                &mint_key,
                &account2_key,
                &multisig_key,
                &[&account4_key],
                500,
                2,
            )
            .unwrap(),
            vec![
                account4_info.clone(),
                mint_info.clone(),
                account2_info.clone(),
                multisig_info.clone(),
                account4_info.clone(),
            ],
        )
        .unwrap();
    }

    #[test]
    fn test_transfer() {
        let program_id = crate::id();
        let account_key = Pubkey::new_unique();
        let mut account_account = SolanaAccount::new(
            account_minimum_balance(),
            Account::get_packed_len(),
            &program_id,
        );
        let account2_key = Pubkey::new_unique();
        let mut account2_account = SolanaAccount::new(
            account_minimum_balance(),
            Account::get_packed_len(),
            &program_id,
        );
        let account3_key = Pubkey::new_unique();
        let mut account3_account = SolanaAccount::new(
            account_minimum_balance(),
            Account::get_packed_len(),
            &program_id,
        );
        let delegate_key = Pubkey::new_unique();
        let mut delegate_account = SolanaAccount::default();
        let mismatch_key = Pubkey::new_unique();
        let mut mismatch_account = SolanaAccount::new(
            account_minimum_balance(),
            Account::get_packed_len(),
            &program_id,
        );
        let owner_key = Pubkey::new_unique();
        let mut owner_account = SolanaAccount::default();
        let owner2_key = Pubkey::new_unique();
        let mut owner2_account = SolanaAccount::default();
        let mint_key = Pubkey::new_unique();
        let mut mint_account =
            SolanaAccount::new(mint_minimum_balance(), Mint::get_packed_len(), &program_id);
        let mint2_key = Pubkey::new_unique();
        let mut rent_sysvar = rent_sysvar();

        // create mint
        do_process_instruction(
            initialize_mint(&program_id, &mint_key, &owner_key, None, 2).unwrap(),
            vec![&mut mint_account, &mut rent_sysvar],
        )
        .unwrap();

        // create account
        do_process_instruction(
            initialize_account(&program_id, &account_key, &mint_key, &owner_key).unwrap(),
            vec![
                &mut account_account,
                &mut mint_account,
                &mut owner_account,
                &mut rent_sysvar,
            ],
        )
        .unwrap();

        // create another account
        do_process_instruction(
            initialize_account(&program_id, &account2_key, &mint_key, &owner_key).unwrap(),
            vec![
                &mut account2_account,
                &mut mint_account,
                &mut owner_account,
                &mut rent_sysvar,
            ],
        )
        .unwrap();

        // create another account
        do_process_instruction(
            initialize_account(&program_id, &account3_key, &mint_key, &owner_key).unwrap(),
            vec![
                &mut account3_account,
                &mut mint_account,
                &mut owner_account,
                &mut rent_sysvar,
            ],
        )
        .unwrap();

        // create mismatch account
        do_process_instruction(
            initialize_account(&program_id, &mismatch_key, &mint_key, &owner_key).unwrap(),
            vec![
                &mut mismatch_account,
                &mut mint_account,
                &mut owner_account,
                &mut rent_sysvar,
            ],
        )
        .unwrap();
        let mut account = Account::unpack_unchecked(&mismatch_account.data).unwrap();
        account.mint = mint2_key;
        Account::pack(account, &mut mismatch_account.data).unwrap();

        // mint to account
        do_process_instruction(
            mint_to(&program_id, &mint_key, &account_key, &owner_key, &[], 1000).unwrap(),
            vec![&mut mint_account, &mut account_account, &mut owner_account],
        )
        .unwrap();

        // missing signer
        #[allow(deprecated)]
        let mut instruction = transfer(
            &program_id,
            &account_key,
            &account2_key,
            &owner_key,
            &[],
            1000,
        )
        .unwrap();
        instruction.accounts[2].is_signer = false;
        assert_eq!(
            Err(ProgramError::MissingRequiredSignature),
            do_process_instruction(
                instruction,
                vec![
                    &mut account_account,
                    &mut account2_account,
                    &mut owner_account,
                ],
            )
        );

        // mismatch mint
        assert_eq!(
            Err(TokenError::MintMismatch.into()),
            do_process_instruction(
                #[allow(deprecated)]
                transfer(
                    &program_id,
                    &account_key,
                    &mismatch_key,
                    &owner_key,
                    &[],
                    1000
                )
                .unwrap(),
                vec![
                    &mut account_account,
                    &mut mismatch_account,
                    &mut owner_account,
                ],
            )
        );

        // missing owner
        assert_eq!(
            Err(TokenError::OwnerMismatch.into()),
            do_process_instruction(
                #[allow(deprecated)]
                transfer(
                    &program_id,
                    &account_key,
                    &account2_key,
                    &owner2_key,
                    &[],
                    1000
                )
                .unwrap(),
                vec![
                    &mut account_account,
                    &mut account2_account,
                    &mut owner2_account,
                ],
            )
        );

        // account not owned by program
        let not_program_id = Pubkey::new_unique();
        account_account.owner = not_program_id;
        assert_eq!(
            Err(ProgramError::IncorrectProgramId),
            do_process_instruction(
                #[allow(deprecated)]
                transfer(&program_id, &account_key, &account2_key, &owner_key, &[], 0,).unwrap(),
                vec![
                    &mut account_account,
                    &mut account2_account,
                    &mut owner2_account,
                ],
            )
        );
        account_account.owner = program_id;

        // account 2 not owned by program
        let not_program_id = Pubkey::new_unique();
        account2_account.owner = not_program_id;
        assert_eq!(
            Err(ProgramError::IncorrectProgramId),
            do_process_instruction(
                #[allow(deprecated)]
                transfer(&program_id, &account_key, &account2_key, &owner_key, &[], 0,).unwrap(),
                vec![
                    &mut account_account,
                    &mut account2_account,
                    &mut owner2_account,
                ],
            )
        );
        account2_account.owner = program_id;

        // transfer
        do_process_instruction(
            #[allow(deprecated)]
            transfer(
                &program_id,
                &account_key,
                &account2_key,
                &owner_key,
                &[],
                1000,
            )
            .unwrap(),
            vec![
                &mut account_account,
                &mut account2_account,
                &mut owner_account,
            ],
        )
        .unwrap();

        // insufficient funds
        assert_eq!(
            Err(TokenError::InsufficientFunds.into()),
            do_process_instruction(
                #[allow(deprecated)]
                transfer(&program_id, &account_key, &account2_key, &owner_key, &[], 1).unwrap(),
                vec![
                    &mut account_account,
                    &mut account2_account,
                    &mut owner_account,
                ],
            )
        );

        // transfer half back
        do_process_instruction(
            #[allow(deprecated)]
            transfer(
                &program_id,
                &account2_key,
                &account_key,
                &owner_key,
                &[],
                500,
            )
            .unwrap(),
            vec![
                &mut account2_account,
                &mut account_account,
                &mut owner_account,
            ],
        )
        .unwrap();

        // incorrect decimals
        assert_eq!(
            Err(TokenError::MintDecimalsMismatch.into()),
            do_process_instruction(
                transfer_checked(
                    &program_id,
                    &account2_key,
                    &mint_key,
                    &account_key,
                    &owner_key,
                    &[],
                    1,
                    10 // <-- incorrect decimals
                )
                .unwrap(),
                vec![
                    &mut account2_account,
                    &mut mint_account,
                    &mut account_account,
                    &mut owner_account,
                ],
            )
        );

        // incorrect mint
        assert_eq!(
            Err(TokenError::MintMismatch.into()),
            do_process_instruction(
                transfer_checked(
                    &program_id,
                    &account2_key,
                    &account3_key, // <-- incorrect mint
                    &account_key,
                    &owner_key,
                    &[],
                    1,
                    2
                )
                .unwrap(),
                vec![
                    &mut account2_account,
                    &mut account3_account, // <-- incorrect mint
                    &mut account_account,
                    &mut owner_account,
                ],
            )
        );
        // transfer rest with explicit decimals
        do_process_instruction(
            transfer_checked(
                &program_id,
                &account2_key,
                &mint_key,
                &account_key,
                &owner_key,
                &[],
                500,
                2,
            )
            .unwrap(),
            vec![
                &mut account2_account,
                &mut mint_account,
                &mut account_account,
                &mut owner_account,
            ],
        )
        .unwrap();

        // insufficient funds
        assert_eq!(
            Err(TokenError::InsufficientFunds.into()),
            do_process_instruction(
                #[allow(deprecated)]
                transfer(&program_id, &account2_key, &account_key, &owner_key, &[], 1).unwrap(),
                vec![
                    &mut account2_account,
                    &mut account_account,
                    &mut owner_account,
                ],
            )
        );

        // approve delegate
        do_process_instruction(
            approve(
                &program_id,
                &account_key,
                &delegate_key,
                &owner_key,
                &[],
                100,
            )
            .unwrap(),
            vec![
                &mut account_account,
                &mut delegate_account,
                &mut owner_account,
            ],
        )
        .unwrap();

        // transfer via delegate
        do_process_instruction(
            #[allow(deprecated)]
            transfer(
                &program_id,
                &account_key,
                &account2_key,
                &delegate_key,
                &[],
                100,
            )
            .unwrap(),
            vec![
                &mut account_account,
                &mut account2_account,
                &mut delegate_account,
            ],
        )
        .unwrap();

        // insufficient funds approved via delegate
        assert_eq!(
            Err(TokenError::OwnerMismatch.into()),
            do_process_instruction(
                #[allow(deprecated)]
                transfer(
                    &program_id,
                    &account_key,
                    &account2_key,
                    &delegate_key,
                    &[],
                    100
                )
                .unwrap(),
                vec![
                    &mut account_account,
                    &mut account2_account,
                    &mut delegate_account,
                ],
            )
        );

        // transfer rest
        do_process_instruction(
            #[allow(deprecated)]
            transfer(
                &program_id,
                &account_key,
                &account2_key,
                &owner_key,
                &[],
                900,
            )
            .unwrap(),
            vec![
                &mut account_account,
                &mut account2_account,
                &mut owner_account,
            ],
        )
        .unwrap();

        // approve delegate
        do_process_instruction(
            approve(
                &program_id,
                &account_key,
                &delegate_key,
                &owner_key,
                &[],
                100,
            )
            .unwrap(),
            vec![
                &mut account_account,
                &mut delegate_account,
                &mut owner_account,
            ],
        )
        .unwrap();

        // insufficient funds in source account via delegate
        assert_eq!(
            Err(TokenError::InsufficientFunds.into()),
            do_process_instruction(
                #[allow(deprecated)]
                transfer(
                    &program_id,
                    &account_key,
                    &account2_key,
                    &delegate_key,
                    &[],
                    100
                )
                .unwrap(),
                vec![
                    &mut account_account,
                    &mut account2_account,
                    &mut delegate_account,
                ],
            )
        );
    }

    #[test]
    fn test_self_transfer() {
        let program_id = crate::id();
        let account_key = Pubkey::new_unique();
        let mut account_account = SolanaAccount::new(
            account_minimum_balance(),
            Account::get_packed_len(),
            &program_id,
        );
        let account2_key = Pubkey::new_unique();
        let mut account2_account = SolanaAccount::new(
            account_minimum_balance(),
            Account::get_packed_len(),
            &program_id,
        );
        let account3_key = Pubkey::new_unique();
        let mut account3_account = SolanaAccount::new(
            account_minimum_balance(),
            Account::get_packed_len(),
            &program_id,
        );
        let delegate_key = Pubkey::new_unique();
        let mut delegate_account = SolanaAccount::default();
        let owner_key = Pubkey::new_unique();
        let mut owner_account = SolanaAccount::default();
        let owner2_key = Pubkey::new_unique();
        let mut owner2_account = SolanaAccount::default();
        let mint_key = Pubkey::new_unique();
        let mut mint_account =
            SolanaAccount::new(mint_minimum_balance(), Mint::get_packed_len(), &program_id);
        let mut rent_sysvar = rent_sysvar();

        // create mint
        do_process_instruction(
            initialize_mint(&program_id, &mint_key, &owner_key, None, 2).unwrap(),
            vec![&mut mint_account, &mut rent_sysvar],
        )
        .unwrap();

        // create account
        do_process_instruction(
            initialize_account(&program_id, &account_key, &mint_key, &owner_key).unwrap(),
            vec![
                &mut account_account,
                &mut mint_account,
                &mut owner_account,
                &mut rent_sysvar,
            ],
        )
        .unwrap();

        // create another account
        do_process_instruction(
            initialize_account(&program_id, &account2_key, &mint_key, &owner_key).unwrap(),
            vec![
                &mut account2_account,
                &mut mint_account,
                &mut owner_account,
                &mut rent_sysvar,
            ],
        )
        .unwrap();

        // create another account
        do_process_instruction(
            initialize_account(&program_id, &account3_key, &mint_key, &owner_key).unwrap(),
            vec![
                &mut account3_account,
                &mut mint_account,
                &mut owner_account,
                &mut rent_sysvar,
            ],
        )
        .unwrap();

        // mint to account
        do_process_instruction(
            mint_to(&program_id, &mint_key, &account_key, &owner_key, &[], 1000).unwrap(),
            vec![&mut mint_account, &mut account_account, &mut owner_account],
        )
        .unwrap();

        let account_info = (&account_key, false, &mut account_account).into_account_info();
        let account3_info = (&account3_key, false, &mut account3_account).into_account_info();
        let delegate_info = (&delegate_key, true, &mut delegate_account).into_account_info();
        let owner_info = (&owner_key, true, &mut owner_account).into_account_info();
        let owner2_info = (&owner2_key, true, &mut owner2_account).into_account_info();
        let mint_info = (&mint_key, false, &mut mint_account).into_account_info();

        // transfer
        #[allow(deprecated)]
        let instruction = transfer(
            &program_id,
            account_info.key,
            account_info.key,
            owner_info.key,
            &[],
            1000,
        )
        .unwrap();
        assert_eq!(
            Ok(()),
            Processor::process(
                &instruction.program_id,
                &[
                    account_info.clone(),
                    account_info.clone(),
                    owner_info.clone(),
                ],
                &instruction.data,
            )
        );
        // no balance change...
        let account = Account::unpack_unchecked(&account_info.try_borrow_data().unwrap()).unwrap();
        assert_eq!(account.amount, 1000);

        // transfer checked
        let instruction = transfer_checked(
            &program_id,
            account_info.key,
            mint_info.key,
            account_info.key,
            owner_info.key,
            &[],
            1000,
            2,
        )
        .unwrap();
        assert_eq!(
            Ok(()),
            Processor::process(
                &instruction.program_id,
                &[
                    account_info.clone(),
                    mint_info.clone(),
                    account_info.clone(),
                    owner_info.clone(),
                ],
                &instruction.data,
            )
        );
        // no balance change...
        let account = Account::unpack_unchecked(&account_info.try_borrow_data().unwrap()).unwrap();
        assert_eq!(account.amount, 1000);

        // missing signer
        let mut owner_no_sign_info = owner_info.clone();
        #[allow(deprecated)]
        let mut instruction = transfer(
            &program_id,
            account_info.key,
            account_info.key,
            owner_no_sign_info.key,
            &[],
            1000,
        )
        .unwrap();
        instruction.accounts[2].is_signer = false;
        owner_no_sign_info.is_signer = false;
        assert_eq!(
            Err(ProgramError::MissingRequiredSignature),
            Processor::process(
                &instruction.program_id,
                &[
                    account_info.clone(),
                    account_info.clone(),
                    owner_no_sign_info.clone(),
                ],
                &instruction.data,
            )
        );

        // missing signer checked
        let mut instruction = transfer_checked(
            &program_id,
            account_info.key,
            mint_info.key,
            account_info.key,
            owner_no_sign_info.key,
            &[],
            1000,
            2,
        )
        .unwrap();
        instruction.accounts[3].is_signer = false;
        assert_eq!(
            Err(ProgramError::MissingRequiredSignature),
            Processor::process(
                &instruction.program_id,
                &[
                    account_info.clone(),
                    mint_info.clone(),
                    account_info.clone(),
                    owner_no_sign_info,
                ],
                &instruction.data,
            )
        );

        // missing owner
        #[allow(deprecated)]
        let instruction = transfer(
            &program_id,
            account_info.key,
            account_info.key,
            owner2_info.key,
            &[],
            1000,
        )
        .unwrap();
        assert_eq!(
            Err(TokenError::OwnerMismatch.into()),
            Processor::process(
                &instruction.program_id,
                &[
                    account_info.clone(),
                    account_info.clone(),
                    owner2_info.clone(),
                ],
                &instruction.data,
            )
        );

        // missing owner checked
        let instruction = transfer_checked(
            &program_id,
            account_info.key,
            mint_info.key,
            account_info.key,
            owner2_info.key,
            &[],
            1000,
            2,
        )
        .unwrap();
        assert_eq!(
            Err(TokenError::OwnerMismatch.into()),
            Processor::process(
                &instruction.program_id,
                &[
                    account_info.clone(),
                    mint_info.clone(),
                    account_info.clone(),
                    owner2_info.clone(),
                ],
                &instruction.data,
            )
        );

        // insufficient funds
        #[allow(deprecated)]
        let instruction = transfer(
            &program_id,
            account_info.key,
            account_info.key,
            owner_info.key,
            &[],
            1001,
        )
        .unwrap();
        assert_eq!(
            Err(TokenError::InsufficientFunds.into()),
            Processor::process(
                &instruction.program_id,
                &[
                    account_info.clone(),
                    account_info.clone(),
                    owner_info.clone(),
                ],
                &instruction.data,
            )
        );

        // insufficient funds checked
        let instruction = transfer_checked(
            &program_id,
            account_info.key,
            mint_info.key,
            account_info.key,
            owner_info.key,
            &[],
            1001,
            2,
        )
        .unwrap();
        assert_eq!(
            Err(TokenError::InsufficientFunds.into()),
            Processor::process(
                &instruction.program_id,
                &[
                    account_info.clone(),
                    mint_info.clone(),
                    account_info.clone(),
                    owner_info.clone(),
                ],
                &instruction.data,
            )
        );

        // incorrect decimals
        let instruction = transfer_checked(
            &program_id,
            account_info.key,
            mint_info.key,
            account_info.key,
            owner_info.key,
            &[],
            1,
            10, // <-- incorrect decimals
        )
        .unwrap();
        assert_eq!(
            Err(TokenError::MintDecimalsMismatch.into()),
            Processor::process(
                &instruction.program_id,
                &[
                    account_info.clone(),
                    mint_info.clone(),
                    account_info.clone(),
                    owner_info.clone(),
                ],
                &instruction.data,
            )
        );

        // incorrect mint
        let instruction = transfer_checked(
            &program_id,
            account_info.key,
            account3_info.key, // <-- incorrect mint
            account_info.key,
            owner_info.key,
            &[],
            1,
            2,
        )
        .unwrap();
        assert_eq!(
            Err(TokenError::MintMismatch.into()),
            Processor::process(
                &instruction.program_id,
                &[
                    account_info.clone(),
                    account3_info.clone(), // <-- incorrect mint
                    account_info.clone(),
                    owner_info.clone(),
                ],
                &instruction.data,
            )
        );

        // approve delegate
        let instruction = approve(
            &program_id,
            account_info.key,
            delegate_info.key,
            owner_info.key,
            &[],
            100,
        )
        .unwrap();
        Processor::process(
            &instruction.program_id,
            &[
                account_info.clone(),
                delegate_info.clone(),
                owner_info.clone(),
            ],
            &instruction.data,
        )
        .unwrap();

        // delegate transfer
        #[allow(deprecated)]
        let instruction = transfer(
            &program_id,
            account_info.key,
            account_info.key,
            delegate_info.key,
            &[],
            100,
        )
        .unwrap();
        assert_eq!(
            Ok(()),
            Processor::process(
                &instruction.program_id,
                &[
                    account_info.clone(),
                    account_info.clone(),
                    delegate_info.clone(),
                ],
                &instruction.data,
            )
        );
        // no balance change...
        let account = Account::unpack_unchecked(&account_info.try_borrow_data().unwrap()).unwrap();
        assert_eq!(account.amount, 1000);
        assert_eq!(account.delegated_amount, 100);

        // delegate transfer checked
        let instruction = transfer_checked(
            &program_id,
            account_info.key,
            mint_info.key,
            account_info.key,
            delegate_info.key,
            &[],
            100,
            2,
        )
        .unwrap();
        assert_eq!(
            Ok(()),
            Processor::process(
                &instruction.program_id,
                &[
                    account_info.clone(),
                    mint_info.clone(),
                    account_info.clone(),
                    delegate_info.clone(),
                ],
                &instruction.data,
            )
        );
        // no balance change...
        let account = Account::unpack_unchecked(&account_info.try_borrow_data().unwrap()).unwrap();
        assert_eq!(account.amount, 1000);
        assert_eq!(account.delegated_amount, 100);

        // delegate insufficient funds
        #[allow(deprecated)]
        let instruction = transfer(
            &program_id,
            account_info.key,
            account_info.key,
            delegate_info.key,
            &[],
            101,
        )
        .unwrap();
        assert_eq!(
            Err(TokenError::InsufficientFunds.into()),
            Processor::process(
                &instruction.program_id,
                &[
                    account_info.clone(),
                    account_info.clone(),
                    delegate_info.clone(),
                ],
                &instruction.data,
            )
        );

        // delegate insufficient funds checked
        let instruction = transfer_checked(
            &program_id,
            account_info.key,
            mint_info.key,
            account_info.key,
            delegate_info.key,
            &[],
            101,
            2,
        )
        .unwrap();
        assert_eq!(
            Err(TokenError::InsufficientFunds.into()),
            Processor::process(
                &instruction.program_id,
                &[
                    account_info.clone(),
                    mint_info.clone(),
                    account_info.clone(),
                    delegate_info.clone(),
                ],
                &instruction.data,
            )
        );

        // owner transfer with delegate assigned
        #[allow(deprecated)]
        let instruction = transfer(
            &program_id,
            account_info.key,
            account_info.key,
            owner_info.key,
            &[],
            1000,
        )
        .unwrap();
        assert_eq!(
            Ok(()),
            Processor::process(
                &instruction.program_id,
                &[
                    account_info.clone(),
                    account_info.clone(),
                    owner_info.clone(),
                ],
                &instruction.data,
            )
        );
        // no balance change...
        let account = Account::unpack_unchecked(&account_info.try_borrow_data().unwrap()).unwrap();
        assert_eq!(account.amount, 1000);

        // owner transfer with delegate assigned checked
        let instruction = transfer_checked(
            &program_id,
            account_info.key,
            mint_info.key,
            account_info.key,
            owner_info.key,
            &[],
            1000,
            2,
        )
        .unwrap();
        assert_eq!(
            Ok(()),
            Processor::process(
                &instruction.program_id,
                &[
                    account_info.clone(),
                    mint_info.clone(),
                    account_info.clone(),
                    owner_info.clone(),
                ],
                &instruction.data,
            )
        );
        // no balance change...
        let account = Account::unpack_unchecked(&account_info.try_borrow_data().unwrap()).unwrap();
        assert_eq!(account.amount, 1000);
    }

    #[test]
    fn test_mintable_token_with_zero_supply() {
        let program_id = crate::id();
        let account_key = Pubkey::new_unique();
        let mut account_account = SolanaAccount::new(
            account_minimum_balance(),
            Account::get_packed_len(),
            &program_id,
        );
        let owner_key = Pubkey::new_unique();
        let mut owner_account = SolanaAccount::default();
        let mint_key = Pubkey::new_unique();
        let mut mint_account =
            SolanaAccount::new(mint_minimum_balance(), Mint::get_packed_len(), &program_id);
        let mut rent_sysvar = rent_sysvar();

        // create mint-able token with zero supply
        let decimals = 2;
        do_process_instruction(
            initialize_mint(&program_id, &mint_key, &owner_key, None, decimals).unwrap(),
            vec![&mut mint_account, &mut rent_sysvar],
        )
        .unwrap();
        let mint = Mint::unpack_unchecked(&mint_account.data).unwrap();
        assert_eq!(
            mint,
            Mint {
                mint_authority: COption::Some(owner_key),
                supply: 0,
                decimals,
                is_initialized: true,
                freeze_authority: COption::None,
            }
        );

        // create account
        do_process_instruction(
            initialize_account(&program_id, &account_key, &mint_key, &owner_key).unwrap(),
            vec![
                &mut account_account,
                &mut mint_account,
                &mut owner_account,
                &mut rent_sysvar,
            ],
        )
        .unwrap();

        // mint to
        do_process_instruction(
            mint_to(&program_id, &mint_key, &account_key, &owner_key, &[], 42).unwrap(),
            vec![&mut mint_account, &mut account_account, &mut owner_account],
        )
        .unwrap();
        let _ = Mint::unpack(&mint_account.data).unwrap();
        let account = Account::unpack_unchecked(&account_account.data).unwrap();
        assert_eq!(account.amount, 42);

        // mint to 2, with incorrect decimals
        assert_eq!(
            Err(TokenError::MintDecimalsMismatch.into()),
            do_process_instruction(
                mint_to_checked(
                    &program_id,
                    &mint_key,
                    &account_key,
                    &owner_key,
                    &[],
                    42,
                    decimals + 1
                )
                .unwrap(),
                vec![&mut mint_account, &mut account_account, &mut owner_account],
            )
        );

        let _ = Mint::unpack(&mint_account.data).unwrap();
        let account = Account::unpack_unchecked(&account_account.data).unwrap();
        assert_eq!(account.amount, 42);

        // mint to 2
        do_process_instruction(
            mint_to_checked(
                &program_id,
                &mint_key,
                &account_key,
                &owner_key,
                &[],
                42,
                decimals,
            )
            .unwrap(),
            vec![&mut mint_account, &mut account_account, &mut owner_account],
        )
        .unwrap();
        let _ = Mint::unpack(&mint_account.data).unwrap();
        let account = Account::unpack_unchecked(&account_account.data).unwrap();
        assert_eq!(account.amount, 84);
    }

    #[test]
    fn test_approve_dups() {
        let program_id = crate::id();
        let account1_key = Pubkey::new_unique();
        let mut account1_account = SolanaAccount::new(
            account_minimum_balance(),
            Account::get_packed_len(),
            &program_id,
        );
        let account1_info: AccountInfo = (&account1_key, true, &mut account1_account).into();
        let account2_key = Pubkey::new_unique();
        let mut account2_account = SolanaAccount::new(
            account_minimum_balance(),
            Account::get_packed_len(),
            &program_id,
        );
        let account2_info: AccountInfo = (&account2_key, false, &mut account2_account).into();
        let account3_key = Pubkey::new_unique();
        let mut account3_account = SolanaAccount::new(
            account_minimum_balance(),
            Account::get_packed_len(),
            &program_id,
        );
        let account3_info: AccountInfo = (&account3_key, true, &mut account3_account).into();
        let multisig_key = Pubkey::new_unique();
        let mut multisig_account = SolanaAccount::new(
            multisig_minimum_balance(),
            Multisig::get_packed_len(),
            &program_id,
        );
        let multisig_info: AccountInfo = (&multisig_key, true, &mut multisig_account).into();
        let owner_key = Pubkey::new_unique();
        let mut owner_account = SolanaAccount::default();
        let owner_info: AccountInfo = (&owner_key, true, &mut owner_account).into();
        let mint_key = Pubkey::new_unique();
        let mut mint_account =
            SolanaAccount::new(mint_minimum_balance(), Mint::get_packed_len(), &program_id);
        let mint_info: AccountInfo = (&mint_key, false, &mut mint_account).into();
        let rent_key = rent::id();
        let mut rent_sysvar = rent_sysvar();
        let rent_info: AccountInfo = (&rent_key, false, &mut rent_sysvar).into();

        // create mint
        do_process_instruction_dups(
            initialize_mint(&program_id, &mint_key, &owner_key, None, 2).unwrap(),
            vec![mint_info.clone(), rent_info.clone()],
        )
        .unwrap();

        // create account
        do_process_instruction_dups(
            initialize_account(&program_id, &account1_key, &mint_key, &account1_key).unwrap(),
            vec![
                account1_info.clone(),
                mint_info.clone(),
                account1_info.clone(),
                rent_info.clone(),
            ],
        )
        .unwrap();

        // create another account
        do_process_instruction_dups(
            initialize_account(&program_id, &account2_key, &mint_key, &owner_key).unwrap(),
            vec![
                account2_info.clone(),
                mint_info.clone(),
                owner_info.clone(),
                rent_info.clone(),
            ],
        )
        .unwrap();

        // mint to account
        do_process_instruction_dups(
            mint_to(&program_id, &mint_key, &account1_key, &owner_key, &[], 1000).unwrap(),
            vec![mint_info.clone(), account1_info.clone(), owner_info.clone()],
        )
        .unwrap();

        // source-owner approve
        do_process_instruction_dups(
            approve(
                &program_id,
                &account1_key,
                &account2_key,
                &account1_key,
                &[],
                500,
            )
            .unwrap(),
            vec![
                account1_info.clone(),
                account2_info.clone(),
                account1_info.clone(),
            ],
        )
        .unwrap();

        // source-owner approve_checked
        do_process_instruction_dups(
            approve_checked(
                &program_id,
                &account1_key,
                &mint_key,
                &account2_key,
                &account1_key,
                &[],
                500,
                2,
            )
            .unwrap(),
            vec![
                account1_info.clone(),
                mint_info.clone(),
                account2_info.clone(),
                account1_info.clone(),
            ],
        )
        .unwrap();

        // source-owner revoke
        do_process_instruction_dups(
            revoke(&program_id, &account1_key, &account1_key, &[]).unwrap(),
            vec![account1_info.clone(), account1_info.clone()],
        )
        .unwrap();

        // test source-multisig signer
        do_process_instruction_dups(
            initialize_multisig(&program_id, &multisig_key, &[&account3_key], 1).unwrap(),
            vec![
                multisig_info.clone(),
                rent_info.clone(),
                account3_info.clone(),
            ],
        )
        .unwrap();

        do_process_instruction_dups(
            initialize_account(&program_id, &account3_key, &mint_key, &multisig_key).unwrap(),
            vec![
                account3_info.clone(),
                mint_info.clone(),
                multisig_info.clone(),
                rent_info.clone(),
            ],
        )
        .unwrap();

        do_process_instruction_dups(
            mint_to(&program_id, &mint_key, &account3_key, &owner_key, &[], 1000).unwrap(),
            vec![mint_info.clone(), account3_info.clone(), owner_info.clone()],
        )
        .unwrap();

        // source-multisig-signer approve
        do_process_instruction_dups(
            approve(
                &program_id,
                &account3_key,
                &account2_key,
                &multisig_key,
                &[&account3_key],
                500,
            )
            .unwrap(),
            vec![
                account3_info.clone(),
                account2_info.clone(),
                multisig_info.clone(),
                account3_info.clone(),
            ],
        )
        .unwrap();

        // source-multisig-signer approve_checked
        do_process_instruction_dups(
            approve_checked(
                &program_id,
                &account3_key,
                &mint_key,
                &account2_key,
                &multisig_key,
                &[&account3_key],
                500,
                2,
            )
            .unwrap(),
            vec![
                account3_info.clone(),
                mint_info.clone(),
                account2_info.clone(),
                multisig_info.clone(),
                account3_info.clone(),
            ],
        )
        .unwrap();

        // source-owner multisig-signer
        do_process_instruction_dups(
            revoke(&program_id, &account3_key, &multisig_key, &[&account3_key]).unwrap(),
            vec![
                account3_info.clone(),
                multisig_info.clone(),
                account3_info.clone(),
            ],
        )
        .unwrap();

        // approve to source
        do_process_instruction_dups(
            approve_checked(
                &program_id,
                &account2_key,
                &mint_key,
                &account2_key,
                &owner_key,
                &[],
                500,
                2,
            )
            .unwrap(),
            vec![
                account2_info.clone(),
                mint_info.clone(),
                account2_info.clone(),
                owner_info.clone(),
            ],
        )
        .unwrap();

        // source-delegate revoke, force account2 to be a signer
        let account2_info: AccountInfo = (&account2_key, true, &mut account2_account).into();
        do_process_instruction_dups(
            revoke(&program_id, &account2_key, &account2_key, &[]).unwrap(),
            vec![account2_info.clone(), account2_info.clone()],
        )
        .unwrap();
    }

    #[test]
    fn test_approve() {
        let program_id = crate::id();
        let account_key = Pubkey::new_unique();
        let mut account_account = SolanaAccount::new(
            account_minimum_balance(),
            Account::get_packed_len(),
            &program_id,
        );
        let account2_key = Pubkey::new_unique();
        let mut account2_account = SolanaAccount::new(
            account_minimum_balance(),
            Account::get_packed_len(),
            &program_id,
        );
        let delegate_key = Pubkey::new_unique();
        let mut delegate_account = SolanaAccount::default();
        let owner_key = Pubkey::new_unique();
        let mut owner_account = SolanaAccount::default();
        let owner2_key = Pubkey::new_unique();
        let mut owner2_account = SolanaAccount::default();
        let mint_key = Pubkey::new_unique();
        let mut mint_account =
            SolanaAccount::new(mint_minimum_balance(), Mint::get_packed_len(), &program_id);
        let mut rent_sysvar = rent_sysvar();

        // create mint
        do_process_instruction(
            initialize_mint(&program_id, &mint_key, &owner_key, None, 2).unwrap(),
            vec![&mut mint_account, &mut rent_sysvar],
        )
        .unwrap();

        // create account
        do_process_instruction(
            initialize_account(&program_id, &account_key, &mint_key, &owner_key).unwrap(),
            vec![
                &mut account_account,
                &mut mint_account,
                &mut owner_account,
                &mut rent_sysvar,
            ],
        )
        .unwrap();

        // create another account
        do_process_instruction(
            initialize_account(&program_id, &account2_key, &mint_key, &owner_key).unwrap(),
            vec![
                &mut account2_account,
                &mut mint_account,
                &mut owner_account,
                &mut rent_sysvar,
            ],
        )
        .unwrap();

        // mint to account
        do_process_instruction(
            mint_to(&program_id, &mint_key, &account_key, &owner_key, &[], 1000).unwrap(),
            vec![&mut mint_account, &mut account_account, &mut owner_account],
        )
        .unwrap();

        // missing signer
        let mut instruction = approve(
            &program_id,
            &account_key,
            &delegate_key,
            &owner_key,
            &[],
            100,
        )
        .unwrap();
        instruction.accounts[2].is_signer = false;
        assert_eq!(
            Err(ProgramError::MissingRequiredSignature),
            do_process_instruction(
                instruction,
                vec![
                    &mut account_account,
                    &mut delegate_account,
                    &mut owner_account,
                ],
            )
        );

        // no owner
        assert_eq!(
            Err(TokenError::OwnerMismatch.into()),
            do_process_instruction(
                approve(
                    &program_id,
                    &account_key,
                    &delegate_key,
                    &owner2_key,
                    &[],
                    100
                )
                .unwrap(),
                vec![
                    &mut account_account,
                    &mut delegate_account,
                    &mut owner2_account,
                ],
            )
        );

        // approve delegate
        do_process_instruction(
            approve(
                &program_id,
                &account_key,
                &delegate_key,
                &owner_key,
                &[],
                100,
            )
            .unwrap(),
            vec![
                &mut account_account,
                &mut delegate_account,
                &mut owner_account,
            ],
        )
        .unwrap();

        // approve delegate 2, with incorrect decimals
        assert_eq!(
            Err(TokenError::MintDecimalsMismatch.into()),
            do_process_instruction(
                approve_checked(
                    &program_id,
                    &account_key,
                    &mint_key,
                    &delegate_key,
                    &owner_key,
                    &[],
                    100,
                    0 // <-- incorrect decimals
                )
                .unwrap(),
                vec![
                    &mut account_account,
                    &mut mint_account,
                    &mut delegate_account,
                    &mut owner_account,
                ],
            )
        );

        // approve delegate 2, with incorrect mint
        assert_eq!(
            Err(TokenError::MintMismatch.into()),
            do_process_instruction(
                approve_checked(
                    &program_id,
                    &account_key,
                    &account2_key, // <-- bad mint
                    &delegate_key,
                    &owner_key,
                    &[],
                    100,
                    0
                )
                .unwrap(),
                vec![
                    &mut account_account,
                    &mut account2_account, // <-- bad mint
                    &mut delegate_account,
                    &mut owner_account,
                ],
            )
        );

        // approve delegate 2
        do_process_instruction(
            approve_checked(
                &program_id,
                &account_key,
                &mint_key,
                &delegate_key,
                &owner_key,
                &[],
                100,
                2,
            )
            .unwrap(),
            vec![
                &mut account_account,
                &mut mint_account,
                &mut delegate_account,
                &mut owner_account,
            ],
        )
        .unwrap();

        // revoke delegate
        do_process_instruction(
            revoke(&program_id, &account_key, &owner_key, &[]).unwrap(),
            vec![&mut account_account, &mut owner_account],
        )
        .unwrap();

        // approve delegate 3
        do_process_instruction(
            approve_checked(
                &program_id,
                &account_key,
                &mint_key,
                &delegate_key,
                &owner_key,
                &[],
                100,
                2,
            )
            .unwrap(),
            vec![
                &mut account_account,
                &mut mint_account,
                &mut delegate_account,
                &mut owner_account,
            ],
        )
        .unwrap();

        // revoke by delegate
        do_process_instruction(
            revoke(&program_id, &account_key, &delegate_key, &[]).unwrap(),
            vec![&mut account_account, &mut delegate_account],
        )
        .unwrap();

        // fails the second time
        assert_eq!(
            Err(TokenError::OwnerMismatch.into()),
            do_process_instruction(
                revoke(&program_id, &account_key, &delegate_key, &[]).unwrap(),
                vec![&mut account_account, &mut delegate_account],
            )
        );
    }

    #[test]
    fn test_set_authority_dups() {
        let program_id = crate::id();
        let account1_key = Pubkey::new_unique();
        let mut account1_account = SolanaAccount::new(
            account_minimum_balance(),
            Account::get_packed_len(),
            &program_id,
        );
        let account1_info: AccountInfo = (&account1_key, true, &mut account1_account).into();
        let owner_key = Pubkey::new_unique();
        let mint_key = Pubkey::new_unique();
        let mut mint_account =
            SolanaAccount::new(mint_minimum_balance(), Mint::get_packed_len(), &program_id);
        let mint_info: AccountInfo = (&mint_key, true, &mut mint_account).into();
        let rent_key = rent::id();
        let mut rent_sysvar = rent_sysvar();
        let rent_info: AccountInfo = (&rent_key, false, &mut rent_sysvar).into();

        // create mint
        do_process_instruction_dups(
            initialize_mint(&program_id, &mint_key, &mint_key, Some(&mint_key), 2).unwrap(),
            vec![mint_info.clone(), rent_info.clone()],
        )
        .unwrap();

        // create account
        do_process_instruction_dups(
            initialize_account(&program_id, &account1_key, &mint_key, &account1_key).unwrap(),
            vec![
                account1_info.clone(),
                mint_info.clone(),
                account1_info.clone(),
                rent_info.clone(),
            ],
        )
        .unwrap();

        // set mint_authority when currently self
        do_process_instruction_dups(
            set_authority(
                &program_id,
                &mint_key,
                Some(&owner_key),
                AuthorityType::MintTokens,
                &mint_key,
                &[],
            )
            .unwrap(),
            vec![mint_info.clone(), mint_info.clone()],
        )
        .unwrap();

        // set freeze_authority when currently self
        do_process_instruction_dups(
            set_authority(
                &program_id,
                &mint_key,
                Some(&owner_key),
                AuthorityType::FreezeAccount,
                &mint_key,
                &[],
            )
            .unwrap(),
            vec![mint_info.clone(), mint_info.clone()],
        )
        .unwrap();

        // set account owner when currently self
        do_process_instruction_dups(
            set_authority(
                &program_id,
                &account1_key,
                Some(&owner_key),
                AuthorityType::AccountOwner,
                &account1_key,
                &[],
            )
            .unwrap(),
            vec![account1_info.clone(), account1_info.clone()],
        )
        .unwrap();

        // set close_authority when currently self
        let mut account = Account::unpack_unchecked(&account1_info.data.borrow()).unwrap();
        account.close_authority = COption::Some(account1_key);
        Account::pack(account, &mut account1_info.data.borrow_mut()).unwrap();

        do_process_instruction_dups(
            set_authority(
                &program_id,
                &account1_key,
                Some(&owner_key),
                AuthorityType::CloseAccount,
                &account1_key,
                &[],
            )
            .unwrap(),
            vec![account1_info.clone(), account1_info.clone()],
        )
        .unwrap();
    }

    #[test]
    fn test_set_authority() {
        let program_id = crate::id();
        let account_key = Pubkey::new_unique();
        let mut account_account = SolanaAccount::new(
            account_minimum_balance(),
            Account::get_packed_len(),
            &program_id,
        );
        let account2_key = Pubkey::new_unique();
        let mut account2_account = SolanaAccount::new(
            account_minimum_balance(),
            Account::get_packed_len(),
            &program_id,
        );
        let owner_key = Pubkey::new_unique();
        let mut owner_account = SolanaAccount::default();
        let owner2_key = Pubkey::new_unique();
        let mut owner2_account = SolanaAccount::default();
        let owner3_key = Pubkey::new_unique();
        let mut owner3_account = SolanaAccount::default();
        let mint_key = Pubkey::new_unique();
        let mut mint_account =
            SolanaAccount::new(mint_minimum_balance(), Mint::get_packed_len(), &program_id);
        let mint2_key = Pubkey::new_unique();
        let mut mint2_account =
            SolanaAccount::new(mint_minimum_balance(), Mint::get_packed_len(), &program_id);
        let mut rent_sysvar = rent_sysvar();

        // create new mint with owner
        do_process_instruction(
            initialize_mint(&program_id, &mint_key, &owner_key, None, 2).unwrap(),
            vec![&mut mint_account, &mut rent_sysvar],
        )
        .unwrap();

        // create mint with owner and freeze_authority
        do_process_instruction(
            initialize_mint(&program_id, &mint2_key, &owner_key, Some(&owner_key), 2).unwrap(),
            vec![&mut mint2_account, &mut rent_sysvar],
        )
        .unwrap();

        // invalid account
        assert_eq!(
            Err(ProgramError::InvalidAccountData),
            do_process_instruction(
                set_authority(
                    &program_id,
                    &account_key,
                    Some(&owner2_key),
                    AuthorityType::AccountOwner,
                    &owner_key,
                    &[]
                )
                .unwrap(),
                vec![&mut account_account, &mut owner_account],
            )
        );

        // create account
        do_process_instruction(
            initialize_account(&program_id, &account_key, &mint_key, &owner_key).unwrap(),
            vec![
                &mut account_account,
                &mut mint_account,
                &mut owner_account,
                &mut rent_sysvar,
            ],
        )
        .unwrap();

        // create another account
        do_process_instruction(
            initialize_account(&program_id, &account2_key, &mint2_key, &owner_key).unwrap(),
            vec![
                &mut account2_account,
                &mut mint2_account,
                &mut owner_account,
                &mut rent_sysvar,
            ],
        )
        .unwrap();

        // missing owner
        assert_eq!(
            Err(TokenError::OwnerMismatch.into()),
            do_process_instruction(
                set_authority(
                    &program_id,
                    &account_key,
                    Some(&owner_key),
                    AuthorityType::AccountOwner,
                    &owner2_key,
                    &[]
                )
                .unwrap(),
                vec![&mut account_account, &mut owner2_account],
            )
        );

        // owner did not sign
        let mut instruction = set_authority(
            &program_id,
            &account_key,
            Some(&owner2_key),
            AuthorityType::AccountOwner,
            &owner_key,
            &[],
        )
        .unwrap();
        instruction.accounts[1].is_signer = false;
        assert_eq!(
            Err(ProgramError::MissingRequiredSignature),
            do_process_instruction(instruction, vec![&mut account_account, &mut owner_account,],)
        );

        // wrong authority type
        assert_eq!(
            Err(TokenError::AuthorityTypeNotSupported.into()),
            do_process_instruction(
                set_authority(
                    &program_id,
                    &account_key,
                    Some(&owner2_key),
                    AuthorityType::FreezeAccount,
                    &owner_key,
                    &[],
                )
                .unwrap(),
                vec![&mut account_account, &mut owner_account],
            )
        );

        // account owner may not be set to None
        assert_eq!(
            Err(TokenError::InvalidInstruction.into()),
            do_process_instruction(
                set_authority(
                    &program_id,
                    &account_key,
                    None,
                    AuthorityType::AccountOwner,
                    &owner_key,
                    &[],
                )
                .unwrap(),
                vec![&mut account_account, &mut owner_account],
            )
        );

        // set delegate
        do_process_instruction(
            approve(
                &program_id,
                &account_key,
                &owner2_key,
                &owner_key,
                &[],
                u64::MAX,
            )
            .unwrap(),
            vec![
                &mut account_account,
                &mut owner2_account,
                &mut owner_account,
            ],
        )
        .unwrap();
        let account = Account::unpack_unchecked(&account_account.data).unwrap();
        assert_eq!(account.delegate, COption::Some(owner2_key));
        assert_eq!(account.delegated_amount, u64::MAX);

        // set owner
        do_process_instruction(
            set_authority(
                &program_id,
                &account_key,
                Some(&owner3_key),
                AuthorityType::AccountOwner,
                &owner_key,
                &[],
            )
            .unwrap(),
            vec![&mut account_account, &mut owner_account],
        )
        .unwrap();

        // check delegate cleared
        let account = Account::unpack_unchecked(&account_account.data).unwrap();
        assert_eq!(account.delegate, COption::None);
        assert_eq!(account.delegated_amount, 0);

        // set owner without existing delegate
        do_process_instruction(
            set_authority(
                &program_id,
                &account_key,
                Some(&owner2_key),
                AuthorityType::AccountOwner,
                &owner3_key,
                &[],
            )
            .unwrap(),
            vec![&mut account_account, &mut owner3_account],
        )
        .unwrap();

        // set close_authority
        do_process_instruction(
            set_authority(
                &program_id,
                &account_key,
                Some(&owner2_key),
                AuthorityType::CloseAccount,
                &owner2_key,
                &[],
            )
            .unwrap(),
            vec![&mut account_account, &mut owner2_account],
        )
        .unwrap();

        // close_authority may be set to None
        do_process_instruction(
            set_authority(
                &program_id,
                &account_key,
                None,
                AuthorityType::CloseAccount,
                &owner2_key,
                &[],
            )
            .unwrap(),
            vec![&mut account_account, &mut owner2_account],
        )
        .unwrap();

        // wrong owner
        assert_eq!(
            Err(TokenError::OwnerMismatch.into()),
            do_process_instruction(
                set_authority(
                    &program_id,
                    &mint_key,
                    Some(&owner3_key),
                    AuthorityType::MintTokens,
                    &owner2_key,
                    &[]
                )
                .unwrap(),
                vec![&mut mint_account, &mut owner2_account],
            )
        );

        // owner did not sign
        let mut instruction = set_authority(
            &program_id,
            &mint_key,
            Some(&owner2_key),
            AuthorityType::MintTokens,
            &owner_key,
            &[],
        )
        .unwrap();
        instruction.accounts[1].is_signer = false;
        assert_eq!(
            Err(ProgramError::MissingRequiredSignature),
            do_process_instruction(instruction, vec![&mut mint_account, &mut owner_account],)
        );

        // cannot freeze
        assert_eq!(
            Err(TokenError::MintCannotFreeze.into()),
            do_process_instruction(
                set_authority(
                    &program_id,
                    &mint_key,
                    Some(&owner2_key),
                    AuthorityType::FreezeAccount,
                    &owner_key,
                    &[],
                )
                .unwrap(),
                vec![&mut mint_account, &mut owner_account],
            )
        );

        // set owner
        do_process_instruction(
            set_authority(
                &program_id,
                &mint_key,
                Some(&owner2_key),
                AuthorityType::MintTokens,
                &owner_key,
                &[],
            )
            .unwrap(),
            vec![&mut mint_account, &mut owner_account],
        )
        .unwrap();

        // set owner to None
        do_process_instruction(
            set_authority(
                &program_id,
                &mint_key,
                None,
                AuthorityType::MintTokens,
                &owner2_key,
                &[],
            )
            .unwrap(),
            vec![&mut mint_account, &mut owner2_account],
        )
        .unwrap();

        // test unsetting mint_authority is one-way operation
        assert_eq!(
            Err(TokenError::FixedSupply.into()),
            do_process_instruction(
                set_authority(
                    &program_id,
                    &mint2_key,
                    Some(&owner2_key),
                    AuthorityType::MintTokens,
                    &owner_key,
                    &[]
                )
                .unwrap(),
                vec![&mut mint_account, &mut owner_account],
            )
        );

        // set freeze_authority
        do_process_instruction(
            set_authority(
                &program_id,
                &mint2_key,
                Some(&owner2_key),
                AuthorityType::FreezeAccount,
                &owner_key,
                &[],
            )
            .unwrap(),
            vec![&mut mint2_account, &mut owner_account],
        )
        .unwrap();

        // test unsetting freeze_authority is one-way operation
        do_process_instruction(
            set_authority(
                &program_id,
                &mint2_key,
                None,
                AuthorityType::FreezeAccount,
                &owner2_key,
                &[],
            )
            .unwrap(),
            vec![&mut mint2_account, &mut owner2_account],
        )
        .unwrap();

        assert_eq!(
            Err(TokenError::MintCannotFreeze.into()),
            do_process_instruction(
                set_authority(
                    &program_id,
                    &mint2_key,
                    Some(&owner2_key),
                    AuthorityType::FreezeAccount,
                    &owner_key,
                    &[],
                )
                .unwrap(),
                vec![&mut mint2_account, &mut owner2_account],
            )
        );
    }

    #[test]
    fn test_set_authority_with_immutable_owner_extension() {
        let program_id = crate::id();
        let account_key = Pubkey::new_unique();

        let account_len =
            ExtensionType::get_account_len::<Account>(&[ExtensionType::ImmutableOwner]);
        let mut account_account = SolanaAccount::new(
            Rent::default().minimum_balance(account_len),
            account_len,
            &program_id,
        );
        let owner_key = Pubkey::new_unique();
        let mut owner_account = SolanaAccount::default();
        let owner2_key = Pubkey::new_unique();

        let mint_key = Pubkey::new_unique();
        let mut mint_account =
            SolanaAccount::new(mint_minimum_balance(), Mint::get_packed_len(), &program_id);
        let mut rent_sysvar = rent_sysvar();

        // create mint
        assert_eq!(
            Ok(()),
            do_process_instruction(
                initialize_mint(&program_id, &mint_key, &owner_key, None, 2).unwrap(),
                vec![&mut mint_account, &mut rent_sysvar],
            )
        );

        // create account
        assert_eq!(
            Ok(()),
            do_process_instruction(
                initialize_immutable_owner(&program_id, &account_key).unwrap(),
                vec![&mut account_account],
            )
        );
        assert_eq!(
            Ok(()),
            do_process_instruction(
                initialize_account(&program_id, &account_key, &mint_key, &owner_key).unwrap(),
                vec![
                    &mut account_account,
                    &mut mint_account,
                    &mut owner_account,
                    &mut rent_sysvar,
                ],
            )
        );

        // Immutable Owner extension blocks account owner authority changes
        assert_eq!(
            Err(TokenError::ImmutableOwner.into()),
            do_process_instruction(
                set_authority(
                    &program_id,
                    &account_key,
                    Some(&owner2_key),
                    AuthorityType::AccountOwner,
                    &owner_key,
                    &[],
                )
                .unwrap(),
                vec![&mut account_account, &mut owner_account],
            )
        );
    }

    #[test]
    fn test_mint_to_dups() {
        let program_id = crate::id();
        let account1_key = Pubkey::new_unique();
        let mut account1_account = SolanaAccount::new(
            account_minimum_balance(),
            Account::get_packed_len(),
            &program_id,
        );
        let account1_info: AccountInfo = (&account1_key, true, &mut account1_account).into();
        let owner_key = Pubkey::new_unique();
        let mut owner_account = SolanaAccount::default();
        let owner_info: AccountInfo = (&owner_key, true, &mut owner_account).into();
        let mint_key = Pubkey::new_unique();
        let mut mint_account =
            SolanaAccount::new(mint_minimum_balance(), Mint::get_packed_len(), &program_id);
        let mint_info: AccountInfo = (&mint_key, true, &mut mint_account).into();
        let rent_key = rent::id();
        let mut rent_sysvar = rent_sysvar();
        let rent_info: AccountInfo = (&rent_key, false, &mut rent_sysvar).into();

        // create mint
        do_process_instruction_dups(
            initialize_mint(&program_id, &mint_key, &mint_key, None, 2).unwrap(),
            vec![mint_info.clone(), rent_info.clone()],
        )
        .unwrap();

        // create account
        do_process_instruction_dups(
            initialize_account(&program_id, &account1_key, &mint_key, &owner_key).unwrap(),
            vec![
                account1_info.clone(),
                mint_info.clone(),
                owner_info.clone(),
                rent_info.clone(),
            ],
        )
        .unwrap();

        // mint_to when mint_authority is self
        do_process_instruction_dups(
            mint_to(&program_id, &mint_key, &account1_key, &mint_key, &[], 42).unwrap(),
            vec![mint_info.clone(), account1_info.clone(), mint_info.clone()],
        )
        .unwrap();

        // mint_to_checked when mint_authority is self
        do_process_instruction_dups(
            mint_to_checked(&program_id, &mint_key, &account1_key, &mint_key, &[], 42, 2).unwrap(),
            vec![mint_info.clone(), account1_info.clone(), mint_info.clone()],
        )
        .unwrap();

        // mint_to when mint_authority is account owner
        let mut mint = Mint::unpack_unchecked(&mint_info.data.borrow()).unwrap();
        mint.mint_authority = COption::Some(account1_key);
        Mint::pack(mint, &mut mint_info.data.borrow_mut()).unwrap();
        do_process_instruction_dups(
            mint_to(
                &program_id,
                &mint_key,
                &account1_key,
                &account1_key,
                &[],
                42,
            )
            .unwrap(),
            vec![
                mint_info.clone(),
                account1_info.clone(),
                account1_info.clone(),
            ],
        )
        .unwrap();

        // mint_to_checked when mint_authority is account owner
        do_process_instruction_dups(
            mint_to(
                &program_id,
                &mint_key,
                &account1_key,
                &account1_key,
                &[],
                42,
            )
            .unwrap(),
            vec![
                mint_info.clone(),
                account1_info.clone(),
                account1_info.clone(),
            ],
        )
        .unwrap();
    }

    #[test]
    fn test_mint_to() {
        let program_id = crate::id();
        let account_key = Pubkey::new_unique();
        let mut account_account = SolanaAccount::new(
            account_minimum_balance(),
            Account::get_packed_len(),
            &program_id,
        );
        let account2_key = Pubkey::new_unique();
        let mut account2_account = SolanaAccount::new(
            account_minimum_balance(),
            Account::get_packed_len(),
            &program_id,
        );
        let account3_key = Pubkey::new_unique();
        let mut account3_account = SolanaAccount::new(
            account_minimum_balance(),
            Account::get_packed_len(),
            &program_id,
        );
        let mismatch_key = Pubkey::new_unique();
        let mut mismatch_account = SolanaAccount::new(
            account_minimum_balance(),
            Account::get_packed_len(),
            &program_id,
        );
        let owner_key = Pubkey::new_unique();
        let mut owner_account = SolanaAccount::default();
        let owner2_key = Pubkey::new_unique();
        let mut owner2_account = SolanaAccount::default();
        let mint_key = Pubkey::new_unique();
        let mut mint_account =
            SolanaAccount::new(mint_minimum_balance(), Mint::get_packed_len(), &program_id);
        let mint2_key = Pubkey::new_unique();
        let uninitialized_key = Pubkey::new_unique();
        let mut uninitialized_account = SolanaAccount::new(
            account_minimum_balance(),
            Account::get_packed_len(),
            &program_id,
        );
        let mut rent_sysvar = rent_sysvar();

        // create new mint with owner
        do_process_instruction(
            initialize_mint(&program_id, &mint_key, &owner_key, None, 2).unwrap(),
            vec![&mut mint_account, &mut rent_sysvar],
        )
        .unwrap();

        // create account
        do_process_instruction(
            initialize_account(&program_id, &account_key, &mint_key, &owner_key).unwrap(),
            vec![
                &mut account_account,
                &mut mint_account,
                &mut owner_account,
                &mut rent_sysvar,
            ],
        )
        .unwrap();

        // create another account
        do_process_instruction(
            initialize_account(&program_id, &account2_key, &mint_key, &owner_key).unwrap(),
            vec![
                &mut account2_account,
                &mut mint_account,
                &mut owner_account,
                &mut rent_sysvar,
            ],
        )
        .unwrap();

        // create another account
        do_process_instruction(
            initialize_account(&program_id, &account3_key, &mint_key, &owner_key).unwrap(),
            vec![
                &mut account3_account,
                &mut mint_account,
                &mut owner_account,
                &mut rent_sysvar,
            ],
        )
        .unwrap();

        // create mismatch account
        do_process_instruction(
            initialize_account(&program_id, &mismatch_key, &mint_key, &owner_key).unwrap(),
            vec![
                &mut mismatch_account,
                &mut mint_account,
                &mut owner_account,
                &mut rent_sysvar,
            ],
        )
        .unwrap();
        let mut account = Account::unpack_unchecked(&mismatch_account.data).unwrap();
        account.mint = mint2_key;
        Account::pack(account, &mut mismatch_account.data).unwrap();

        // mint to
        do_process_instruction(
            mint_to(&program_id, &mint_key, &account_key, &owner_key, &[], 42).unwrap(),
            vec![&mut mint_account, &mut account_account, &mut owner_account],
        )
        .unwrap();

        let mint = Mint::unpack_unchecked(&mint_account.data).unwrap();
        assert_eq!(mint.supply, 42);
        let account = Account::unpack_unchecked(&account_account.data).unwrap();
        assert_eq!(account.amount, 42);

        // mint to another account to test supply accumulation
        do_process_instruction(
            mint_to(&program_id, &mint_key, &account2_key, &owner_key, &[], 42).unwrap(),
            vec![&mut mint_account, &mut account2_account, &mut owner_account],
        )
        .unwrap();

        let mint = Mint::unpack_unchecked(&mint_account.data).unwrap();
        assert_eq!(mint.supply, 84);
        let account = Account::unpack_unchecked(&account2_account.data).unwrap();
        assert_eq!(account.amount, 42);

        // missing signer
        let mut instruction =
            mint_to(&program_id, &mint_key, &account2_key, &owner_key, &[], 42).unwrap();
        instruction.accounts[2].is_signer = false;
        assert_eq!(
            Err(ProgramError::MissingRequiredSignature),
            do_process_instruction(
                instruction,
                vec![&mut mint_account, &mut account2_account, &mut owner_account],
            )
        );

        // mismatch account
        assert_eq!(
            Err(TokenError::MintMismatch.into()),
            do_process_instruction(
                mint_to(&program_id, &mint_key, &mismatch_key, &owner_key, &[], 42).unwrap(),
                vec![&mut mint_account, &mut mismatch_account, &mut owner_account],
            )
        );

        // missing owner
        assert_eq!(
            Err(TokenError::OwnerMismatch.into()),
            do_process_instruction(
                mint_to(&program_id, &mint_key, &account2_key, &owner2_key, &[], 42).unwrap(),
                vec![
                    &mut mint_account,
                    &mut account2_account,
                    &mut owner2_account,
                ],
            )
        );

        // mint not owned by program
        let not_program_id = Pubkey::new_unique();
        mint_account.owner = not_program_id;
        assert_eq!(
            Err(ProgramError::IncorrectProgramId),
            do_process_instruction(
                mint_to(&program_id, &mint_key, &account_key, &owner_key, &[], 0).unwrap(),
                vec![&mut mint_account, &mut account_account, &mut owner_account],
            )
        );
        mint_account.owner = program_id;

        // account not owned by program
        let not_program_id = Pubkey::new_unique();
        account_account.owner = not_program_id;
        assert_eq!(
            Err(ProgramError::IncorrectProgramId),
            do_process_instruction(
                mint_to(&program_id, &mint_key, &account_key, &owner_key, &[], 0).unwrap(),
                vec![&mut mint_account, &mut account_account, &mut owner_account],
            )
        );
        account_account.owner = program_id;

        // uninitialized destination account
        assert_eq!(
            Err(ProgramError::UninitializedAccount),
            do_process_instruction(
                mint_to(
                    &program_id,
                    &mint_key,
                    &uninitialized_key,
                    &owner_key,
                    &[],
                    42
                )
                .unwrap(),
                vec![
                    &mut mint_account,
                    &mut uninitialized_account,
                    &mut owner_account,
                ],
            )
        );

        // unset mint_authority and test minting fails
        do_process_instruction(
            set_authority(
                &program_id,
                &mint_key,
                None,
                AuthorityType::MintTokens,
                &owner_key,
                &[],
            )
            .unwrap(),
            vec![&mut mint_account, &mut owner_account],
        )
        .unwrap();
        assert_eq!(
            Err(TokenError::FixedSupply.into()),
            do_process_instruction(
                mint_to(&program_id, &mint_key, &account2_key, &owner_key, &[], 42).unwrap(),
                vec![&mut mint_account, &mut account2_account, &mut owner_account],
            )
        );
    }

    #[test]
    fn test_burn_dups() {
        let program_id = crate::id();
        let account1_key = Pubkey::new_unique();
        let mut account1_account = SolanaAccount::new(
            account_minimum_balance(),
            Account::get_packed_len(),
            &program_id,
        );
        let account1_info: AccountInfo = (&account1_key, true, &mut account1_account).into();
        let owner_key = Pubkey::new_unique();
        let mut owner_account = SolanaAccount::default();
        let owner_info: AccountInfo = (&owner_key, true, &mut owner_account).into();
        let mint_key = Pubkey::new_unique();
        let mut mint_account =
            SolanaAccount::new(mint_minimum_balance(), Mint::get_packed_len(), &program_id);
        let mint_info: AccountInfo = (&mint_key, true, &mut mint_account).into();
        let rent_key = rent::id();
        let mut rent_sysvar = rent_sysvar();
        let rent_info: AccountInfo = (&rent_key, false, &mut rent_sysvar).into();

        // create mint
        do_process_instruction_dups(
            initialize_mint(&program_id, &mint_key, &owner_key, None, 2).unwrap(),
            vec![mint_info.clone(), rent_info.clone()],
        )
        .unwrap();

        // create account
        do_process_instruction_dups(
            initialize_account(&program_id, &account1_key, &mint_key, &account1_key).unwrap(),
            vec![
                account1_info.clone(),
                mint_info.clone(),
                account1_info.clone(),
                rent_info.clone(),
            ],
        )
        .unwrap();

        // mint to account
        do_process_instruction_dups(
            mint_to(&program_id, &mint_key, &account1_key, &owner_key, &[], 1000).unwrap(),
            vec![mint_info.clone(), account1_info.clone(), owner_info.clone()],
        )
        .unwrap();

        // source-owner burn
        do_process_instruction_dups(
            burn(
                &program_id,
                &mint_key,
                &account1_key,
                &account1_key,
                &[],
                500,
            )
            .unwrap(),
            vec![
                account1_info.clone(),
                mint_info.clone(),
                account1_info.clone(),
            ],
        )
        .unwrap();

        // source-owner burn_checked
        do_process_instruction_dups(
            burn_checked(
                &program_id,
                &account1_key,
                &mint_key,
                &account1_key,
                &[],
                500,
                2,
            )
            .unwrap(),
            vec![
                account1_info.clone(),
                mint_info.clone(),
                account1_info.clone(),
            ],
        )
        .unwrap();

        // mint-owner burn
        do_process_instruction_dups(
            mint_to(&program_id, &mint_key, &account1_key, &owner_key, &[], 1000).unwrap(),
            vec![mint_info.clone(), account1_info.clone(), owner_info.clone()],
        )
        .unwrap();
        let mut account = Account::unpack_unchecked(&account1_info.data.borrow()).unwrap();
        account.owner = mint_key;
        Account::pack(account, &mut account1_info.data.borrow_mut()).unwrap();
        do_process_instruction_dups(
            burn(&program_id, &account1_key, &mint_key, &mint_key, &[], 500).unwrap(),
            vec![account1_info.clone(), mint_info.clone(), mint_info.clone()],
        )
        .unwrap();

        // mint-owner burn_checked
        do_process_instruction_dups(
            burn_checked(
                &program_id,
                &account1_key,
                &mint_key,
                &mint_key,
                &[],
                500,
                2,
            )
            .unwrap(),
            vec![account1_info.clone(), mint_info.clone(), mint_info.clone()],
        )
        .unwrap();

        // source-delegate burn
        do_process_instruction_dups(
            mint_to(&program_id, &mint_key, &account1_key, &owner_key, &[], 1000).unwrap(),
            vec![mint_info.clone(), account1_info.clone(), owner_info.clone()],
        )
        .unwrap();
        let mut account = Account::unpack_unchecked(&account1_info.data.borrow()).unwrap();
        account.delegated_amount = 1000;
        account.delegate = COption::Some(account1_key);
        account.owner = owner_key;
        Account::pack(account, &mut account1_info.data.borrow_mut()).unwrap();
        do_process_instruction_dups(
            burn(
                &program_id,
                &account1_key,
                &mint_key,
                &account1_key,
                &[],
                500,
            )
            .unwrap(),
            vec![
                account1_info.clone(),
                mint_info.clone(),
                account1_info.clone(),
            ],
        )
        .unwrap();

        // source-delegate burn_checked
        do_process_instruction_dups(
            burn_checked(
                &program_id,
                &account1_key,
                &mint_key,
                &account1_key,
                &[],
                500,
                2,
            )
            .unwrap(),
            vec![
                account1_info.clone(),
                mint_info.clone(),
                account1_info.clone(),
            ],
        )
        .unwrap();

        // mint-delegate burn
        do_process_instruction_dups(
            mint_to(&program_id, &mint_key, &account1_key, &owner_key, &[], 1000).unwrap(),
            vec![mint_info.clone(), account1_info.clone(), owner_info.clone()],
        )
        .unwrap();
        let mut account = Account::unpack_unchecked(&account1_info.data.borrow()).unwrap();
        account.delegated_amount = 1000;
        account.delegate = COption::Some(mint_key);
        account.owner = owner_key;
        Account::pack(account, &mut account1_info.data.borrow_mut()).unwrap();
        do_process_instruction_dups(
            burn(&program_id, &account1_key, &mint_key, &mint_key, &[], 500).unwrap(),
            vec![account1_info.clone(), mint_info.clone(), mint_info.clone()],
        )
        .unwrap();

        // mint-delegate burn_checked
        do_process_instruction_dups(
            burn_checked(
                &program_id,
                &account1_key,
                &mint_key,
                &mint_key,
                &[],
                500,
                2,
            )
            .unwrap(),
            vec![account1_info.clone(), mint_info.clone(), mint_info.clone()],
        )
        .unwrap();
    }

    #[test]
    fn test_burn() {
        let program_id = crate::id();
        let account_key = Pubkey::new_unique();
        let mut account_account = SolanaAccount::new(
            account_minimum_balance(),
            Account::get_packed_len(),
            &program_id,
        );
        let account2_key = Pubkey::new_unique();
        let mut account2_account = SolanaAccount::new(
            account_minimum_balance(),
            Account::get_packed_len(),
            &program_id,
        );
        let account3_key = Pubkey::new_unique();
        let mut account3_account = SolanaAccount::new(
            account_minimum_balance(),
            Account::get_packed_len(),
            &program_id,
        );
        let delegate_key = Pubkey::new_unique();
        let mut delegate_account = SolanaAccount::default();
        let mismatch_key = Pubkey::new_unique();
        let mut mismatch_account = SolanaAccount::new(
            account_minimum_balance(),
            Account::get_packed_len(),
            &program_id,
        );
        let owner_key = Pubkey::new_unique();
        let mut owner_account = SolanaAccount::default();
        let owner2_key = Pubkey::new_unique();
        let mut owner2_account = SolanaAccount::default();
        let mint_key = Pubkey::new_unique();
        let mut mint_account =
            SolanaAccount::new(mint_minimum_balance(), Mint::get_packed_len(), &program_id);
        let mint2_key = Pubkey::new_unique();
        let mut rent_sysvar = rent_sysvar();

        // create new mint
        do_process_instruction(
            initialize_mint(&program_id, &mint_key, &owner_key, None, 2).unwrap(),
            vec![&mut mint_account, &mut rent_sysvar],
        )
        .unwrap();

        // create account
        do_process_instruction(
            initialize_account(&program_id, &account_key, &mint_key, &owner_key).unwrap(),
            vec![
                &mut account_account,
                &mut mint_account,
                &mut owner_account,
                &mut rent_sysvar,
            ],
        )
        .unwrap();

        // create another account
        do_process_instruction(
            initialize_account(&program_id, &account2_key, &mint_key, &owner_key).unwrap(),
            vec![
                &mut account2_account,
                &mut mint_account,
                &mut owner_account,
                &mut rent_sysvar,
            ],
        )
        .unwrap();

        // create another account
        do_process_instruction(
            initialize_account(&program_id, &account3_key, &mint_key, &owner_key).unwrap(),
            vec![
                &mut account3_account,
                &mut mint_account,
                &mut owner_account,
                &mut rent_sysvar,
            ],
        )
        .unwrap();

        // create mismatch account
        do_process_instruction(
            initialize_account(&program_id, &mismatch_key, &mint_key, &owner_key).unwrap(),
            vec![
                &mut mismatch_account,
                &mut mint_account,
                &mut owner_account,
                &mut rent_sysvar,
            ],
        )
        .unwrap();

        // mint to account
        do_process_instruction(
            mint_to(&program_id, &mint_key, &account_key, &owner_key, &[], 1000).unwrap(),
            vec![&mut mint_account, &mut account_account, &mut owner_account],
        )
        .unwrap();

        // mint to mismatch account and change mint key
        do_process_instruction(
            mint_to(&program_id, &mint_key, &mismatch_key, &owner_key, &[], 1000).unwrap(),
            vec![&mut mint_account, &mut mismatch_account, &mut owner_account],
        )
        .unwrap();
        let mut account = Account::unpack_unchecked(&mismatch_account.data).unwrap();
        account.mint = mint2_key;
        Account::pack(account, &mut mismatch_account.data).unwrap();

        // missing signer
        let mut instruction =
            burn(&program_id, &account_key, &mint_key, &delegate_key, &[], 42).unwrap();
        instruction.accounts[1].is_signer = false;
        assert_eq!(
            Err(TokenError::OwnerMismatch.into()),
            do_process_instruction(
                instruction,
                vec![
                    &mut account_account,
                    &mut mint_account,
                    &mut delegate_account
                ],
            )
        );

        // missing owner
        assert_eq!(
            Err(TokenError::OwnerMismatch.into()),
            do_process_instruction(
                burn(&program_id, &account_key, &mint_key, &owner2_key, &[], 42).unwrap(),
                vec![&mut account_account, &mut mint_account, &mut owner2_account],
            )
        );

        // account not owned by program
        let not_program_id = Pubkey::new_unique();
        account_account.owner = not_program_id;
        assert_eq!(
            Err(ProgramError::IncorrectProgramId),
            do_process_instruction(
                burn(&program_id, &account_key, &mint_key, &owner_key, &[], 0).unwrap(),
                vec![&mut account_account, &mut mint_account, &mut owner_account],
            )
        );
        account_account.owner = program_id;

        // mint not owned by program
        let not_program_id = Pubkey::new_unique();
        mint_account.owner = not_program_id;
        assert_eq!(
            Err(ProgramError::IncorrectProgramId),
            do_process_instruction(
                burn(&program_id, &account_key, &mint_key, &owner_key, &[], 0).unwrap(),
                vec![&mut account_account, &mut mint_account, &mut owner_account],
            )
        );
        mint_account.owner = program_id;

        // mint mismatch
        assert_eq!(
            Err(TokenError::MintMismatch.into()),
            do_process_instruction(
                burn(&program_id, &mismatch_key, &mint_key, &owner_key, &[], 42).unwrap(),
                vec![&mut mismatch_account, &mut mint_account, &mut owner_account],
            )
        );

        // burn
        do_process_instruction(
            burn(&program_id, &account_key, &mint_key, &owner_key, &[], 21).unwrap(),
            vec![&mut account_account, &mut mint_account, &mut owner_account],
        )
        .unwrap();

        // burn_checked, with incorrect decimals
        assert_eq!(
            Err(TokenError::MintDecimalsMismatch.into()),
            do_process_instruction(
                burn_checked(&program_id, &account_key, &mint_key, &owner_key, &[], 21, 3).unwrap(),
                vec![&mut account_account, &mut mint_account, &mut owner_account],
            )
        );

        // burn_checked
        do_process_instruction(
            burn_checked(&program_id, &account_key, &mint_key, &owner_key, &[], 21, 2).unwrap(),
            vec![&mut account_account, &mut mint_account, &mut owner_account],
        )
        .unwrap();

        let mint = Mint::unpack_unchecked(&mint_account.data).unwrap();
        assert_eq!(mint.supply, 2000 - 42);
        let account = Account::unpack_unchecked(&account_account.data).unwrap();
        assert_eq!(account.amount, 1000 - 42);

        // insufficient funds
        assert_eq!(
            Err(TokenError::InsufficientFunds.into()),
            do_process_instruction(
                burn(
                    &program_id,
                    &account_key,
                    &mint_key,
                    &owner_key,
                    &[],
                    100_000_000
                )
                .unwrap(),
                vec![&mut account_account, &mut mint_account, &mut owner_account],
            )
        );

        // approve delegate
        do_process_instruction(
            approve(
                &program_id,
                &account_key,
                &delegate_key,
                &owner_key,
                &[],
                84,
            )
            .unwrap(),
            vec![
                &mut account_account,
                &mut delegate_account,
                &mut owner_account,
            ],
        )
        .unwrap();

        // not a delegate of source account
        assert_eq!(
            Err(TokenError::InsufficientFunds.into()),
            do_process_instruction(
                burn(
                    &program_id,
                    &account_key,
                    &mint_key,
                    &owner_key,
                    &[],
                    100_000_000
                )
                .unwrap(),
                vec![&mut account_account, &mut mint_account, &mut owner_account],
            )
        );

        // burn via delegate
        do_process_instruction(
            burn(&program_id, &account_key, &mint_key, &delegate_key, &[], 84).unwrap(),
            vec![
                &mut account_account,
                &mut mint_account,
                &mut delegate_account,
            ],
        )
        .unwrap();

        // match
        let mint = Mint::unpack_unchecked(&mint_account.data).unwrap();
        assert_eq!(mint.supply, 2000 - 42 - 84);
        let account = Account::unpack_unchecked(&account_account.data).unwrap();
        assert_eq!(account.amount, 1000 - 42 - 84);

        // insufficient funds approved via delegate
        assert_eq!(
            Err(TokenError::OwnerMismatch.into()),
            do_process_instruction(
                burn(
                    &program_id,
                    &account_key,
                    &mint_key,
                    &delegate_key,
                    &[],
                    100
                )
                .unwrap(),
                vec![
                    &mut account_account,
                    &mut mint_account,
                    &mut delegate_account
                ],
            )
        );
    }

    #[test]
    fn test_multisig() {
        let program_id = crate::id();
        let mint_key = Pubkey::new_unique();
        let mut mint_account =
            SolanaAccount::new(mint_minimum_balance(), Mint::get_packed_len(), &program_id);
        let account_key = Pubkey::new_unique();
        let mut account = SolanaAccount::new(
            account_minimum_balance(),
            Account::get_packed_len(),
            &program_id,
        );
        let account2_key = Pubkey::new_unique();
        let mut account2_account = SolanaAccount::new(
            account_minimum_balance(),
            Account::get_packed_len(),
            &program_id,
        );
        let owner_key = Pubkey::new_unique();
        let mut owner_account = SolanaAccount::default();
        let multisig_key = Pubkey::new_unique();
        let mut multisig_account = SolanaAccount::new(42, Multisig::get_packed_len(), &program_id);
        let multisig_delegate_key = Pubkey::new_unique();
        let mut multisig_delegate_account = SolanaAccount::new(
            multisig_minimum_balance(),
            Multisig::get_packed_len(),
            &program_id,
        );
        let signer_keys = vec![Pubkey::new_unique(); MAX_SIGNERS];
        let signer_key_refs: Vec<&Pubkey> = signer_keys.iter().collect();
        let mut signer_accounts = vec![SolanaAccount::new(0, 0, &program_id); MAX_SIGNERS];
        let mut rent_sysvar = rent_sysvar();

        // multisig is not rent exempt
        let account_info_iter = &mut signer_accounts.iter_mut();
        assert_eq!(
            Err(TokenError::NotRentExempt.into()),
            do_process_instruction(
                initialize_multisig(&program_id, &multisig_key, &[&signer_keys[0]], 1).unwrap(),
                vec![
                    &mut multisig_account,
                    &mut rent_sysvar,
                    account_info_iter.next().unwrap(),
                ],
            )
        );

        multisig_account.lamports = multisig_minimum_balance();
        let mut multisig_account2 = multisig_account.clone();

        // single signer
        let account_info_iter = &mut signer_accounts.iter_mut();
        do_process_instruction(
            initialize_multisig(&program_id, &multisig_key, &[&signer_keys[0]], 1).unwrap(),
            vec![
                &mut multisig_account,
                &mut rent_sysvar,
                account_info_iter.next().unwrap(),
            ],
        )
        .unwrap();

        // single signer using `initialize_multisig2`
        let account_info_iter = &mut signer_accounts.iter_mut();
        do_process_instruction(
            initialize_multisig2(&program_id, &multisig_key, &[&signer_keys[0]], 1).unwrap(),
            vec![&mut multisig_account2, account_info_iter.next().unwrap()],
        )
        .unwrap();

        // multiple signer
        let account_info_iter = &mut signer_accounts.iter_mut();
        do_process_instruction(
            initialize_multisig(
                &program_id,
                &multisig_delegate_key,
                &signer_key_refs,
                MAX_SIGNERS as u8,
            )
            .unwrap(),
            vec![
                &mut multisig_delegate_account,
                &mut rent_sysvar,
                account_info_iter.next().unwrap(),
                account_info_iter.next().unwrap(),
                account_info_iter.next().unwrap(),
                account_info_iter.next().unwrap(),
                account_info_iter.next().unwrap(),
                account_info_iter.next().unwrap(),
                account_info_iter.next().unwrap(),
                account_info_iter.next().unwrap(),
                account_info_iter.next().unwrap(),
                account_info_iter.next().unwrap(),
                account_info_iter.next().unwrap(),
            ],
        )
        .unwrap();

        // create new mint with multisig owner
        do_process_instruction(
            initialize_mint(&program_id, &mint_key, &multisig_key, None, 2).unwrap(),
            vec![&mut mint_account, &mut rent_sysvar],
        )
        .unwrap();

        // create account with multisig owner
        do_process_instruction(
            initialize_account(&program_id, &account_key, &mint_key, &multisig_key).unwrap(),
            vec![
                &mut account,
                &mut mint_account,
                &mut multisig_account,
                &mut rent_sysvar,
            ],
        )
        .unwrap();

        // create another account with multisig owner
        do_process_instruction(
            initialize_account(
                &program_id,
                &account2_key,
                &mint_key,
                &multisig_delegate_key,
            )
            .unwrap(),
            vec![
                &mut account2_account,
                &mut mint_account,
                &mut multisig_account,
                &mut rent_sysvar,
            ],
        )
        .unwrap();

        // mint to account
        let account_info_iter = &mut signer_accounts.iter_mut();
        do_process_instruction(
            mint_to(
                &program_id,
                &mint_key,
                &account_key,
                &multisig_key,
                &[&signer_keys[0]],
                1000,
            )
            .unwrap(),
            vec![
                &mut mint_account,
                &mut account,
                &mut multisig_account,
                account_info_iter.next().unwrap(),
            ],
        )
        .unwrap();

        // approve
        let account_info_iter = &mut signer_accounts.iter_mut();
        do_process_instruction(
            approve(
                &program_id,
                &account_key,
                &multisig_delegate_key,
                &multisig_key,
                &[&signer_keys[0]],
                100,
            )
            .unwrap(),
            vec![
                &mut account,
                &mut multisig_delegate_account,
                &mut multisig_account,
                account_info_iter.next().unwrap(),
            ],
        )
        .unwrap();

        // transfer
        let account_info_iter = &mut signer_accounts.iter_mut();
        do_process_instruction(
            #[allow(deprecated)]
            transfer(
                &program_id,
                &account_key,
                &account2_key,
                &multisig_key,
                &[&signer_keys[0]],
                42,
            )
            .unwrap(),
            vec![
                &mut account,
                &mut account2_account,
                &mut multisig_account,
                account_info_iter.next().unwrap(),
            ],
        )
        .unwrap();

        // transfer via delegate
        let account_info_iter = &mut signer_accounts.iter_mut();
        do_process_instruction(
            #[allow(deprecated)]
            transfer(
                &program_id,
                &account_key,
                &account2_key,
                &multisig_delegate_key,
                &signer_key_refs,
                42,
            )
            .unwrap(),
            vec![
                &mut account,
                &mut account2_account,
                &mut multisig_delegate_account,
                account_info_iter.next().unwrap(),
                account_info_iter.next().unwrap(),
                account_info_iter.next().unwrap(),
                account_info_iter.next().unwrap(),
                account_info_iter.next().unwrap(),
                account_info_iter.next().unwrap(),
                account_info_iter.next().unwrap(),
                account_info_iter.next().unwrap(),
                account_info_iter.next().unwrap(),
                account_info_iter.next().unwrap(),
                account_info_iter.next().unwrap(),
            ],
        )
        .unwrap();

        // mint to
        let account_info_iter = &mut signer_accounts.iter_mut();
        do_process_instruction(
            mint_to(
                &program_id,
                &mint_key,
                &account2_key,
                &multisig_key,
                &[&signer_keys[0]],
                42,
            )
            .unwrap(),
            vec![
                &mut mint_account,
                &mut account2_account,
                &mut multisig_account,
                account_info_iter.next().unwrap(),
            ],
        )
        .unwrap();

        // burn
        let account_info_iter = &mut signer_accounts.iter_mut();
        do_process_instruction(
            burn(
                &program_id,
                &account_key,
                &mint_key,
                &multisig_key,
                &[&signer_keys[0]],
                42,
            )
            .unwrap(),
            vec![
                &mut account,
                &mut mint_account,
                &mut multisig_account,
                account_info_iter.next().unwrap(),
            ],
        )
        .unwrap();

        // burn via delegate
        let account_info_iter = &mut signer_accounts.iter_mut();
        do_process_instruction(
            burn(
                &program_id,
                &account_key,
                &mint_key,
                &multisig_delegate_key,
                &signer_key_refs,
                42,
            )
            .unwrap(),
            vec![
                &mut account,
                &mut mint_account,
                &mut multisig_delegate_account,
                account_info_iter.next().unwrap(),
                account_info_iter.next().unwrap(),
                account_info_iter.next().unwrap(),
                account_info_iter.next().unwrap(),
                account_info_iter.next().unwrap(),
                account_info_iter.next().unwrap(),
                account_info_iter.next().unwrap(),
                account_info_iter.next().unwrap(),
                account_info_iter.next().unwrap(),
                account_info_iter.next().unwrap(),
                account_info_iter.next().unwrap(),
            ],
        )
        .unwrap();

        // freeze account
        let account3_key = Pubkey::new_unique();
        let mut account3_account = SolanaAccount::new(
            account_minimum_balance(),
            Account::get_packed_len(),
            &program_id,
        );
        let mint2_key = Pubkey::new_unique();
        let mut mint2_account =
            SolanaAccount::new(mint_minimum_balance(), Mint::get_packed_len(), &program_id);
        do_process_instruction(
            initialize_mint(
                &program_id,
                &mint2_key,
                &multisig_key,
                Some(&multisig_key),
                2,
            )
            .unwrap(),
            vec![&mut mint2_account, &mut rent_sysvar],
        )
        .unwrap();
        do_process_instruction(
            initialize_account(&program_id, &account3_key, &mint2_key, &owner_key).unwrap(),
            vec![
                &mut account3_account,
                &mut mint2_account,
                &mut owner_account,
                &mut rent_sysvar,
            ],
        )
        .unwrap();
        let account_info_iter = &mut signer_accounts.iter_mut();
        do_process_instruction(
            mint_to(
                &program_id,
                &mint2_key,
                &account3_key,
                &multisig_key,
                &[&signer_keys[0]],
                1000,
            )
            .unwrap(),
            vec![
                &mut mint2_account,
                &mut account3_account,
                &mut multisig_account,
                account_info_iter.next().unwrap(),
            ],
        )
        .unwrap();
        let account_info_iter = &mut signer_accounts.iter_mut();
        do_process_instruction(
            freeze_account(
                &program_id,
                &account3_key,
                &mint2_key,
                &multisig_key,
                &[&signer_keys[0]],
            )
            .unwrap(),
            vec![
                &mut account3_account,
                &mut mint2_account,
                &mut multisig_account,
                account_info_iter.next().unwrap(),
            ],
        )
        .unwrap();

        // do SetAuthority on mint
        let account_info_iter = &mut signer_accounts.iter_mut();
        do_process_instruction(
            set_authority(
                &program_id,
                &mint_key,
                Some(&owner_key),
                AuthorityType::MintTokens,
                &multisig_key,
                &[&signer_keys[0]],
            )
            .unwrap(),
            vec![
                &mut mint_account,
                &mut multisig_account,
                account_info_iter.next().unwrap(),
            ],
        )
        .unwrap();

        // do SetAuthority on account
        let account_info_iter = &mut signer_accounts.iter_mut();
        do_process_instruction(
            set_authority(
                &program_id,
                &account_key,
                Some(&owner_key),
                AuthorityType::AccountOwner,
                &multisig_key,
                &[&signer_keys[0]],
            )
            .unwrap(),
            vec![
                &mut account,
                &mut multisig_account,
                account_info_iter.next().unwrap(),
            ],
        )
        .unwrap();
    }

    #[test]
    fn test_validate_owner() {
        let program_id = crate::id();
        let owner_key = Pubkey::new_unique();
        let account_to_validate = Pubkey::new_unique();
        let mut signer_keys = [Pubkey::default(); MAX_SIGNERS];
        for signer_key in signer_keys.iter_mut().take(MAX_SIGNERS) {
            *signer_key = Pubkey::new_unique();
        }
        let mut signer_lamports = 0;
        let mut signer_data = vec![];
        let mut signers = vec![
            AccountInfo::new(
                &owner_key,
                true,
                false,
                &mut signer_lamports,
                &mut signer_data,
                &program_id,
                false,
                Epoch::default(),
            );
            MAX_SIGNERS + 1
        ];
        for (signer, key) in signers.iter_mut().zip(&signer_keys) {
            signer.key = key;
        }
        let mut lamports = 0;
        let mut data = vec![0; Multisig::get_packed_len()];
        let mut multisig = Multisig::unpack_unchecked(&data).unwrap();
        multisig.m = MAX_SIGNERS as u8;
        multisig.n = MAX_SIGNERS as u8;
        multisig.signers = signer_keys;
        multisig.is_initialized = true;
        Multisig::pack(multisig, &mut data).unwrap();
        let owner_account_info = AccountInfo::new(
            &owner_key,
            false,
            false,
            &mut lamports,
            &mut data,
            &program_id,
            false,
            Epoch::default(),
        );

        // no multisig, but the account is its own authority, and data is mutably borrowed
        {
            let mut lamports = 0;
            let mut data = vec![0; Account::get_packed_len()];
            let mut account = Account::unpack_unchecked(&data).unwrap();
            account.owner = account_to_validate;
            Account::pack(account, &mut data).unwrap();
            let account_info = AccountInfo::new(
                &account_to_validate,
                true,
                false,
                &mut lamports,
                &mut data,
                &program_id,
                false,
                Epoch::default(),
            );
            let account_info_data_len = account_info.data_len();
            let mut borrowed_data = account_info.try_borrow_mut_data().unwrap();
            Processor::validate_owner(
                &program_id,
                &account_to_validate,
                &account_info,
                account_info_data_len,
                &[],
            )
            .unwrap();
            // modify the data to be sure that it wasn't silently dropped by the compiler
            borrowed_data[0] = 1;
        }

        // full 11 of 11
        Processor::validate_owner(
            &program_id,
            &owner_key,
            &owner_account_info,
            owner_account_info.data_len(),
            &signers,
        )
        .unwrap();

        // 1 of 11
        {
            let mut multisig =
                Multisig::unpack_unchecked(&owner_account_info.data.borrow()).unwrap();
            multisig.m = 1;
            Multisig::pack(multisig, &mut owner_account_info.data.borrow_mut()).unwrap();
        }
        Processor::validate_owner(
            &program_id,
            &owner_key,
            &owner_account_info,
            owner_account_info.data_len(),
            &signers,
        )
        .unwrap();

        // 2:1
        {
            let mut multisig =
                Multisig::unpack_unchecked(&owner_account_info.data.borrow()).unwrap();
            multisig.m = 2;
            multisig.n = 1;
            Multisig::pack(multisig, &mut owner_account_info.data.borrow_mut()).unwrap();
        }
        assert_eq!(
            Err(ProgramError::MissingRequiredSignature),
            Processor::validate_owner(
                &program_id,
                &owner_key,
                &owner_account_info,
                owner_account_info.data_len(),
                &signers
            )
        );

        // 0:11
        {
            let mut multisig =
                Multisig::unpack_unchecked(&owner_account_info.data.borrow()).unwrap();
            multisig.m = 0;
            multisig.n = 11;
            Multisig::pack(multisig, &mut owner_account_info.data.borrow_mut()).unwrap();
        }
        Processor::validate_owner(
            &program_id,
            &owner_key,
            &owner_account_info,
            owner_account_info.data_len(),
            &signers,
        )
        .unwrap();

        // 2:11 but 0 provided
        {
            let mut multisig =
                Multisig::unpack_unchecked(&owner_account_info.data.borrow()).unwrap();
            multisig.m = 2;
            multisig.n = 11;
            Multisig::pack(multisig, &mut owner_account_info.data.borrow_mut()).unwrap();
        }
        assert_eq!(
            Err(ProgramError::MissingRequiredSignature),
            Processor::validate_owner(
                &program_id,
                &owner_key,
                &owner_account_info,
                owner_account_info.data_len(),
                &[]
            )
        );
        // 2:11 but 1 provided
        {
            let mut multisig =
                Multisig::unpack_unchecked(&owner_account_info.data.borrow()).unwrap();
            multisig.m = 2;
            multisig.n = 11;
            Multisig::pack(multisig, &mut owner_account_info.data.borrow_mut()).unwrap();
        }
        assert_eq!(
            Err(ProgramError::MissingRequiredSignature),
            Processor::validate_owner(
                &program_id,
                &owner_key,
                &owner_account_info,
                owner_account_info.data_len(),
                &signers[0..1]
            )
        );

        // 2:11, 2 from middle provided
        {
            let mut multisig =
                Multisig::unpack_unchecked(&owner_account_info.data.borrow()).unwrap();
            multisig.m = 2;
            multisig.n = 11;
            Multisig::pack(multisig, &mut owner_account_info.data.borrow_mut()).unwrap();
        }
        Processor::validate_owner(
            &program_id,
            &owner_key,
            &owner_account_info,
            owner_account_info.data_len(),
            &signers[5..7],
        )
        .unwrap();

        // 11:11, one is not a signer
        {
            let mut multisig =
                Multisig::unpack_unchecked(&owner_account_info.data.borrow()).unwrap();
            multisig.m = 11;
            multisig.n = 11;
            Multisig::pack(multisig, &mut owner_account_info.data.borrow_mut()).unwrap();
        }
        signers[5].is_signer = false;
        assert_eq!(
            Err(ProgramError::MissingRequiredSignature),
            Processor::validate_owner(
                &program_id,
                &owner_key,
                &owner_account_info,
                owner_account_info.data_len(),
                &signers
            )
        );
        signers[5].is_signer = true;

        // 11:11, single signer signs multiple times
        {
            let mut signer_lamports = 0;
            let mut signer_data = vec![];
            let signers = vec![
                AccountInfo::new(
                    &signer_keys[5],
                    true,
                    false,
                    &mut signer_lamports,
                    &mut signer_data,
                    &program_id,
                    false,
                    Epoch::default(),
                );
                MAX_SIGNERS + 1
            ];
            let mut multisig =
                Multisig::unpack_unchecked(&owner_account_info.data.borrow()).unwrap();
            multisig.m = 11;
            multisig.n = 11;
            Multisig::pack(multisig, &mut owner_account_info.data.borrow_mut()).unwrap();
            assert_eq!(
                Err(ProgramError::MissingRequiredSignature),
                Processor::validate_owner(
                    &program_id,
                    &owner_key,
                    &owner_account_info,
                    owner_account_info.data_len(),
                    &signers
                )
            );
        }
    }

    #[test]
    fn test_owner_close_account_dups() {
        let program_id = crate::id();
        let owner_key = Pubkey::new_unique();
        let mint_key = Pubkey::new_unique();
        let mut mint_account =
            SolanaAccount::new(mint_minimum_balance(), Mint::get_packed_len(), &program_id);
        let mint_info: AccountInfo = (&mint_key, false, &mut mint_account).into();
        let rent_key = rent::id();
        let mut rent_sysvar = rent_sysvar();
        let rent_info: AccountInfo = (&rent_key, false, &mut rent_sysvar).into();

        // create mint
        do_process_instruction_dups(
            initialize_mint(&program_id, &mint_key, &owner_key, None, 2).unwrap(),
            vec![mint_info.clone(), rent_info.clone()],
        )
        .unwrap();

        let to_close_key = Pubkey::new_unique();
        let mut to_close_account = SolanaAccount::new(
            account_minimum_balance(),
            Account::get_packed_len(),
            &program_id,
        );
        let to_close_account_info: AccountInfo =
            (&to_close_key, true, &mut to_close_account).into();
        let destination_account_key = Pubkey::new_unique();
        let mut destination_account = SolanaAccount::new(
            account_minimum_balance(),
            Account::get_packed_len(),
            &program_id,
        );
        let destination_account_info: AccountInfo =
            (&destination_account_key, true, &mut destination_account).into();
        // create account
        do_process_instruction_dups(
            initialize_account(&program_id, &to_close_key, &mint_key, &to_close_key).unwrap(),
            vec![
                to_close_account_info.clone(),
                mint_info.clone(),
                to_close_account_info.clone(),
                rent_info.clone(),
            ],
        )
        .unwrap();

        // source-owner close
        do_process_instruction_dups(
            close_account(
                &program_id,
                &to_close_key,
                &destination_account_key,
                &to_close_key,
                &[],
            )
            .unwrap(),
            vec![
                to_close_account_info.clone(),
                destination_account_info.clone(),
                to_close_account_info.clone(),
            ],
        )
        .unwrap();
        assert_eq!(*to_close_account_info.data.borrow(), &[0u8; Account::LEN]);
    }

    #[test]
    fn test_close_authority_close_account_dups() {
        let program_id = crate::id();
        let owner_key = Pubkey::new_unique();
        let mint_key = Pubkey::new_unique();
        let mut mint_account =
            SolanaAccount::new(mint_minimum_balance(), Mint::get_packed_len(), &program_id);
        let mint_info: AccountInfo = (&mint_key, false, &mut mint_account).into();
        let rent_key = rent::id();
        let mut rent_sysvar = rent_sysvar();
        let rent_info: AccountInfo = (&rent_key, false, &mut rent_sysvar).into();

        // create mint
        do_process_instruction_dups(
            initialize_mint(&program_id, &mint_key, &owner_key, None, 2).unwrap(),
            vec![mint_info.clone(), rent_info.clone()],
        )
        .unwrap();

        let to_close_key = Pubkey::new_unique();
        let mut to_close_account = SolanaAccount::new(
            account_minimum_balance(),
            Account::get_packed_len(),
            &program_id,
        );
        let to_close_account_info: AccountInfo =
            (&to_close_key, true, &mut to_close_account).into();
        let destination_account_key = Pubkey::new_unique();
        let mut destination_account = SolanaAccount::new(
            account_minimum_balance(),
            Account::get_packed_len(),
            &program_id,
        );
        let destination_account_info: AccountInfo =
            (&destination_account_key, true, &mut destination_account).into();
        // create account
        do_process_instruction_dups(
            initialize_account(&program_id, &to_close_key, &mint_key, &to_close_key).unwrap(),
            vec![
                to_close_account_info.clone(),
                mint_info.clone(),
                to_close_account_info.clone(),
                rent_info.clone(),
            ],
        )
        .unwrap();
        let mut account = Account::unpack_unchecked(&to_close_account_info.data.borrow()).unwrap();
        account.close_authority = COption::Some(to_close_key);
        account.owner = owner_key;
        Account::pack(account, &mut to_close_account_info.data.borrow_mut()).unwrap();
        do_process_instruction_dups(
            close_account(
                &program_id,
                &to_close_key,
                &destination_account_key,
                &to_close_key,
                &[],
            )
            .unwrap(),
            vec![
                to_close_account_info.clone(),
                destination_account_info.clone(),
                to_close_account_info.clone(),
            ],
        )
        .unwrap();
        assert_eq!(*to_close_account_info.data.borrow(), &[0u8; Account::LEN]);
    }

    #[test]
    fn test_close_account() {
        let program_id = crate::id();
        let mint_key = Pubkey::new_unique();
        let mut mint_account =
            SolanaAccount::new(mint_minimum_balance(), Mint::get_packed_len(), &program_id);
        let account_key = Pubkey::new_unique();
        let mut account_account = SolanaAccount::new(
            account_minimum_balance(),
            Account::get_packed_len(),
            &program_id,
        );
        let account2_key = Pubkey::new_unique();
        let mut account2_account = SolanaAccount::new(
            account_minimum_balance() + 42,
            Account::get_packed_len(),
            &program_id,
        );
        let account3_key = Pubkey::new_unique();
        let mut account3_account = SolanaAccount::new(
            account_minimum_balance(),
            Account::get_packed_len(),
            &program_id,
        );
        let owner_key = Pubkey::new_unique();
        let mut owner_account = SolanaAccount::default();
        let owner2_key = Pubkey::new_unique();
        let mut owner2_account = SolanaAccount::default();
        let mut rent_sysvar = rent_sysvar();

        // uninitialized
        assert_eq!(
            Err(ProgramError::UninitializedAccount),
            do_process_instruction(
                close_account(&program_id, &account_key, &account3_key, &owner2_key, &[]).unwrap(),
                vec![
                    &mut account_account,
                    &mut account3_account,
                    &mut owner2_account,
                ],
            )
        );

        // initialize and mint to non-native account
        do_process_instruction(
            initialize_mint(&program_id, &mint_key, &owner_key, None, 2).unwrap(),
            vec![&mut mint_account, &mut rent_sysvar],
        )
        .unwrap();
        do_process_instruction(
            initialize_account(&program_id, &account_key, &mint_key, &owner_key).unwrap(),
            vec![
                &mut account_account,
                &mut mint_account,
                &mut owner_account,
                &mut rent_sysvar,
            ],
        )
        .unwrap();
        do_process_instruction(
            mint_to(&program_id, &mint_key, &account_key, &owner_key, &[], 42).unwrap(),
            vec![
                &mut mint_account,
                &mut account_account,
                &mut owner_account,
                &mut rent_sysvar,
            ],
        )
        .unwrap();
        let account = Account::unpack_unchecked(&account_account.data).unwrap();
        assert_eq!(account.amount, 42);

        // initialize native account
        do_process_instruction(
            initialize_account(
                &program_id,
                &account2_key,
                &crate::native_mint::id(),
                &owner_key,
            )
            .unwrap(),
            vec![
                &mut account2_account,
                &mut mint_account,
                &mut owner_account,
                &mut rent_sysvar,
            ],
        )
        .unwrap();
        let account = Account::unpack_unchecked(&account2_account.data).unwrap();
        assert!(account.is_native());
        assert_eq!(account.amount, 42);

        // close non-native account with balance
        assert_eq!(
            Err(TokenError::NonNativeHasBalance.into()),
            do_process_instruction(
                close_account(&program_id, &account_key, &account3_key, &owner_key, &[]).unwrap(),
                vec![
                    &mut account_account,
                    &mut account3_account,
                    &mut owner_account,
                ],
            )
        );
        assert_eq!(account_account.lamports, account_minimum_balance());

        // empty account
        do_process_instruction(
            burn(&program_id, &account_key, &mint_key, &owner_key, &[], 42).unwrap(),
            vec![&mut account_account, &mut mint_account, &mut owner_account],
        )
        .unwrap();

        // wrong owner
        assert_eq!(
            Err(TokenError::OwnerMismatch.into()),
            do_process_instruction(
                close_account(&program_id, &account_key, &account3_key, &owner2_key, &[]).unwrap(),
                vec![
                    &mut account_account,
                    &mut account3_account,
                    &mut owner2_account,
                ],
            )
        );

        // close account
        do_process_instruction(
            close_account(&program_id, &account_key, &account3_key, &owner_key, &[]).unwrap(),
            vec![
                &mut account_account,
                &mut account3_account,
                &mut owner_account,
            ],
        )
        .unwrap();
        assert_eq!(account_account.lamports, 0);
        assert_eq!(account3_account.lamports, 2 * account_minimum_balance());
        let account = Account::unpack_unchecked(&account_account.data).unwrap();
        assert_eq!(account.amount, 0);

        // fund and initialize new non-native account to test close authority
        let account_key = Pubkey::new_unique();
        let mut account_account = SolanaAccount::new(
            account_minimum_balance(),
            Account::get_packed_len(),
            &program_id,
        );
        let owner2_key = Pubkey::new_unique();
        let mut owner2_account = SolanaAccount::new(
            account_minimum_balance(),
            Account::get_packed_len(),
            &program_id,
        );
        do_process_instruction(
            initialize_account(&program_id, &account_key, &mint_key, &owner_key).unwrap(),
            vec![
                &mut account_account,
                &mut mint_account,
                &mut owner_account,
                &mut rent_sysvar,
            ],
        )
        .unwrap();
        account_account.lamports = 2;

        do_process_instruction(
            set_authority(
                &program_id,
                &account_key,
                Some(&owner2_key),
                AuthorityType::CloseAccount,
                &owner_key,
                &[],
            )
            .unwrap(),
            vec![&mut account_account, &mut owner_account],
        )
        .unwrap();

        // account owner cannot authorize close if close_authority is set
        assert_eq!(
            Err(TokenError::OwnerMismatch.into()),
            do_process_instruction(
                close_account(&program_id, &account_key, &account3_key, &owner_key, &[]).unwrap(),
                vec![
                    &mut account_account,
                    &mut account3_account,
                    &mut owner_account,
                ],
            )
        );

        // close non-native account with close_authority
        do_process_instruction(
            close_account(&program_id, &account_key, &account3_key, &owner2_key, &[]).unwrap(),
            vec![
                &mut account_account,
                &mut account3_account,
                &mut owner2_account,
            ],
        )
        .unwrap();
        assert_eq!(account_account.lamports, 0);
        assert_eq!(account3_account.lamports, 2 * account_minimum_balance() + 2);
        let account = Account::unpack_unchecked(&account_account.data).unwrap();
        assert_eq!(account.amount, 0);

        // close native account
        do_process_instruction(
            close_account(&program_id, &account2_key, &account3_key, &owner_key, &[]).unwrap(),
            vec![
                &mut account2_account,
                &mut account3_account,
                &mut owner_account,
            ],
        )
        .unwrap();
        assert_eq!(account2_account.data, [0u8; Account::LEN]);
        assert_eq!(
            account3_account.lamports,
            3 * account_minimum_balance() + 2 + 42
        );
    }

    #[test]
    fn test_native_token() {
        let program_id = crate::id();
        let mut mint_account = native_mint();
        let account_key = Pubkey::new_unique();
        let mut account_account = SolanaAccount::new(
            account_minimum_balance() + 40,
            Account::get_packed_len(),
            &program_id,
        );
        let account2_key = Pubkey::new_unique();
        let mut account2_account = SolanaAccount::new(
            account_minimum_balance(),
            Account::get_packed_len(),
            &program_id,
        );
        let account3_key = Pubkey::new_unique();
        let mut account3_account = SolanaAccount::new(account_minimum_balance(), 0, &program_id);
        let owner_key = Pubkey::new_unique();
        let mut owner_account = SolanaAccount::default();
        let owner2_key = Pubkey::new_unique();
        let mut owner2_account = SolanaAccount::default();
        let owner3_key = Pubkey::new_unique();
        let mut rent_sysvar = rent_sysvar();

        // initialize native account
        do_process_instruction(
            initialize_account(
                &program_id,
                &account_key,
                &crate::native_mint::id(),
                &owner_key,
            )
            .unwrap(),
            vec![
                &mut account_account,
                &mut mint_account,
                &mut owner_account,
                &mut rent_sysvar,
            ],
        )
        .unwrap();
        let account = Account::unpack_unchecked(&account_account.data).unwrap();
        assert!(account.is_native());
        assert_eq!(account.amount, 40);

        // initialize native account
        do_process_instruction(
            initialize_account(
                &program_id,
                &account2_key,
                &crate::native_mint::id(),
                &owner_key,
            )
            .unwrap(),
            vec![
                &mut account2_account,
                &mut mint_account,
                &mut owner_account,
                &mut rent_sysvar,
            ],
        )
        .unwrap();
        let account = Account::unpack_unchecked(&account2_account.data).unwrap();
        assert!(account.is_native());
        assert_eq!(account.amount, 0);

        // mint_to unsupported
        assert_eq!(
            Err(TokenError::NativeNotSupported.into()),
            do_process_instruction(
                mint_to(
                    &program_id,
                    &crate::native_mint::id(),
                    &account_key,
                    &owner_key,
                    &[],
                    42
                )
                .unwrap(),
                vec![&mut mint_account, &mut account_account, &mut owner_account],
            )
        );

        // burn unsupported
        let bogus_mint_key = Pubkey::new_unique();
        let mut bogus_mint_account =
            SolanaAccount::new(mint_minimum_balance(), Mint::get_packed_len(), &program_id);
        do_process_instruction(
            initialize_mint(&program_id, &bogus_mint_key, &owner_key, None, 2).unwrap(),
            vec![&mut bogus_mint_account, &mut rent_sysvar],
        )
        .unwrap();

        assert_eq!(
            Err(TokenError::NativeNotSupported.into()),
            do_process_instruction(
                burn(
                    &program_id,
                    &account_key,
                    &bogus_mint_key,
                    &owner_key,
                    &[],
                    42
                )
                .unwrap(),
                vec![
                    &mut account_account,
                    &mut bogus_mint_account,
                    &mut owner_account
                ],
            )
        );

        // ensure can't transfer below rent-exempt reserve
        assert_eq!(
            Err(TokenError::InsufficientFunds.into()),
            do_process_instruction(
                #[allow(deprecated)]
                transfer(
                    &program_id,
                    &account_key,
                    &account2_key,
                    &owner_key,
                    &[],
                    50,
                )
                .unwrap(),
                vec![
                    &mut account_account,
                    &mut account2_account,
                    &mut owner_account,
                ],
            )
        );

        // transfer between native accounts
        do_process_instruction(
            #[allow(deprecated)]
            transfer(
                &program_id,
                &account_key,
                &account2_key,
                &owner_key,
                &[],
                40,
            )
            .unwrap(),
            vec![
                &mut account_account,
                &mut account2_account,
                &mut owner_account,
            ],
        )
        .unwrap();
        assert_eq!(account_account.lamports, account_minimum_balance());
        let account = Account::unpack_unchecked(&account_account.data).unwrap();
        assert!(account.is_native());
        assert_eq!(account.amount, 0);
        assert_eq!(account2_account.lamports, account_minimum_balance() + 40);
        let account = Account::unpack_unchecked(&account2_account.data).unwrap();
        assert!(account.is_native());
        assert_eq!(account.amount, 40);

        // set close authority
        do_process_instruction(
            set_authority(
                &program_id,
                &account_key,
                Some(&owner3_key),
                AuthorityType::CloseAccount,
                &owner_key,
                &[],
            )
            .unwrap(),
            vec![&mut account_account, &mut owner_account],
        )
        .unwrap();
        let account = Account::unpack_unchecked(&account_account.data).unwrap();
        assert_eq!(account.close_authority, COption::Some(owner3_key));

        // set new account owner
        do_process_instruction(
            set_authority(
                &program_id,
                &account_key,
                Some(&owner2_key),
                AuthorityType::AccountOwner,
                &owner_key,
                &[],
            )
            .unwrap(),
            vec![&mut account_account, &mut owner_account],
        )
        .unwrap();

        // close authority cleared
        let account = Account::unpack_unchecked(&account_account.data).unwrap();
        assert_eq!(account.close_authority, COption::None);

        // close native account
        do_process_instruction(
            close_account(&program_id, &account_key, &account3_key, &owner2_key, &[]).unwrap(),
            vec![
                &mut account_account,
                &mut account3_account,
                &mut owner2_account,
            ],
        )
        .unwrap();
        assert_eq!(account_account.lamports, 0);
        assert_eq!(account3_account.lamports, 2 * account_minimum_balance());
        assert_eq!(account_account.data, [0u8; Account::LEN]);
    }

    #[test]
    fn test_overflow() {
        let program_id = crate::id();
        let account_key = Pubkey::new_unique();
        let mut account_account = SolanaAccount::new(
            account_minimum_balance(),
            Account::get_packed_len(),
            &program_id,
        );
        let account2_key = Pubkey::new_unique();
        let mut account2_account = SolanaAccount::new(
            account_minimum_balance(),
            Account::get_packed_len(),
            &program_id,
        );
        let owner_key = Pubkey::new_unique();
        let mut owner_account = SolanaAccount::default();
        let owner2_key = Pubkey::new_unique();
        let mut owner2_account = SolanaAccount::default();
        let mint_owner_key = Pubkey::new_unique();
        let mut mint_owner_account = SolanaAccount::default();
        let mint_key = Pubkey::new_unique();
        let mut mint_account =
            SolanaAccount::new(mint_minimum_balance(), Mint::get_packed_len(), &program_id);
        let mut rent_sysvar = rent_sysvar();

        // create new mint with owner
        do_process_instruction(
            initialize_mint(&program_id, &mint_key, &mint_owner_key, None, 2).unwrap(),
            vec![&mut mint_account, &mut rent_sysvar],
        )
        .unwrap();

        // create an account
        do_process_instruction(
            initialize_account(&program_id, &account_key, &mint_key, &owner_key).unwrap(),
            vec![
                &mut account_account,
                &mut mint_account,
                &mut owner_account,
                &mut rent_sysvar,
            ],
        )
        .unwrap();

        // create another account
        do_process_instruction(
            initialize_account(&program_id, &account2_key, &mint_key, &owner2_key).unwrap(),
            vec![
                &mut account2_account,
                &mut mint_account,
                &mut owner2_account,
                &mut rent_sysvar,
            ],
        )
        .unwrap();

        // mint the max to an account
        do_process_instruction(
            mint_to(
                &program_id,
                &mint_key,
                &account_key,
                &mint_owner_key,
                &[],
                u64::MAX,
            )
            .unwrap(),
            vec![
                &mut mint_account,
                &mut account_account,
                &mut mint_owner_account,
            ],
        )
        .unwrap();
        let account = Account::unpack_unchecked(&account_account.data).unwrap();
        assert_eq!(account.amount, u64::MAX);

        // attempt to mint one more to account
        assert_eq!(
            Err(TokenError::Overflow.into()),
            do_process_instruction(
                mint_to(
                    &program_id,
                    &mint_key,
                    &account_key,
                    &mint_owner_key,
                    &[],
                    1,
                )
                .unwrap(),
                vec![
                    &mut mint_account,
                    &mut account_account,
                    &mut mint_owner_account,
                ],
            )
        );
        let account = Account::unpack_unchecked(&account_account.data).unwrap();
        assert_eq!(account.amount, u64::MAX);

        // atttempt to mint one more to the other account
        assert_eq!(
            Err(TokenError::Overflow.into()),
            do_process_instruction(
                mint_to(
                    &program_id,
                    &mint_key,
                    &account2_key,
                    &mint_owner_key,
                    &[],
                    1,
                )
                .unwrap(),
                vec![
                    &mut mint_account,
                    &mut account2_account,
                    &mut mint_owner_account,
                ],
            )
        );

        // burn some of the supply
        do_process_instruction(
            burn(&program_id, &account_key, &mint_key, &owner_key, &[], 100).unwrap(),
            vec![&mut account_account, &mut mint_account, &mut owner_account],
        )
        .unwrap();
        let account = Account::unpack_unchecked(&account_account.data).unwrap();
        assert_eq!(account.amount, u64::MAX - 100);

        do_process_instruction(
            mint_to(
                &program_id,
                &mint_key,
                &account_key,
                &mint_owner_key,
                &[],
                100,
            )
            .unwrap(),
            vec![
                &mut mint_account,
                &mut account_account,
                &mut mint_owner_account,
            ],
        )
        .unwrap();
        let account = Account::unpack_unchecked(&account_account.data).unwrap();
        assert_eq!(account.amount, u64::MAX);

        // manipulate account balance to attempt overflow transfer
        let mut account = Account::unpack_unchecked(&account2_account.data).unwrap();
        account.amount = 1;
        Account::pack(account, &mut account2_account.data).unwrap();

        assert_eq!(
            Err(TokenError::Overflow.into()),
            do_process_instruction(
                #[allow(deprecated)]
                transfer(
                    &program_id,
                    &account2_key,
                    &account_key,
                    &owner2_key,
                    &[],
                    1,
                )
                .unwrap(),
                vec![
                    &mut account2_account,
                    &mut account_account,
                    &mut owner2_account,
                ],
            )
        );
    }

    #[test]
    fn test_frozen() {
        let program_id = crate::id();
        let account_key = Pubkey::new_unique();
        let mut account_account = SolanaAccount::new(
            account_minimum_balance(),
            Account::get_packed_len(),
            &program_id,
        );
        let account2_key = Pubkey::new_unique();
        let mut account2_account = SolanaAccount::new(
            account_minimum_balance(),
            Account::get_packed_len(),
            &program_id,
        );
        let owner_key = Pubkey::new_unique();
        let mut owner_account = SolanaAccount::default();
        let mint_key = Pubkey::new_unique();
        let mut mint_account =
            SolanaAccount::new(mint_minimum_balance(), Mint::get_packed_len(), &program_id);
        let mut rent_sysvar = rent_sysvar();

        // create new mint and fund first account
        do_process_instruction(
            initialize_mint(&program_id, &mint_key, &owner_key, None, 2).unwrap(),
            vec![&mut mint_account, &mut rent_sysvar],
        )
        .unwrap();

        // create account
        do_process_instruction(
            initialize_account(&program_id, &account_key, &mint_key, &owner_key).unwrap(),
            vec![
                &mut account_account,
                &mut mint_account,
                &mut owner_account,
                &mut rent_sysvar,
            ],
        )
        .unwrap();

        // create another account
        do_process_instruction(
            initialize_account(&program_id, &account2_key, &mint_key, &owner_key).unwrap(),
            vec![
                &mut account2_account,
                &mut mint_account,
                &mut owner_account,
                &mut rent_sysvar,
            ],
        )
        .unwrap();

        // fund first account
        do_process_instruction(
            mint_to(&program_id, &mint_key, &account_key, &owner_key, &[], 1000).unwrap(),
            vec![&mut mint_account, &mut account_account, &mut owner_account],
        )
        .unwrap();

        // no transfer if either account is frozen
        let mut account = Account::unpack_unchecked(&account2_account.data).unwrap();
        account.state = AccountState::Frozen;
        Account::pack(account, &mut account2_account.data).unwrap();
        assert_eq!(
            Err(TokenError::AccountFrozen.into()),
            do_process_instruction(
                #[allow(deprecated)]
                transfer(
                    &program_id,
                    &account_key,
                    &account2_key,
                    &owner_key,
                    &[],
                    500,
                )
                .unwrap(),
                vec![
                    &mut account_account,
                    &mut account2_account,
                    &mut owner_account,
                ],
            )
        );

        let mut account = Account::unpack_unchecked(&account_account.data).unwrap();
        account.state = AccountState::Initialized;
        Account::pack(account, &mut account_account.data).unwrap();
        let mut account = Account::unpack_unchecked(&account2_account.data).unwrap();
        account.state = AccountState::Frozen;
        Account::pack(account, &mut account2_account.data).unwrap();
        assert_eq!(
            Err(TokenError::AccountFrozen.into()),
            do_process_instruction(
                #[allow(deprecated)]
                transfer(
                    &program_id,
                    &account_key,
                    &account2_key,
                    &owner_key,
                    &[],
                    500,
                )
                .unwrap(),
                vec![
                    &mut account_account,
                    &mut account2_account,
                    &mut owner_account,
                ],
            )
        );

        // no approve if account is frozen
        let mut account = Account::unpack_unchecked(&account_account.data).unwrap();
        account.state = AccountState::Frozen;
        Account::pack(account, &mut account_account.data).unwrap();
        let delegate_key = Pubkey::new_unique();
        let mut delegate_account = SolanaAccount::default();
        assert_eq!(
            Err(TokenError::AccountFrozen.into()),
            do_process_instruction(
                approve(
                    &program_id,
                    &account_key,
                    &delegate_key,
                    &owner_key,
                    &[],
                    100
                )
                .unwrap(),
                vec![
                    &mut account_account,
                    &mut delegate_account,
                    &mut owner_account,
                ],
            )
        );

        // no revoke if account is frozen
        let mut account = Account::unpack_unchecked(&account_account.data).unwrap();
        account.delegate = COption::Some(delegate_key);
        account.delegated_amount = 100;
        Account::pack(account, &mut account_account.data).unwrap();
        assert_eq!(
            Err(TokenError::AccountFrozen.into()),
            do_process_instruction(
                revoke(&program_id, &account_key, &owner_key, &[]).unwrap(),
                vec![&mut account_account, &mut owner_account],
            )
        );

        // no set authority if account is frozen
        let new_owner_key = Pubkey::new_unique();
        assert_eq!(
            Err(TokenError::AccountFrozen.into()),
            do_process_instruction(
                set_authority(
                    &program_id,
                    &account_key,
                    Some(&new_owner_key),
                    AuthorityType::AccountOwner,
                    &owner_key,
                    &[]
                )
                .unwrap(),
                vec![&mut account_account, &mut owner_account,],
            )
        );

        // no mint_to if destination account is frozen
        assert_eq!(
            Err(TokenError::AccountFrozen.into()),
            do_process_instruction(
                mint_to(&program_id, &mint_key, &account_key, &owner_key, &[], 100).unwrap(),
                vec![&mut mint_account, &mut account_account, &mut owner_account,],
            )
        );

        // no burn if account is frozen
        assert_eq!(
            Err(TokenError::AccountFrozen.into()),
            do_process_instruction(
                burn(&program_id, &account_key, &mint_key, &owner_key, &[], 100).unwrap(),
                vec![&mut account_account, &mut mint_account, &mut owner_account],
            )
        );
    }

    #[test]
    fn test_freeze_thaw_dups() {
        let program_id = crate::id();
        let account1_key = Pubkey::new_unique();
        let mut account1_account = SolanaAccount::new(
            account_minimum_balance(),
            Account::get_packed_len(),
            &program_id,
        );
        let account1_info: AccountInfo = (&account1_key, true, &mut account1_account).into();
        let owner_key = Pubkey::new_unique();
        let mint_key = Pubkey::new_unique();
        let mut mint_account =
            SolanaAccount::new(mint_minimum_balance(), Mint::get_packed_len(), &program_id);
        let mint_info: AccountInfo = (&mint_key, true, &mut mint_account).into();
        let rent_key = rent::id();
        let mut rent_sysvar = rent_sysvar();
        let rent_info: AccountInfo = (&rent_key, false, &mut rent_sysvar).into();

        // create mint
        do_process_instruction_dups(
            initialize_mint(&program_id, &mint_key, &owner_key, Some(&account1_key), 2).unwrap(),
            vec![mint_info.clone(), rent_info.clone()],
        )
        .unwrap();

        // create account
        do_process_instruction_dups(
            initialize_account(&program_id, &account1_key, &mint_key, &account1_key).unwrap(),
            vec![
                account1_info.clone(),
                mint_info.clone(),
                account1_info.clone(),
                rent_info.clone(),
            ],
        )
        .unwrap();

        // freeze where mint freeze_authority is account
        do_process_instruction_dups(
            freeze_account(&program_id, &account1_key, &mint_key, &account1_key, &[]).unwrap(),
            vec![
                account1_info.clone(),
                mint_info.clone(),
                account1_info.clone(),
            ],
        )
        .unwrap();

        // thaw where mint freeze_authority is account
        let mut account = Account::unpack_unchecked(&account1_info.data.borrow()).unwrap();
        account.state = AccountState::Frozen;
        Account::pack(account, &mut account1_info.data.borrow_mut()).unwrap();
        do_process_instruction_dups(
            thaw_account(&program_id, &account1_key, &mint_key, &account1_key, &[]).unwrap(),
            vec![
                account1_info.clone(),
                mint_info.clone(),
                account1_info.clone(),
            ],
        )
        .unwrap();
    }

    #[test]
    fn test_freeze_account() {
        let program_id = crate::id();
        let account_key = Pubkey::new_unique();
        let mut account_account = SolanaAccount::new(
            account_minimum_balance(),
            Account::get_packed_len(),
            &program_id,
        );
        let account_owner_key = Pubkey::new_unique();
        let mut account_owner_account = SolanaAccount::default();
        let owner_key = Pubkey::new_unique();
        let mut owner_account = SolanaAccount::default();
        let owner2_key = Pubkey::new_unique();
        let mut owner2_account = SolanaAccount::default();
        let mint_key = Pubkey::new_unique();
        let mut mint_account =
            SolanaAccount::new(mint_minimum_balance(), Mint::get_packed_len(), &program_id);
        let mut rent_sysvar = rent_sysvar();

        // create new mint with owner different from account owner
        do_process_instruction(
            initialize_mint(&program_id, &mint_key, &owner_key, None, 2).unwrap(),
            vec![&mut mint_account, &mut rent_sysvar],
        )
        .unwrap();

        // create account
        do_process_instruction(
            initialize_account(&program_id, &account_key, &mint_key, &account_owner_key).unwrap(),
            vec![
                &mut account_account,
                &mut mint_account,
                &mut account_owner_account,
                &mut rent_sysvar,
            ],
        )
        .unwrap();

        // mint to account
        do_process_instruction(
            mint_to(&program_id, &mint_key, &account_key, &owner_key, &[], 1000).unwrap(),
            vec![&mut mint_account, &mut account_account, &mut owner_account],
        )
        .unwrap();

        // mint cannot freeze
        assert_eq!(
            Err(TokenError::MintCannotFreeze.into()),
            do_process_instruction(
                freeze_account(&program_id, &account_key, &mint_key, &owner_key, &[]).unwrap(),
                vec![&mut account_account, &mut mint_account, &mut owner_account],
            )
        );

        // missing freeze_authority
        let mut mint = Mint::unpack_unchecked(&mint_account.data).unwrap();
        mint.freeze_authority = COption::Some(owner_key);
        Mint::pack(mint, &mut mint_account.data).unwrap();
        assert_eq!(
            Err(TokenError::OwnerMismatch.into()),
            do_process_instruction(
                freeze_account(&program_id, &account_key, &mint_key, &owner2_key, &[]).unwrap(),
                vec![&mut account_account, &mut mint_account, &mut owner2_account],
            )
        );

        // check explicit thaw
        assert_eq!(
            Err(TokenError::InvalidState.into()),
            do_process_instruction(
                thaw_account(&program_id, &account_key, &mint_key, &owner2_key, &[]).unwrap(),
                vec![&mut account_account, &mut mint_account, &mut owner2_account],
            )
        );

        // freeze
        do_process_instruction(
            freeze_account(&program_id, &account_key, &mint_key, &owner_key, &[]).unwrap(),
            vec![&mut account_account, &mut mint_account, &mut owner_account],
        )
        .unwrap();
        let account = Account::unpack_unchecked(&account_account.data).unwrap();
        assert_eq!(account.state, AccountState::Frozen);

        // check explicit freeze
        assert_eq!(
            Err(TokenError::InvalidState.into()),
            do_process_instruction(
                freeze_account(&program_id, &account_key, &mint_key, &owner_key, &[]).unwrap(),
                vec![&mut account_account, &mut mint_account, &mut owner_account],
            )
        );

        // check thaw authority
        assert_eq!(
            Err(TokenError::OwnerMismatch.into()),
            do_process_instruction(
                thaw_account(&program_id, &account_key, &mint_key, &owner2_key, &[]).unwrap(),
                vec![&mut account_account, &mut mint_account, &mut owner2_account],
            )
        );

        // thaw
        do_process_instruction(
            thaw_account(&program_id, &account_key, &mint_key, &owner_key, &[]).unwrap(),
            vec![&mut account_account, &mut mint_account, &mut owner_account],
        )
        .unwrap();
        let account = Account::unpack_unchecked(&account_account.data).unwrap();
        assert_eq!(account.state, AccountState::Initialized);
    }

    #[test]
    fn test_initialize_account2_and_3() {
        let program_id = crate::id();
        let account_key = Pubkey::new_unique();
        let mut account_account = SolanaAccount::new(
            account_minimum_balance(),
            Account::get_packed_len(),
            &program_id,
        );
        let mut account2_account = SolanaAccount::new(
            account_minimum_balance(),
            Account::get_packed_len(),
            &program_id,
        );
        let mut account3_account = SolanaAccount::new(
            account_minimum_balance(),
            Account::get_packed_len(),
            &program_id,
        );
        let owner_key = Pubkey::new_unique();
        let mut owner_account = SolanaAccount::default();
        let mint_key = Pubkey::new_unique();
        let mut mint_account =
            SolanaAccount::new(mint_minimum_balance(), Mint::get_packed_len(), &program_id);
        let mut rent_sysvar = rent_sysvar();

        // create mint
        do_process_instruction(
            initialize_mint(&program_id, &mint_key, &owner_key, None, 2).unwrap(),
            vec![&mut mint_account, &mut rent_sysvar],
        )
        .unwrap();

        do_process_instruction(
            initialize_account(&program_id, &account_key, &mint_key, &owner_key).unwrap(),
            vec![
                &mut account_account,
                &mut mint_account,
                &mut owner_account,
                &mut rent_sysvar,
            ],
        )
        .unwrap();

        do_process_instruction(
            initialize_account2(&program_id, &account_key, &mint_key, &owner_key).unwrap(),
            vec![&mut account2_account, &mut mint_account, &mut rent_sysvar],
        )
        .unwrap();

        assert_eq!(account_account, account2_account);

        do_process_instruction(
            initialize_account3(&program_id, &account_key, &mint_key, &owner_key).unwrap(),
            vec![&mut account3_account, &mut mint_account],
        )
        .unwrap();

        assert_eq!(account_account, account3_account);
    }

    #[test]
    fn test_sync_native() {
        let program_id = crate::id();
        let mint_key = Pubkey::new_unique();
        let mut mint_account =
            SolanaAccount::new(mint_minimum_balance(), Mint::get_packed_len(), &program_id);
        let native_account_key = Pubkey::new_unique();
        let lamports = 40;
        let mut native_account = SolanaAccount::new(
            account_minimum_balance() + lamports,
            Account::get_packed_len(),
            &program_id,
        );
        let non_native_account_key = Pubkey::new_unique();
        let mut non_native_account = SolanaAccount::new(
            account_minimum_balance() + 50,
            Account::get_packed_len(),
            &program_id,
        );

        let owner_key = Pubkey::new_unique();
        let mut owner_account = SolanaAccount::default();
        let mut rent_sysvar = rent_sysvar();

        // initialize non-native mint
        do_process_instruction(
            initialize_mint(&program_id, &mint_key, &owner_key, None, 2).unwrap(),
            vec![&mut mint_account, &mut rent_sysvar],
        )
        .unwrap();

        // initialize non-native account
        do_process_instruction(
            initialize_account(&program_id, &non_native_account_key, &mint_key, &owner_key)
                .unwrap(),
            vec![
                &mut non_native_account,
                &mut mint_account,
                &mut owner_account,
                &mut rent_sysvar,
            ],
        )
        .unwrap();

        let account = Account::unpack_unchecked(&non_native_account.data).unwrap();
        assert!(!account.is_native());
        assert_eq!(account.amount, 0);

        // fail sync non-native
        assert_eq!(
            Err(TokenError::NonNativeNotSupported.into()),
            do_process_instruction(
                sync_native(&program_id, &non_native_account_key,).unwrap(),
                vec![&mut non_native_account],
            )
        );

        // fail sync uninitialized
        assert_eq!(
            Err(ProgramError::UninitializedAccount),
            do_process_instruction(
                sync_native(&program_id, &native_account_key,).unwrap(),
                vec![&mut native_account],
            )
        );

        // wrap native account
        do_process_instruction(
            initialize_account(
                &program_id,
                &native_account_key,
                &crate::native_mint::id(),
                &owner_key,
            )
            .unwrap(),
            vec![
                &mut native_account,
                &mut mint_account,
                &mut owner_account,
                &mut rent_sysvar,
            ],
        )
        .unwrap();

        // fail sync, not owned by program
        let not_program_id = Pubkey::new_unique();
        native_account.owner = not_program_id;
        assert_eq!(
            Err(ProgramError::IncorrectProgramId),
            do_process_instruction(
                sync_native(&program_id, &native_account_key,).unwrap(),
                vec![&mut native_account],
            )
        );
        native_account.owner = program_id;

        let account = Account::unpack_unchecked(&native_account.data).unwrap();
        assert!(account.is_native());
        assert_eq!(account.amount, lamports);

        // sync, no change
        do_process_instruction(
            sync_native(&program_id, &native_account_key).unwrap(),
            vec![&mut native_account],
        )
        .unwrap();
        let account = Account::unpack_unchecked(&native_account.data).unwrap();
        assert_eq!(account.amount, lamports);

        // transfer sol
        let new_lamports = lamports + 50;
        native_account.lamports = account_minimum_balance() + new_lamports;

        // success sync
        do_process_instruction(
            sync_native(&program_id, &native_account_key).unwrap(),
            vec![&mut native_account],
        )
        .unwrap();
        let account = Account::unpack_unchecked(&native_account.data).unwrap();
        assert_eq!(account.amount, new_lamports);

        // reduce sol
        native_account.lamports -= 1;

        // fail sync
        assert_eq!(
            Err(TokenError::InvalidState.into()),
            do_process_instruction(
                sync_native(&program_id, &native_account_key,).unwrap(),
                vec![&mut native_account],
            )
        );
    }

    #[test]
    #[serial]
    fn test_get_account_data_size() {
        // see integration tests for return-data validity
        let program_id = crate::id();
        let owner_key = Pubkey::new_unique();
        let mut owner_account = SolanaAccount::default();
        let mut rent_sysvar = rent_sysvar();

        // Base mint
        let mut mint_account =
            SolanaAccount::new(mint_minimum_balance(), Mint::get_packed_len(), &program_id);
        let mint_key = Pubkey::new_unique();
        do_process_instruction(
            initialize_mint(&program_id, &mint_key, &owner_key, None, 2).unwrap(),
            vec![&mut mint_account, &mut rent_sysvar],
        )
        .unwrap();

        set_expected_data(
            ExtensionType::get_account_len::<Account>(&[])
                .to_le_bytes()
                .to_vec(),
        );
        do_process_instruction(
            get_account_data_size(&program_id, &mint_key, &[]).unwrap(),
            vec![&mut mint_account],
        )
        .unwrap();

        set_expected_data(
            ExtensionType::get_account_len::<Account>(&[ExtensionType::TransferFeeAmount])
                .to_le_bytes()
                .to_vec(),
        );
        do_process_instruction(
            get_account_data_size(
                &program_id,
                &mint_key,
                &[
                    ExtensionType::TransferFeeAmount,
                    ExtensionType::TransferFeeAmount, // Duplicate user input ignored...
                ],
            )
            .unwrap(),
            vec![&mut mint_account],
        )
        .unwrap();

        // Native mint
        let mut mint_account = native_mint();
        set_expected_data(
            ExtensionType::get_account_len::<Account>(&[])
                .to_le_bytes()
                .to_vec(),
        );
        do_process_instruction(
            get_account_data_size(&program_id, &mint_key, &[]).unwrap(),
            vec![&mut mint_account],
        )
        .unwrap();

        // Extended mint
        let mint_len = ExtensionType::get_account_len::<Mint>(&[ExtensionType::TransferFeeConfig]);
        let mut extended_mint_account = SolanaAccount::new(
            Rent::default().minimum_balance(mint_len),
            mint_len,
            &program_id,
        );
        let extended_mint_key = Pubkey::new_unique();
        do_process_instruction(
            initialize_transfer_fee_config(&program_id, &extended_mint_key, None, None, 10, 4242)
                .unwrap(),
            vec![&mut extended_mint_account],
        )
        .unwrap();
        do_process_instruction(
            initialize_mint(&program_id, &extended_mint_key, &owner_key, None, 2).unwrap(),
            vec![&mut extended_mint_account, &mut rent_sysvar],
        )
        .unwrap();

        set_expected_data(
            ExtensionType::get_account_len::<Account>(&[ExtensionType::TransferFeeAmount])
                .to_le_bytes()
                .to_vec(),
        );
        do_process_instruction(
            get_account_data_size(&program_id, &mint_key, &[]).unwrap(),
            vec![&mut extended_mint_account],
        )
        .unwrap();

        do_process_instruction(
            get_account_data_size(
                &program_id,
                &mint_key,
                &[ExtensionType::TransferFeeAmount], // User extension that's also added by the mint ignored...
            )
            .unwrap(),
            vec![&mut extended_mint_account],
        )
        .unwrap();

        // Invalid mint
        let mut invalid_mint_account = SolanaAccount::new(
            account_minimum_balance(),
            Account::get_packed_len(),
            &program_id,
        );
        let invalid_mint_key = Pubkey::new_unique();
        do_process_instruction(
            initialize_account(&program_id, &invalid_mint_key, &mint_key, &owner_key).unwrap(),
            vec![
                &mut invalid_mint_account,
                &mut mint_account,
                &mut owner_account,
                &mut rent_sysvar,
            ],
        )
        .unwrap();

        assert_eq!(
            do_process_instruction(
                get_account_data_size(&program_id, &invalid_mint_key, &[]).unwrap(),
                vec![&mut invalid_mint_account],
            ),
            Err(TokenError::InvalidMint.into())
        );

        // Invalid mint owner
        let invalid_program_id = Pubkey::new_unique();
        let mut invalid_mint_account = SolanaAccount::new(
            mint_minimum_balance(),
            Mint::get_packed_len(),
            &invalid_program_id,
        );
        let invalid_mint_key = Pubkey::new_unique();
        let mut instruction =
            initialize_mint(&program_id, &invalid_mint_key, &owner_key, None, 2).unwrap();
        instruction.program_id = invalid_program_id;
        do_process_instruction(
            instruction,
            vec![&mut invalid_mint_account, &mut rent_sysvar],
        )
        .unwrap();

        assert_eq!(
            do_process_instruction(
                get_account_data_size(&program_id, &invalid_mint_key, &[]).unwrap(),
                vec![&mut invalid_mint_account],
            ),
            Err(ProgramError::IncorrectProgramId)
        );
    }

    #[test]
    #[serial]
    fn test_amount_to_ui_amount() {
        let program_id = crate::id();
        let owner_key = Pubkey::new_unique();
        let mint_key = Pubkey::new_unique();
        let mut mint_account =
            SolanaAccount::new(mint_minimum_balance(), Mint::get_packed_len(), &program_id);
        let mut rent_sysvar = rent_sysvar();

        // fail if an invalid mint is passed in
        assert_eq!(
            Err(TokenError::InvalidMint.into()),
            do_process_instruction(
                amount_to_ui_amount(&program_id, &mint_key, 110).unwrap(),
                vec![&mut mint_account],
            )
        );

        // create mint
        do_process_instruction(
            initialize_mint(&program_id, &mint_key, &owner_key, None, 2).unwrap(),
            vec![&mut mint_account, &mut rent_sysvar],
        )
        .unwrap();

        set_expected_data("0.23".as_bytes().to_vec());
        do_process_instruction(
            amount_to_ui_amount(&program_id, &mint_key, 23).unwrap(),
            vec![&mut mint_account],
        )
        .unwrap();

        set_expected_data("1.1".as_bytes().to_vec());
        do_process_instruction(
            amount_to_ui_amount(&program_id, &mint_key, 110).unwrap(),
            vec![&mut mint_account],
        )
        .unwrap();

        set_expected_data("42".as_bytes().to_vec());
        do_process_instruction(
            amount_to_ui_amount(&program_id, &mint_key, 4200).unwrap(),
            vec![&mut mint_account],
        )
        .unwrap();

        set_expected_data("0".as_bytes().to_vec());
        do_process_instruction(
            amount_to_ui_amount(&program_id, &mint_key, 0).unwrap(),
            vec![&mut mint_account],
        )
        .unwrap();
    }

    #[test]
    #[serial]
    fn test_ui_amount_to_amount() {
        let program_id = crate::id();
        let owner_key = Pubkey::new_unique();
        let mint_key = Pubkey::new_unique();
        let mut mint_account =
            SolanaAccount::new(mint_minimum_balance(), Mint::get_packed_len(), &program_id);
        let mut rent_sysvar = rent_sysvar();

        // fail if an invalid mint is passed in
        assert_eq!(
            Err(TokenError::InvalidMint.into()),
            do_process_instruction(
                ui_amount_to_amount(&program_id, &mint_key, "1.1").unwrap(),
                vec![&mut mint_account],
            )
        );

        // create mint
        do_process_instruction(
            initialize_mint(&program_id, &mint_key, &owner_key, None, 2).unwrap(),
            vec![&mut mint_account, &mut rent_sysvar],
        )
        .unwrap();

        set_expected_data(23u64.to_le_bytes().to_vec());
        do_process_instruction(
            ui_amount_to_amount(&program_id, &mint_key, "0.23").unwrap(),
            vec![&mut mint_account],
        )
        .unwrap();

        set_expected_data(20u64.to_le_bytes().to_vec());
        do_process_instruction(
            ui_amount_to_amount(&program_id, &mint_key, "0.20").unwrap(),
            vec![&mut mint_account],
        )
        .unwrap();

        set_expected_data(20u64.to_le_bytes().to_vec());
        do_process_instruction(
            ui_amount_to_amount(&program_id, &mint_key, "0.2000").unwrap(),
            vec![&mut mint_account],
        )
        .unwrap();

        set_expected_data(20u64.to_le_bytes().to_vec());
        do_process_instruction(
            ui_amount_to_amount(&program_id, &mint_key, ".20").unwrap(),
            vec![&mut mint_account],
        )
        .unwrap();

        set_expected_data(110u64.to_le_bytes().to_vec());
        do_process_instruction(
            ui_amount_to_amount(&program_id, &mint_key, "1.1").unwrap(),
            vec![&mut mint_account],
        )
        .unwrap();

        set_expected_data(110u64.to_le_bytes().to_vec());
        do_process_instruction(
            ui_amount_to_amount(&program_id, &mint_key, "1.10").unwrap(),
            vec![&mut mint_account],
        )
        .unwrap();

        set_expected_data(4200u64.to_le_bytes().to_vec());
        do_process_instruction(
            ui_amount_to_amount(&program_id, &mint_key, "42").unwrap(),
            vec![&mut mint_account],
        )
        .unwrap();

        set_expected_data(4200u64.to_le_bytes().to_vec());
        do_process_instruction(
            ui_amount_to_amount(&program_id, &mint_key, "42.").unwrap(),
            vec![&mut mint_account],
        )
        .unwrap();

        set_expected_data(0u64.to_le_bytes().to_vec());
        do_process_instruction(
            ui_amount_to_amount(&program_id, &mint_key, "0").unwrap(),
            vec![&mut mint_account],
        )
        .unwrap();

        // fail if invalid ui_amount passed in
        assert_eq!(
            Err(ProgramError::InvalidArgument),
            do_process_instruction(
                ui_amount_to_amount(&program_id, &mint_key, "").unwrap(),
                vec![&mut mint_account],
            )
        );
        assert_eq!(
            Err(ProgramError::InvalidArgument),
            do_process_instruction(
                ui_amount_to_amount(&program_id, &mint_key, ".").unwrap(),
                vec![&mut mint_account],
            )
        );
        assert_eq!(
            Err(ProgramError::InvalidArgument),
            do_process_instruction(
                ui_amount_to_amount(&program_id, &mint_key, "0.111").unwrap(),
                vec![&mut mint_account],
            )
        );
        assert_eq!(
            Err(ProgramError::InvalidArgument),
            do_process_instruction(
                ui_amount_to_amount(&program_id, &mint_key, "0.t").unwrap(),
                vec![&mut mint_account],
            )
        );
    }
}<|MERGE_RESOLUTION|>--- conflicted
+++ resolved
@@ -701,12 +701,14 @@
         let mut mint_data = mint_info.data.borrow_mut();
         let mut mint = StateWithExtensionsMut::<Mint>::unpack(&mut mint_data)?;
 
-        // If the mint if non-transferable, only allow minting to accounts
+        // If the mint is non-transferable, only allow minting to accounts
         // with immutable ownership.
-        if mint.get_extension::<NonTransferable>().is_ok() {
-            if !dest_account.get_extension::<ImmutableOwner>().is_ok() {
-                return Err(TokenError::NonTransferableNeedsImmutableOwnership.into());
-            }
+        if mint.get_extension::<NonTransferable>().is_ok()
+            && destination_account
+                .get_extension::<ImmutableOwner>()
+                .is_err()
+        {
+            return Err(TokenError::NonTransferableNeedsImmutableOwnership.into());
         }
 
         if let Some(expected_decimals) = expected_decimals {
@@ -1442,16 +1444,14 @@
             TokenError::AccountHasWithheldTransferFees => {
                 msg!("Error: An account can only be closed if its withheld fee balance is zero, harvest fees to the mint and try again");
             }
-<<<<<<< HEAD
+            TokenError::NoMemo => {
+                msg!("Error: No memo in previous instruction; required for recipient to receive a transfer");
+            }
             TokenError::NonTransferable => {
                 msg!("Transfer is disabled for this mint");
             }
             TokenError::NonTransferableNeedsImmutableOwnership => {
                 msg!("Non-transferable tokens can't be minted to an account without immutable ownership");
-=======
-            TokenError::NoMemo => {
-                msg!("Error: No memo in previous instruction; required for recipient to receive a transfer");
->>>>>>> 4ddaae5f
             }
         }
     }
