//! Program state processor

use {
    crate::{
        check_program_account, cmp_pubkeys,
        error::TokenError,
        extension::{
            confidential_transfer::{self, ConfidentialTransferAccount, ConfidentialTransferMint},
            confidential_transfer_fee::{
                self, ConfidentialTransferFeeAmount, ConfidentialTransferFeeConfig,
            },
            cpi_guard::{self, in_cpi, CpiGuard},
            default_account_state::{self, DefaultAccountState},
            immutable_owner::ImmutableOwner,
            interest_bearing_mint::{self, InterestBearingConfig},
            memo_transfer::{self, check_previous_sibling_instruction_is_memo, memo_required},
            metadata_pointer::{self, MetadataPointer},
            mint_close_authority::MintCloseAuthority,
            non_transferable::{NonTransferable, NonTransferableAccount},
            permanent_delegate::{get_permanent_delegate, PermanentDelegate},
            reallocate, token_metadata,
            transfer_fee::{self, TransferFeeAmount, TransferFeeConfig},
            transfer_hook::{self, TransferHook, TransferHookAccount},
            AccountType, BaseStateWithExtensions, ExtensionType, StateWithExtensions,
            StateWithExtensionsMut,
        },
        instruction::{is_valid_signer_index, AuthorityType, TokenInstruction, MAX_SIGNERS},
        native_mint,
        state::{Account, AccountState, Mint, Multisig},
    },
    solana_program::{
        account_info::{next_account_info, AccountInfo},
        clock::Clock,
        entrypoint::ProgramResult,
        msg,
        program::{invoke, invoke_signed, set_return_data},
        program_error::ProgramError,
        program_option::COption,
        program_pack::Pack,
        pubkey::Pubkey,
        system_instruction, system_program,
        sysvar::{rent::Rent, Sysvar},
    },
<<<<<<< HEAD
    spl_transfer_hook_interface::{ProvidedSeeds, SeedConfig},
=======
    spl_token_metadata_interface::instruction::TokenMetadataInstruction,
>>>>>>> d9d5a916
    std::convert::{TryFrom, TryInto},
};

/// Program state handler.
pub struct Processor {}
impl Processor {
    fn _process_initialize_mint(
        accounts: &[AccountInfo],
        decimals: u8,
        mint_authority: Pubkey,
        freeze_authority: COption<Pubkey>,
        rent_sysvar_account: bool,
    ) -> ProgramResult {
        let account_info_iter = &mut accounts.iter();
        let mint_info = next_account_info(account_info_iter)?;
        let mint_data_len = mint_info.data_len();
        let mut mint_data = mint_info.data.borrow_mut();
        let rent = if rent_sysvar_account {
            Rent::from_account_info(next_account_info(account_info_iter)?)?
        } else {
            Rent::get()?
        };

        if !rent.is_exempt(mint_info.lamports(), mint_data_len) {
            return Err(TokenError::NotRentExempt.into());
        }

        let mut mint = StateWithExtensionsMut::<Mint>::unpack_uninitialized(&mut mint_data)?;
        let extension_types = mint.get_extension_types()?;
        if ExtensionType::try_calculate_account_len::<Mint>(&extension_types)? != mint_data_len {
            return Err(ProgramError::InvalidAccountData);
        }
        ExtensionType::check_for_invalid_mint_extension_combinations(&extension_types)?;

        if let Ok(default_account_state) = mint.get_extension_mut::<DefaultAccountState>() {
            let default_account_state = AccountState::try_from(default_account_state.state)
                .or(Err(ProgramError::InvalidAccountData))?;
            if default_account_state == AccountState::Frozen && freeze_authority.is_none() {
                return Err(TokenError::MintCannotFreeze.into());
            }
        }

        mint.base.mint_authority = COption::Some(mint_authority);
        mint.base.decimals = decimals;
        mint.base.is_initialized = true;
        mint.base.freeze_authority = freeze_authority;
        mint.pack_base();
        mint.init_account_type()?;

        Ok(())
    }

    /// Processes an [InitializeMint](enum.TokenInstruction.html) instruction.
    pub fn process_initialize_mint(
        accounts: &[AccountInfo],
        decimals: u8,
        mint_authority: Pubkey,
        freeze_authority: COption<Pubkey>,
    ) -> ProgramResult {
        Self::_process_initialize_mint(accounts, decimals, mint_authority, freeze_authority, true)
    }

    /// Processes an [InitializeMint2](enum.TokenInstruction.html) instruction.
    pub fn process_initialize_mint2(
        accounts: &[AccountInfo],
        decimals: u8,
        mint_authority: Pubkey,
        freeze_authority: COption<Pubkey>,
    ) -> ProgramResult {
        Self::_process_initialize_mint(accounts, decimals, mint_authority, freeze_authority, false)
    }

    fn _process_initialize_account(
        accounts: &[AccountInfo],
        owner: Option<&Pubkey>,
        rent_sysvar_account: bool,
    ) -> ProgramResult {
        let account_info_iter = &mut accounts.iter();
        let new_account_info = next_account_info(account_info_iter)?;
        let mint_info = next_account_info(account_info_iter)?;
        let owner = if let Some(owner) = owner {
            owner
        } else {
            next_account_info(account_info_iter)?.key
        };
        let new_account_info_data_len = new_account_info.data_len();
        let rent = if rent_sysvar_account {
            Rent::from_account_info(next_account_info(account_info_iter)?)?
        } else {
            Rent::get()?
        };

        let mut account_data = new_account_info.data.borrow_mut();
        // unpack_uninitialized checks account.base.is_initialized() under the hood
        let mut account =
            StateWithExtensionsMut::<Account>::unpack_uninitialized(&mut account_data)?;

        if !rent.is_exempt(new_account_info.lamports(), new_account_info_data_len) {
            return Err(TokenError::NotRentExempt.into());
        }

        // get_required_account_extensions checks mint validity
        let mint_data = mint_info.data.borrow();
        let mint = StateWithExtensions::<Mint>::unpack(&mint_data)
            .map_err(|_| Into::<ProgramError>::into(TokenError::InvalidMint))?;
        if mint
            .get_extension::<PermanentDelegate>()
            .map(|e| Option::<Pubkey>::from(e.delegate).is_some())
            .unwrap_or(false)
        {
            msg!("Warning: Mint has a permanent delegate, so tokens in this account may be seized at any time");
        }
        let required_extensions =
            Self::get_required_account_extensions_from_unpacked_mint(mint_info.owner, &mint)?;
        if ExtensionType::try_calculate_account_len::<Account>(&required_extensions)?
            > new_account_info_data_len
        {
            return Err(ProgramError::InvalidAccountData);
        }
        for extension in required_extensions {
            account.init_account_extension_from_type(extension)?;
        }

        let starting_state =
            if let Ok(default_account_state) = mint.get_extension::<DefaultAccountState>() {
                AccountState::try_from(default_account_state.state)
                    .or(Err(ProgramError::InvalidAccountData))?
            } else {
                AccountState::Initialized
            };

        account.base.mint = *mint_info.key;
        account.base.owner = *owner;
        account.base.close_authority = COption::None;
        account.base.delegate = COption::None;
        account.base.delegated_amount = 0;
        account.base.state = starting_state;
        if cmp_pubkeys(mint_info.key, &native_mint::id()) {
            let rent_exempt_reserve = rent.minimum_balance(new_account_info_data_len);
            account.base.is_native = COption::Some(rent_exempt_reserve);
            account.base.amount = new_account_info
                .lamports()
                .checked_sub(rent_exempt_reserve)
                .ok_or(TokenError::Overflow)?;
        } else {
            account.base.is_native = COption::None;
            account.base.amount = 0;
        };

        account.pack_base();
        account.init_account_type()?;

        Ok(())
    }

    /// Processes an [InitializeAccount](enum.TokenInstruction.html) instruction.
    pub fn process_initialize_account(accounts: &[AccountInfo]) -> ProgramResult {
        Self::_process_initialize_account(accounts, None, true)
    }

    /// Processes an [InitializeAccount2](enum.TokenInstruction.html) instruction.
    pub fn process_initialize_account2(accounts: &[AccountInfo], owner: Pubkey) -> ProgramResult {
        Self::_process_initialize_account(accounts, Some(&owner), true)
    }

    /// Processes an [InitializeAccount3](enum.TokenInstruction.html) instruction.
    pub fn process_initialize_account3(accounts: &[AccountInfo], owner: Pubkey) -> ProgramResult {
        Self::_process_initialize_account(accounts, Some(&owner), false)
    }

    fn _process_initialize_multisig(
        accounts: &[AccountInfo],
        m: u8,
        rent_sysvar_account: bool,
    ) -> ProgramResult {
        let account_info_iter = &mut accounts.iter();
        let multisig_info = next_account_info(account_info_iter)?;
        let multisig_info_data_len = multisig_info.data_len();
        let rent = if rent_sysvar_account {
            Rent::from_account_info(next_account_info(account_info_iter)?)?
        } else {
            Rent::get()?
        };

        let mut multisig = Multisig::unpack_unchecked(&multisig_info.data.borrow())?;
        if multisig.is_initialized {
            return Err(TokenError::AlreadyInUse.into());
        }

        if !rent.is_exempt(multisig_info.lamports(), multisig_info_data_len) {
            return Err(TokenError::NotRentExempt.into());
        }

        let signer_infos = account_info_iter.as_slice();
        multisig.m = m;
        multisig.n = signer_infos.len() as u8;
        if !is_valid_signer_index(multisig.n as usize) {
            return Err(TokenError::InvalidNumberOfProvidedSigners.into());
        }
        if !is_valid_signer_index(multisig.m as usize) {
            return Err(TokenError::InvalidNumberOfRequiredSigners.into());
        }
        for (i, signer_info) in signer_infos.iter().enumerate() {
            multisig.signers[i] = *signer_info.key;
        }
        multisig.is_initialized = true;

        Multisig::pack(multisig, &mut multisig_info.data.borrow_mut())?;

        Ok(())
    }

    /// Processes a [InitializeMultisig](enum.TokenInstruction.html) instruction.
    pub fn process_initialize_multisig(accounts: &[AccountInfo], m: u8) -> ProgramResult {
        Self::_process_initialize_multisig(accounts, m, true)
    }

    /// Processes a [InitializeMultisig2](enum.TokenInstruction.html) instruction.
    pub fn process_initialize_multisig2(accounts: &[AccountInfo], m: u8) -> ProgramResult {
        Self::_process_initialize_multisig(accounts, m, false)
    }

    /// Processes a [Transfer](enum.TokenInstruction.html) instruction.
    pub fn process_transfer<S>(
        program_id: &Pubkey,
        accounts: &[AccountInfo],
        amount: u64,
        expected_decimals: Option<u8>,
        expected_fee: Option<u64>,
        required_seeds: Option<Vec<S>>,
    ) -> ProgramResult
    where
        S: ProvidedSeeds,
    {
        let account_info_iter = &mut accounts.iter();

        let source_account_info = next_account_info(account_info_iter)?;

        let expected_mint_info = if let Some(expected_decimals) = expected_decimals {
            Some((next_account_info(account_info_iter)?, expected_decimals))
        } else {
            None
        };

        let destination_account_info = next_account_info(account_info_iter)?;
        let authority_info = next_account_info(account_info_iter)?;
        let authority_info_data_len = authority_info.data_len();

        let mut source_account_data = source_account_info.data.borrow_mut();
        let mut source_account =
            StateWithExtensionsMut::<Account>::unpack(&mut source_account_data)?;
        if source_account.base.is_frozen() {
            return Err(TokenError::AccountFrozen.into());
        }
        if source_account.base.amount < amount {
            return Err(TokenError::InsufficientFunds.into());
        }
        if source_account
            .get_extension::<NonTransferableAccount>()
            .is_ok()
        {
            return Err(TokenError::NonTransferable.into());
        }
        let (fee, maybe_permanent_delegate, maybe_transfer_hook_program_id) =
            if let Some((mint_info, expected_decimals)) = expected_mint_info {
                if !cmp_pubkeys(&source_account.base.mint, mint_info.key) {
                    return Err(TokenError::MintMismatch.into());
                }

                let mint_data = mint_info.try_borrow_data()?;
                let mint = StateWithExtensions::<Mint>::unpack(&mint_data)?;

                if expected_decimals != mint.base.decimals {
                    return Err(TokenError::MintDecimalsMismatch.into());
                }

                let fee = if let Ok(transfer_fee_config) = mint.get_extension::<TransferFeeConfig>()
                {
                    transfer_fee_config
                        .calculate_epoch_fee(Clock::get()?.epoch, amount)
                        .ok_or(TokenError::Overflow)?
                } else {
                    0
                };

                let maybe_permanent_delegate = get_permanent_delegate(&mint);
                let maybe_transfer_hook_program_id = transfer_hook::get_program_id(&mint);

                (
                    fee,
                    maybe_permanent_delegate,
                    maybe_transfer_hook_program_id,
                )
            } else {
                // Transfer hook extension exists on the account, but no mint
                // was provided to figure out required accounts, abort
                if source_account
                    .get_extension::<TransferHookAccount>()
                    .is_ok()
                {
                    return Err(TokenError::MintRequiredForTransfer.into());
                }

                // Transfer fee amount extension exists on the account, but no mint
                // was provided to calculate the fee, abort
                if source_account
                    .get_extension_mut::<TransferFeeAmount>()
                    .is_ok()
                {
                    return Err(TokenError::MintRequiredForTransfer.into());
                } else {
                    (0, None, None)
                }
            };
        if let Some(expected_fee) = expected_fee {
            if expected_fee != fee {
                msg!("Calculated fee {}, received {}", fee, expected_fee);
                return Err(TokenError::FeeMismatch.into());
            }
        }

        let self_transfer = cmp_pubkeys(source_account_info.key, destination_account_info.key);
        match (source_account.base.delegate, maybe_permanent_delegate) {
            (_, Some(ref delegate)) if cmp_pubkeys(authority_info.key, delegate) => {
                Self::validate_owner(
                    program_id,
                    delegate,
                    authority_info,
                    authority_info_data_len,
                    account_info_iter.as_slice(),
                )?
            }
            (COption::Some(ref delegate), _) if cmp_pubkeys(authority_info.key, delegate) => {
                Self::validate_owner(
                    program_id,
                    delegate,
                    authority_info,
                    authority_info_data_len,
                    account_info_iter.as_slice(),
                )?;
                if source_account.base.delegated_amount < amount {
                    return Err(TokenError::InsufficientFunds.into());
                }
                if !self_transfer {
                    source_account.base.delegated_amount = source_account
                        .base
                        .delegated_amount
                        .checked_sub(amount)
                        .ok_or(TokenError::Overflow)?;
                    if source_account.base.delegated_amount == 0 {
                        source_account.base.delegate = COption::None;
                    }
                }
            }
            _ => {
                Self::validate_owner(
                    program_id,
                    &source_account.base.owner,
                    authority_info,
                    authority_info_data_len,
                    account_info_iter.as_slice(),
                )?;

                if let Ok(cpi_guard) = source_account.get_extension::<CpiGuard>() {
                    if cpi_guard.lock_cpi.into() && in_cpi() {
                        return Err(TokenError::CpiGuardTransferBlocked.into());
                    }
                }
            }
        }

        // Revisit this later to see if it's worth adding a check to reduce
        // compute costs, ie:
        // if self_transfer || amount == 0
        check_program_account(source_account_info.owner)?;
        check_program_account(destination_account_info.owner)?;

        // This check MUST occur just before the amounts are manipulated
        // to ensure self-transfers are fully validated
        if self_transfer {
            return Ok(());
        }

        // self-transfer was dealt with earlier, so this *should* be safe
        let mut destination_account_data = destination_account_info.data.borrow_mut();
        let mut destination_account =
            StateWithExtensionsMut::<Account>::unpack(&mut destination_account_data)?;

        if destination_account.base.is_frozen() {
            return Err(TokenError::AccountFrozen.into());
        }
        if !cmp_pubkeys(&source_account.base.mint, &destination_account.base.mint) {
            return Err(TokenError::MintMismatch.into());
        }

        if memo_required(&destination_account) {
            check_previous_sibling_instruction_is_memo()?;
        }

        if let Ok(confidential_transfer_state) =
            destination_account.get_extension::<ConfidentialTransferAccount>()
        {
            confidential_transfer_state.non_confidential_transfer_allowed()?
        }

        source_account.base.amount = source_account
            .base
            .amount
            .checked_sub(amount)
            .ok_or(TokenError::Overflow)?;
        let credited_amount = amount.checked_sub(fee).ok_or(TokenError::Overflow)?;
        destination_account.base.amount = destination_account
            .base
            .amount
            .checked_add(credited_amount)
            .ok_or(TokenError::Overflow)?;
        if fee > 0 {
            if let Ok(extension) = destination_account.get_extension_mut::<TransferFeeAmount>() {
                let new_withheld_amount = u64::from(extension.withheld_amount)
                    .checked_add(fee)
                    .ok_or(TokenError::Overflow)?;
                extension.withheld_amount = new_withheld_amount.into();
            } else {
                // Use the generic error since this should never happen. If there's
                // a fee, then the mint has a fee configured, which means all accounts
                // must have the withholding.
                return Err(TokenError::InvalidState.into());
            }
        }

        if source_account.base.is_native() {
            let source_starting_lamports = source_account_info.lamports();
            **source_account_info.lamports.borrow_mut() = source_starting_lamports
                .checked_sub(amount)
                .ok_or(TokenError::Overflow)?;

            let destination_starting_lamports = destination_account_info.lamports();
            **destination_account_info.lamports.borrow_mut() = destination_starting_lamports
                .checked_add(amount)
                .ok_or(TokenError::Overflow)?;
        }

        source_account.pack_base();
        destination_account.pack_base();

        if let Some(program_id) = maybe_transfer_hook_program_id {
            if let Some((mint_info, _)) = expected_mint_info {
                // set transferring flags
                transfer_hook::set_transferring(&mut source_account)?;
                transfer_hook::set_transferring(&mut destination_account)?;

                // must drop these to avoid the double-borrow during CPI
                drop(source_account_data);
                drop(destination_account_data);
                let req_seeds_config =
                    required_seeds.map(|s| s.into_iter().map(SeedConfig::new).collect());
                spl_transfer_hook_interface::onchain::invoke_execute(
                    &program_id,
                    source_account_info.clone(),
                    mint_info.clone(),
                    destination_account_info.clone(),
                    authority_info.clone(),
                    account_info_iter.as_slice(),
                    req_seeds_config,
                    amount,
                )?;

                // unset transferring flag
                transfer_hook::unset_transferring(source_account_info)?;
                transfer_hook::unset_transferring(destination_account_info)?;
            } else {
                return Err(TokenError::MintRequiredForTransfer.into());
            }
        }

        Ok(())
    }

    /// Processes an [Approve](enum.TokenInstruction.html) instruction.
    pub fn process_approve(
        program_id: &Pubkey,
        accounts: &[AccountInfo],
        amount: u64,
        expected_decimals: Option<u8>,
    ) -> ProgramResult {
        let account_info_iter = &mut accounts.iter();

        let source_account_info = next_account_info(account_info_iter)?;

        let expected_mint_info = if let Some(expected_decimals) = expected_decimals {
            Some((next_account_info(account_info_iter)?, expected_decimals))
        } else {
            None
        };
        let delegate_info = next_account_info(account_info_iter)?;
        let owner_info = next_account_info(account_info_iter)?;
        let owner_info_data_len = owner_info.data_len();

        let mut source_account_data = source_account_info.data.borrow_mut();
        let mut source_account =
            StateWithExtensionsMut::<Account>::unpack(&mut source_account_data)?;

        if source_account.base.is_frozen() {
            return Err(TokenError::AccountFrozen.into());
        }

        if let Some((mint_info, expected_decimals)) = expected_mint_info {
            if !cmp_pubkeys(&source_account.base.mint, mint_info.key) {
                return Err(TokenError::MintMismatch.into());
            }

            let mint_data = mint_info.data.borrow();
            let mint = StateWithExtensions::<Mint>::unpack(&mint_data)?;
            if expected_decimals != mint.base.decimals {
                return Err(TokenError::MintDecimalsMismatch.into());
            }
        }

        Self::validate_owner(
            program_id,
            &source_account.base.owner,
            owner_info,
            owner_info_data_len,
            account_info_iter.as_slice(),
        )?;

        if let Ok(cpi_guard) = source_account.get_extension::<CpiGuard>() {
            if cpi_guard.lock_cpi.into() && in_cpi() {
                return Err(TokenError::CpiGuardApproveBlocked.into());
            }
        }

        source_account.base.delegate = COption::Some(*delegate_info.key);
        source_account.base.delegated_amount = amount;
        source_account.pack_base();

        Ok(())
    }

    /// Processes an [Revoke](enum.TokenInstruction.html) instruction.
    pub fn process_revoke(program_id: &Pubkey, accounts: &[AccountInfo]) -> ProgramResult {
        let account_info_iter = &mut accounts.iter();
        let source_account_info = next_account_info(account_info_iter)?;
        let authority_info = next_account_info(account_info_iter)?;
        let authority_info_data_len = authority_info.data_len();

        let mut source_account_data = source_account_info.data.borrow_mut();
        let mut source_account =
            StateWithExtensionsMut::<Account>::unpack(&mut source_account_data)?;
        if source_account.base.is_frozen() {
            return Err(TokenError::AccountFrozen.into());
        }

        Self::validate_owner(
            program_id,
            match source_account.base.delegate {
                COption::Some(ref delegate) if cmp_pubkeys(authority_info.key, delegate) => {
                    delegate
                }
                _ => &source_account.base.owner,
            },
            authority_info,
            authority_info_data_len,
            account_info_iter.as_slice(),
        )?;

        source_account.base.delegate = COption::None;
        source_account.base.delegated_amount = 0;
        source_account.pack_base();

        Ok(())
    }

    /// Processes a [SetAuthority](enum.TokenInstruction.html) instruction.
    pub fn process_set_authority(
        program_id: &Pubkey,
        accounts: &[AccountInfo],
        authority_type: AuthorityType,
        new_authority: COption<Pubkey>,
    ) -> ProgramResult {
        let account_info_iter = &mut accounts.iter();
        let account_info = next_account_info(account_info_iter)?;
        let authority_info = next_account_info(account_info_iter)?;
        let authority_info_data_len = authority_info.data_len();

        let mut account_data = account_info.data.borrow_mut();
        if let Ok(mut account) = StateWithExtensionsMut::<Account>::unpack(&mut account_data) {
            if account.base.is_frozen() {
                return Err(TokenError::AccountFrozen.into());
            }

            match authority_type {
                AuthorityType::AccountOwner => {
                    Self::validate_owner(
                        program_id,
                        &account.base.owner,
                        authority_info,
                        authority_info_data_len,
                        account_info_iter.as_slice(),
                    )?;

                    if account.get_extension_mut::<ImmutableOwner>().is_ok() {
                        return Err(TokenError::ImmutableOwner.into());
                    }

                    if let Ok(cpi_guard) = account.get_extension::<CpiGuard>() {
                        if cpi_guard.lock_cpi.into() && in_cpi() {
                            return Err(TokenError::CpiGuardSetAuthorityBlocked.into());
                        } else if cpi_guard.lock_cpi.into() {
                            return Err(TokenError::CpiGuardOwnerChangeBlocked.into());
                        }
                    }

                    if let COption::Some(authority) = new_authority {
                        account.base.owner = authority;
                    } else {
                        return Err(TokenError::InvalidInstruction.into());
                    }

                    account.base.delegate = COption::None;
                    account.base.delegated_amount = 0;

                    if account.base.is_native() {
                        account.base.close_authority = COption::None;
                    }
                }
                AuthorityType::CloseAccount => {
                    let authority = account.base.close_authority.unwrap_or(account.base.owner);
                    Self::validate_owner(
                        program_id,
                        &authority,
                        authority_info,
                        authority_info_data_len,
                        account_info_iter.as_slice(),
                    )?;

                    if let Ok(cpi_guard) = account.get_extension::<CpiGuard>() {
                        if cpi_guard.lock_cpi.into() && in_cpi() && new_authority != COption::None {
                            return Err(TokenError::CpiGuardSetAuthorityBlocked.into());
                        }
                    }

                    account.base.close_authority = new_authority;
                }
                _ => {
                    return Err(TokenError::AuthorityTypeNotSupported.into());
                }
            }
            account.pack_base();
        } else if let Ok(mut mint) = StateWithExtensionsMut::<Mint>::unpack(&mut account_data) {
            match authority_type {
                AuthorityType::MintTokens => {
                    // Once a mint's supply is fixed, it cannot be undone by setting a new
                    // mint_authority
                    let mint_authority = mint
                        .base
                        .mint_authority
                        .ok_or(Into::<ProgramError>::into(TokenError::FixedSupply))?;
                    Self::validate_owner(
                        program_id,
                        &mint_authority,
                        authority_info,
                        authority_info_data_len,
                        account_info_iter.as_slice(),
                    )?;
                    mint.base.mint_authority = new_authority;
                    mint.pack_base();
                }
                AuthorityType::FreezeAccount => {
                    // Once a mint's freeze authority is disabled, it cannot be re-enabled by
                    // setting a new freeze_authority
                    let freeze_authority = mint
                        .base
                        .freeze_authority
                        .ok_or(Into::<ProgramError>::into(TokenError::MintCannotFreeze))?;
                    Self::validate_owner(
                        program_id,
                        &freeze_authority,
                        authority_info,
                        authority_info_data_len,
                        account_info_iter.as_slice(),
                    )?;
                    mint.base.freeze_authority = new_authority;
                    mint.pack_base();
                }
                AuthorityType::CloseMint => {
                    let extension = mint.get_extension_mut::<MintCloseAuthority>()?;
                    let maybe_close_authority: Option<Pubkey> = extension.close_authority.into();
                    let close_authority =
                        maybe_close_authority.ok_or(TokenError::AuthorityTypeNotSupported)?;
                    Self::validate_owner(
                        program_id,
                        &close_authority,
                        authority_info,
                        authority_info_data_len,
                        account_info_iter.as_slice(),
                    )?;
                    extension.close_authority = new_authority.try_into()?;
                }
                AuthorityType::TransferFeeConfig => {
                    let extension = mint.get_extension_mut::<TransferFeeConfig>()?;
                    let maybe_transfer_fee_config_authority: Option<Pubkey> =
                        extension.transfer_fee_config_authority.into();
                    let transfer_fee_config_authority = maybe_transfer_fee_config_authority
                        .ok_or(TokenError::AuthorityTypeNotSupported)?;
                    Self::validate_owner(
                        program_id,
                        &transfer_fee_config_authority,
                        authority_info,
                        authority_info_data_len,
                        account_info_iter.as_slice(),
                    )?;
                    extension.transfer_fee_config_authority = new_authority.try_into()?;
                }
                AuthorityType::WithheldWithdraw => {
                    let extension = mint.get_extension_mut::<TransferFeeConfig>()?;
                    let maybe_withdraw_withheld_authority: Option<Pubkey> =
                        extension.withdraw_withheld_authority.into();
                    let withdraw_withheld_authority = maybe_withdraw_withheld_authority
                        .ok_or(TokenError::AuthorityTypeNotSupported)?;
                    Self::validate_owner(
                        program_id,
                        &withdraw_withheld_authority,
                        authority_info,
                        authority_info_data_len,
                        account_info_iter.as_slice(),
                    )?;
                    extension.withdraw_withheld_authority = new_authority.try_into()?;
                }
                AuthorityType::InterestRate => {
                    let extension = mint.get_extension_mut::<InterestBearingConfig>()?;
                    let maybe_rate_authority: Option<Pubkey> = extension.rate_authority.into();
                    let rate_authority =
                        maybe_rate_authority.ok_or(TokenError::AuthorityTypeNotSupported)?;
                    Self::validate_owner(
                        program_id,
                        &rate_authority,
                        authority_info,
                        authority_info_data_len,
                        account_info_iter.as_slice(),
                    )?;
                    extension.rate_authority = new_authority.try_into()?;
                }
                AuthorityType::PermanentDelegate => {
                    let extension = mint.get_extension_mut::<PermanentDelegate>()?;
                    let maybe_delegate: Option<Pubkey> = extension.delegate.into();
                    let delegate = maybe_delegate.ok_or(TokenError::AuthorityTypeNotSupported)?;
                    Self::validate_owner(
                        program_id,
                        &delegate,
                        authority_info,
                        authority_info_data_len,
                        account_info_iter.as_slice(),
                    )?;
                    extension.delegate = new_authority.try_into()?;
                }
                AuthorityType::ConfidentialTransferMint => {
                    let extension = mint.get_extension_mut::<ConfidentialTransferMint>()?;
                    let maybe_confidential_transfer_mint_authority: Option<Pubkey> =
                        extension.authority.into();
                    let confidential_transfer_mint_authority =
                        maybe_confidential_transfer_mint_authority
                            .ok_or(TokenError::AuthorityTypeNotSupported)?;
                    Self::validate_owner(
                        program_id,
                        &confidential_transfer_mint_authority,
                        authority_info,
                        authority_info_data_len,
                        account_info_iter.as_slice(),
                    )?;
                    extension.authority = new_authority.try_into()?;
                }
                AuthorityType::TransferHookProgramId => {
                    let extension = mint.get_extension_mut::<TransferHook>()?;
                    let maybe_authority: Option<Pubkey> = extension.authority.into();
                    let authority = maybe_authority.ok_or(TokenError::AuthorityTypeNotSupported)?;
                    Self::validate_owner(
                        program_id,
                        &authority,
                        authority_info,
                        authority_info_data_len,
                        account_info_iter.as_slice(),
                    )?;
                    extension.authority = new_authority.try_into()?;
                }
                AuthorityType::ConfidentialTransferFeeConfig => {
                    let extension = mint.get_extension_mut::<ConfidentialTransferFeeConfig>()?;
                    let maybe_authority: Option<Pubkey> = extension.authority.into();
                    let authority = maybe_authority.ok_or(TokenError::AuthorityTypeNotSupported)?;
                    Self::validate_owner(
                        program_id,
                        &authority,
                        authority_info,
                        authority_info_data_len,
                        account_info_iter.as_slice(),
                    )?;
                    extension.authority = new_authority.try_into()?;
                }
                AuthorityType::MetadataPointer => {
                    let extension = mint.get_extension_mut::<MetadataPointer>()?;
                    let maybe_authority: Option<Pubkey> = extension.authority.into();
                    let authority = maybe_authority.ok_or(TokenError::AuthorityTypeNotSupported)?;
                    Self::validate_owner(
                        program_id,
                        &authority,
                        authority_info,
                        authority_info_data_len,
                        account_info_iter.as_slice(),
                    )?;
                    extension.authority = new_authority.try_into()?;
                }
                _ => {
                    return Err(TokenError::AuthorityTypeNotSupported.into());
                }
            }
        } else {
            return Err(ProgramError::InvalidAccountData);
        }

        Ok(())
    }

    /// Processes a [MintTo](enum.TokenInstruction.html) instruction.
    pub fn process_mint_to(
        program_id: &Pubkey,
        accounts: &[AccountInfo],
        amount: u64,
        expected_decimals: Option<u8>,
    ) -> ProgramResult {
        let account_info_iter = &mut accounts.iter();
        let mint_info = next_account_info(account_info_iter)?;
        let destination_account_info = next_account_info(account_info_iter)?;
        let owner_info = next_account_info(account_info_iter)?;
        let owner_info_data_len = owner_info.data_len();

        let mut destination_account_data = destination_account_info.data.borrow_mut();
        let mut destination_account =
            StateWithExtensionsMut::<Account>::unpack(&mut destination_account_data)?;
        if destination_account.base.is_frozen() {
            return Err(TokenError::AccountFrozen.into());
        }

        if destination_account.base.is_native() {
            return Err(TokenError::NativeNotSupported.into());
        }
        if !cmp_pubkeys(mint_info.key, &destination_account.base.mint) {
            return Err(TokenError::MintMismatch.into());
        }

        let mut mint_data = mint_info.data.borrow_mut();
        let mut mint = StateWithExtensionsMut::<Mint>::unpack(&mut mint_data)?;

        // If the mint if non-transferable, only allow minting to accounts
        // with immutable ownership.
        if mint.get_extension::<NonTransferable>().is_ok()
            && destination_account
                .get_extension::<ImmutableOwner>()
                .is_err()
        {
            return Err(TokenError::NonTransferableNeedsImmutableOwnership.into());
        }

        if let Some(expected_decimals) = expected_decimals {
            if expected_decimals != mint.base.decimals {
                return Err(TokenError::MintDecimalsMismatch.into());
            }
        }

        match mint.base.mint_authority {
            COption::Some(mint_authority) => Self::validate_owner(
                program_id,
                &mint_authority,
                owner_info,
                owner_info_data_len,
                account_info_iter.as_slice(),
            )?,
            COption::None => return Err(TokenError::FixedSupply.into()),
        }

        // Revisit this later to see if it's worth adding a check to reduce
        // compute costs, ie:
        // if amount == 0
        check_program_account(mint_info.owner)?;
        check_program_account(destination_account_info.owner)?;

        destination_account.base.amount = destination_account
            .base
            .amount
            .checked_add(amount)
            .ok_or(TokenError::Overflow)?;

        mint.base.supply = mint
            .base
            .supply
            .checked_add(amount)
            .ok_or(TokenError::Overflow)?;

        mint.pack_base();
        destination_account.pack_base();

        Ok(())
    }

    /// Processes a [Burn](enum.TokenInstruction.html) instruction.
    pub fn process_burn(
        program_id: &Pubkey,
        accounts: &[AccountInfo],
        amount: u64,
        expected_decimals: Option<u8>,
    ) -> ProgramResult {
        let account_info_iter = &mut accounts.iter();

        let source_account_info = next_account_info(account_info_iter)?;
        let mint_info = next_account_info(account_info_iter)?;
        let authority_info = next_account_info(account_info_iter)?;
        let authority_info_data_len = authority_info.data_len();

        let mut source_account_data = source_account_info.data.borrow_mut();
        let mut source_account =
            StateWithExtensionsMut::<Account>::unpack(&mut source_account_data)?;
        let mut mint_data = mint_info.data.borrow_mut();
        let mut mint = StateWithExtensionsMut::<Mint>::unpack(&mut mint_data)?;

        if source_account.base.is_frozen() {
            return Err(TokenError::AccountFrozen.into());
        }
        if source_account.base.is_native() {
            return Err(TokenError::NativeNotSupported.into());
        }
        if source_account.base.amount < amount {
            return Err(TokenError::InsufficientFunds.into());
        }
        if mint_info.key != &source_account.base.mint {
            return Err(TokenError::MintMismatch.into());
        }

        if let Some(expected_decimals) = expected_decimals {
            if expected_decimals != mint.base.decimals {
                return Err(TokenError::MintDecimalsMismatch.into());
            }
        }
        let maybe_permanent_delegate = get_permanent_delegate(&mint);

        if !source_account
            .base
            .is_owned_by_system_program_or_incinerator()
        {
            match (source_account.base.delegate, maybe_permanent_delegate) {
                (_, Some(ref delegate)) if cmp_pubkeys(authority_info.key, delegate) => {
                    Self::validate_owner(
                        program_id,
                        delegate,
                        authority_info,
                        authority_info_data_len,
                        account_info_iter.as_slice(),
                    )?
                }
                (COption::Some(ref delegate), _) if cmp_pubkeys(authority_info.key, delegate) => {
                    Self::validate_owner(
                        program_id,
                        delegate,
                        authority_info,
                        authority_info_data_len,
                        account_info_iter.as_slice(),
                    )?;

                    if source_account.base.delegated_amount < amount {
                        return Err(TokenError::InsufficientFunds.into());
                    }
                    source_account.base.delegated_amount = source_account
                        .base
                        .delegated_amount
                        .checked_sub(amount)
                        .ok_or(TokenError::Overflow)?;
                    if source_account.base.delegated_amount == 0 {
                        source_account.base.delegate = COption::None;
                    }
                }
                _ => {
                    Self::validate_owner(
                        program_id,
                        &source_account.base.owner,
                        authority_info,
                        authority_info_data_len,
                        account_info_iter.as_slice(),
                    )?;

                    if let Ok(cpi_guard) = source_account.get_extension::<CpiGuard>() {
                        if cpi_guard.lock_cpi.into() && in_cpi() {
                            return Err(TokenError::CpiGuardBurnBlocked.into());
                        }
                    }
                }
            }
        }

        // Revisit this later to see if it's worth adding a check to reduce
        // compute costs, ie:
        // if amount == 0
        check_program_account(source_account_info.owner)?;
        check_program_account(mint_info.owner)?;

        source_account.base.amount = source_account
            .base
            .amount
            .checked_sub(amount)
            .ok_or(TokenError::Overflow)?;
        mint.base.supply = mint
            .base
            .supply
            .checked_sub(amount)
            .ok_or(TokenError::Overflow)?;

        source_account.pack_base();
        mint.pack_base();

        Ok(())
    }

    /// Processes a [CloseAccount](enum.TokenInstruction.html) instruction.
    pub fn process_close_account(program_id: &Pubkey, accounts: &[AccountInfo]) -> ProgramResult {
        let account_info_iter = &mut accounts.iter();
        let source_account_info = next_account_info(account_info_iter)?;
        let destination_account_info = next_account_info(account_info_iter)?;
        let authority_info = next_account_info(account_info_iter)?;
        let authority_info_data_len = authority_info.data_len();

        if cmp_pubkeys(source_account_info.key, destination_account_info.key) {
            return Err(ProgramError::InvalidAccountData);
        }

        let source_account_data = source_account_info.data.borrow();
        if let Ok(source_account) = StateWithExtensions::<Account>::unpack(&source_account_data) {
            if !source_account.base.is_native() && source_account.base.amount != 0 {
                return Err(TokenError::NonNativeHasBalance.into());
            }

            let authority = source_account
                .base
                .close_authority
                .unwrap_or(source_account.base.owner);

            if !source_account
                .base
                .is_owned_by_system_program_or_incinerator()
            {
                if let Ok(cpi_guard) = source_account.get_extension::<CpiGuard>() {
                    if cpi_guard.lock_cpi.into()
                        && in_cpi()
                        && !cmp_pubkeys(destination_account_info.key, &source_account.base.owner)
                    {
                        return Err(TokenError::CpiGuardCloseAccountBlocked.into());
                    }
                }

                Self::validate_owner(
                    program_id,
                    &authority,
                    authority_info,
                    authority_info_data_len,
                    account_info_iter.as_slice(),
                )?;
            } else if !solana_program::incinerator::check_id(destination_account_info.key) {
                return Err(ProgramError::InvalidAccountData);
            }

            if let Ok(confidential_transfer_state) =
                source_account.get_extension::<ConfidentialTransferAccount>()
            {
                confidential_transfer_state.closable()?
            }

            if let Ok(confidential_transfer_fee_state) =
                source_account.get_extension::<ConfidentialTransferFeeAmount>()
            {
                confidential_transfer_fee_state.closable()?
            }

            if let Ok(transfer_fee_state) = source_account.get_extension::<TransferFeeAmount>() {
                transfer_fee_state.closable()?
            }
        } else if let Ok(mint) = StateWithExtensions::<Mint>::unpack(&source_account_data) {
            let extension = mint.get_extension::<MintCloseAuthority>()?;
            let maybe_authority: Option<Pubkey> = extension.close_authority.into();
            let authority = maybe_authority.ok_or(TokenError::AuthorityTypeNotSupported)?;
            Self::validate_owner(
                program_id,
                &authority,
                authority_info,
                authority_info_data_len,
                account_info_iter.as_slice(),
            )?;

            if mint.base.supply != 0 {
                return Err(TokenError::MintHasSupply.into());
            }
        } else {
            return Err(ProgramError::UninitializedAccount);
        }

        let destination_starting_lamports = destination_account_info.lamports();
        **destination_account_info.lamports.borrow_mut() = destination_starting_lamports
            .checked_add(source_account_info.lamports())
            .ok_or(TokenError::Overflow)?;

        **source_account_info.lamports.borrow_mut() = 0;
        drop(source_account_data);
        delete_account(source_account_info)?;

        Ok(())
    }

    /// Processes a [FreezeAccount](enum.TokenInstruction.html) or a
    /// [ThawAccount](enum.TokenInstruction.html) instruction.
    pub fn process_toggle_freeze_account(
        program_id: &Pubkey,
        accounts: &[AccountInfo],
        freeze: bool,
    ) -> ProgramResult {
        let account_info_iter = &mut accounts.iter();
        let source_account_info = next_account_info(account_info_iter)?;
        let mint_info = next_account_info(account_info_iter)?;
        let authority_info = next_account_info(account_info_iter)?;
        let authority_info_data_len = authority_info.data_len();

        let mut source_account_data = source_account_info.data.borrow_mut();
        let mut source_account =
            StateWithExtensionsMut::<Account>::unpack(&mut source_account_data)?;
        if freeze && source_account.base.is_frozen() || !freeze && !source_account.base.is_frozen()
        {
            return Err(TokenError::InvalidState.into());
        }
        if source_account.base.is_native() {
            return Err(TokenError::NativeNotSupported.into());
        }
        if !cmp_pubkeys(mint_info.key, &source_account.base.mint) {
            return Err(TokenError::MintMismatch.into());
        }

        let mint_data = mint_info.data.borrow();
        let mint = StateWithExtensions::<Mint>::unpack(&mint_data)?;
        match mint.base.freeze_authority {
            COption::Some(authority) => Self::validate_owner(
                program_id,
                &authority,
                authority_info,
                authority_info_data_len,
                account_info_iter.as_slice(),
            ),
            COption::None => Err(TokenError::MintCannotFreeze.into()),
        }?;

        source_account.base.state = if freeze {
            AccountState::Frozen
        } else {
            AccountState::Initialized
        };

        source_account.pack_base();

        Ok(())
    }

    /// Processes a [SyncNative](enum.TokenInstruction.html) instruction
    pub fn process_sync_native(accounts: &[AccountInfo]) -> ProgramResult {
        let account_info_iter = &mut accounts.iter();
        let native_account_info = next_account_info(account_info_iter)?;

        check_program_account(native_account_info.owner)?;
        let mut native_account_data = native_account_info.data.borrow_mut();
        let mut native_account =
            StateWithExtensionsMut::<Account>::unpack(&mut native_account_data)?;

        if let COption::Some(rent_exempt_reserve) = native_account.base.is_native {
            let new_amount = native_account_info
                .lamports()
                .checked_sub(rent_exempt_reserve)
                .ok_or(TokenError::Overflow)?;
            if new_amount < native_account.base.amount {
                return Err(TokenError::InvalidState.into());
            }
            native_account.base.amount = new_amount;
        } else {
            return Err(TokenError::NonNativeNotSupported.into());
        }

        native_account.pack_base();
        Ok(())
    }

    /// Processes an [InitializeMintCloseAuthority](enum.TokenInstruction.html) instruction
    pub fn process_initialize_mint_close_authority(
        accounts: &[AccountInfo],
        close_authority: COption<Pubkey>,
    ) -> ProgramResult {
        let account_info_iter = &mut accounts.iter();
        let mint_account_info = next_account_info(account_info_iter)?;

        let mut mint_data = mint_account_info.data.borrow_mut();
        let mut mint = StateWithExtensionsMut::<Mint>::unpack_uninitialized(&mut mint_data)?;
        let extension = mint.init_extension::<MintCloseAuthority>(true)?;
        extension.close_authority = close_authority.try_into()?;

        Ok(())
    }

    /// Processes a [GetAccountDataSize](enum.TokenInstruction.html) instruction
    pub fn process_get_account_data_size(
        accounts: &[AccountInfo],
        new_extension_types: Vec<ExtensionType>,
    ) -> ProgramResult {
        if new_extension_types
            .iter()
            .any(|&t| t.get_account_type() != AccountType::Account)
        {
            return Err(TokenError::ExtensionTypeMismatch.into());
        }

        let account_info_iter = &mut accounts.iter();
        let mint_account_info = next_account_info(account_info_iter)?;

        let mut account_extensions = Self::get_required_account_extensions(mint_account_info)?;
        // ExtensionType::try_calculate_account_len() dedupes types, so just a dumb concatenation is fine
        // here
        account_extensions.extend_from_slice(&new_extension_types);

        let account_len = ExtensionType::try_calculate_account_len::<Account>(&account_extensions)?;
        set_return_data(&account_len.to_le_bytes());

        Ok(())
    }

    /// Processes an [InitializeImmutableOwner](enum.TokenInstruction.html) instruction
    pub fn process_initialize_immutable_owner(accounts: &[AccountInfo]) -> ProgramResult {
        let account_info_iter = &mut accounts.iter();
        let token_account_info = next_account_info(account_info_iter)?;
        let token_account_data = &mut token_account_info.data.borrow_mut();
        let mut token_account =
            StateWithExtensionsMut::<Account>::unpack_uninitialized(token_account_data)?;
        token_account
            .init_extension::<ImmutableOwner>(true)
            .map(|_| ())
    }

    /// Processes an [AmountToUiAmount](enum.TokenInstruction.html) instruction
    pub fn process_amount_to_ui_amount(accounts: &[AccountInfo], amount: u64) -> ProgramResult {
        let account_info_iter = &mut accounts.iter();
        let mint_info = next_account_info(account_info_iter)?;
        check_program_account(mint_info.owner)?;

        let mint_data = mint_info.data.borrow();
        let mint = StateWithExtensions::<Mint>::unpack(&mint_data)
            .map_err(|_| Into::<ProgramError>::into(TokenError::InvalidMint))?;
        let ui_amount = if let Ok(extension) = mint.get_extension::<InterestBearingConfig>() {
            let unix_timestamp = Clock::get()?.unix_timestamp;
            extension
                .amount_to_ui_amount(amount, mint.base.decimals, unix_timestamp)
                .ok_or(ProgramError::InvalidArgument)?
        } else {
            crate::amount_to_ui_amount_string_trimmed(amount, mint.base.decimals)
        };

        set_return_data(&ui_amount.into_bytes());
        Ok(())
    }

    /// Processes an [AmountToUiAmount](enum.TokenInstruction.html) instruction
    pub fn process_ui_amount_to_amount(accounts: &[AccountInfo], ui_amount: &str) -> ProgramResult {
        let account_info_iter = &mut accounts.iter();
        let mint_info = next_account_info(account_info_iter)?;
        check_program_account(mint_info.owner)?;

        let mint_data = mint_info.data.borrow();
        let mint = StateWithExtensions::<Mint>::unpack(&mint_data)
            .map_err(|_| Into::<ProgramError>::into(TokenError::InvalidMint))?;
        let amount = if let Ok(extension) = mint.get_extension::<InterestBearingConfig>() {
            let unix_timestamp = Clock::get()?.unix_timestamp;
            extension.try_ui_amount_into_amount(ui_amount, mint.base.decimals, unix_timestamp)?
        } else {
            crate::try_ui_amount_into_amount(ui_amount.to_string(), mint.base.decimals)?
        };

        set_return_data(&amount.to_le_bytes());
        Ok(())
    }

    /// Processes a [CreateNativeMint](enum.TokenInstruction.html) instruction
    pub fn process_create_native_mint(accounts: &[AccountInfo]) -> ProgramResult {
        let account_info_iter = &mut accounts.iter();
        let payer_info = next_account_info(account_info_iter)?;
        let native_mint_info = next_account_info(account_info_iter)?;
        let system_program_info = next_account_info(account_info_iter)?;

        if *native_mint_info.key != native_mint::id() {
            return Err(TokenError::InvalidMint.into());
        }

        let rent = Rent::get()?;
        let new_minimum_balance = rent.minimum_balance(Mint::get_packed_len());
        let lamports_diff = new_minimum_balance.saturating_sub(native_mint_info.lamports());
        invoke(
            &system_instruction::transfer(payer_info.key, native_mint_info.key, lamports_diff),
            &[
                payer_info.clone(),
                native_mint_info.clone(),
                system_program_info.clone(),
            ],
        )?;

        invoke_signed(
            &system_instruction::allocate(native_mint_info.key, Mint::get_packed_len() as u64),
            &[native_mint_info.clone(), system_program_info.clone()],
            &[native_mint::PROGRAM_ADDRESS_SEEDS],
        )?;

        invoke_signed(
            &system_instruction::assign(native_mint_info.key, &crate::id()),
            &[native_mint_info.clone(), system_program_info.clone()],
            &[native_mint::PROGRAM_ADDRESS_SEEDS],
        )?;

        Mint::pack(
            Mint {
                decimals: native_mint::DECIMALS,
                is_initialized: true,
                ..Mint::default()
            },
            &mut native_mint_info.data.borrow_mut(),
        )
    }

    /// Processes an [InitializeNonTransferableMint](enum.TokenInstruction.html) instruction
    pub fn process_initialize_non_transferable_mint(accounts: &[AccountInfo]) -> ProgramResult {
        let account_info_iter = &mut accounts.iter();
        let mint_account_info = next_account_info(account_info_iter)?;

        let mut mint_data = mint_account_info.data.borrow_mut();
        let mut mint = StateWithExtensionsMut::<Mint>::unpack_uninitialized(&mut mint_data)?;
        mint.init_extension::<NonTransferable>(true)?;

        Ok(())
    }

    /// Processes an [InitializePermanentDelegate](enum.TokenInstruction.html) instruction
    pub fn process_initialize_permanent_delegate(
        accounts: &[AccountInfo],
        delegate: Pubkey,
    ) -> ProgramResult {
        let account_info_iter = &mut accounts.iter();
        let mint_account_info = next_account_info(account_info_iter)?;

        let mut mint_data = mint_account_info.data.borrow_mut();
        let mut mint = StateWithExtensionsMut::<Mint>::unpack_uninitialized(&mut mint_data)?;
        let extension = mint.init_extension::<PermanentDelegate>(true)?;
        extension.delegate = Some(delegate).try_into()?;

        Ok(())
    }

    /// Withdraw Excess Lamports is used to recover Lamports transfered to any TokenProgram owned account
    /// by moving them to another account
    /// of the source account.
    pub fn process_withdraw_excess_lamports(
        program_id: &Pubkey,
        accounts: &[AccountInfo],
    ) -> ProgramResult {
        let account_info_iter = &mut accounts.iter();

<<<<<<< HEAD
        match instruction {
            TokenInstruction::InitializeMint {
                decimals,
                mint_authority,
                freeze_authority,
            } => {
                msg!("Instruction: InitializeMint");
                Self::process_initialize_mint(accounts, decimals, mint_authority, freeze_authority)
            }
            TokenInstruction::InitializeMint2 {
                decimals,
                mint_authority,
                freeze_authority,
            } => {
                msg!("Instruction: InitializeMint2");
                Self::process_initialize_mint2(accounts, decimals, mint_authority, freeze_authority)
            }
            TokenInstruction::InitializeAccount => {
                msg!("Instruction: InitializeAccount");
                Self::process_initialize_account(accounts)
            }
            TokenInstruction::InitializeAccount2 { owner } => {
                msg!("Instruction: InitializeAccount2");
                Self::process_initialize_account2(accounts, owner)
            }
            TokenInstruction::InitializeAccount3 { owner } => {
                msg!("Instruction: InitializeAccount3");
                Self::process_initialize_account3(accounts, owner)
            }
            TokenInstruction::InitializeMultisig { m } => {
                msg!("Instruction: InitializeMultisig");
                Self::process_initialize_multisig(accounts, m)
            }
            TokenInstruction::InitializeMultisig2 { m } => {
                msg!("Instruction: InitializeMultisig2");
                Self::process_initialize_multisig2(accounts, m)
            }
            #[allow(deprecated)]
            TokenInstruction::Transfer { amount } => {
                msg!("Instruction: Transfer");
                let s: Option<Vec<(Pubkey,)>> = None; // Hack for generic
                Self::process_transfer(program_id, accounts, amount, None, None, s)
            }
            TokenInstruction::Approve { amount } => {
                msg!("Instruction: Approve");
                Self::process_approve(program_id, accounts, amount, None)
            }
            TokenInstruction::Revoke => {
                msg!("Instruction: Revoke");
                Self::process_revoke(program_id, accounts)
            }
            TokenInstruction::SetAuthority {
                authority_type,
                new_authority,
            } => {
                msg!("Instruction: SetAuthority");
                Self::process_set_authority(program_id, accounts, authority_type, new_authority)
            }
            TokenInstruction::MintTo { amount } => {
                msg!("Instruction: MintTo");
                Self::process_mint_to(program_id, accounts, amount, None)
            }
            TokenInstruction::Burn { amount } => {
                msg!("Instruction: Burn");
                Self::process_burn(program_id, accounts, amount, None)
            }
            TokenInstruction::CloseAccount => {
                msg!("Instruction: CloseAccount");
                Self::process_close_account(program_id, accounts)
            }
            TokenInstruction::FreezeAccount => {
                msg!("Instruction: FreezeAccount");
                Self::process_toggle_freeze_account(program_id, accounts, true)
            }
            TokenInstruction::ThawAccount => {
                msg!("Instruction: ThawAccount");
                Self::process_toggle_freeze_account(program_id, accounts, false)
            }
            TokenInstruction::TransferChecked { amount, decimals } => {
                msg!("Instruction: TransferChecked");
                let s: Option<Vec<(Pubkey,)>> = None; // Hack for generic
                Self::process_transfer(program_id, accounts, amount, Some(decimals), None, s)
            }
            TokenInstruction::ApproveChecked { amount, decimals } => {
                msg!("Instruction: ApproveChecked");
                Self::process_approve(program_id, accounts, amount, Some(decimals))
            }
            TokenInstruction::MintToChecked { amount, decimals } => {
                msg!("Instruction: MintToChecked");
                Self::process_mint_to(program_id, accounts, amount, Some(decimals))
            }
            TokenInstruction::BurnChecked { amount, decimals } => {
                msg!("Instruction: BurnChecked");
                Self::process_burn(program_id, accounts, amount, Some(decimals))
            }
            TokenInstruction::SyncNative => {
                msg!("Instruction: SyncNative");
                Self::process_sync_native(accounts)
            }
            TokenInstruction::GetAccountDataSize { extension_types } => {
                msg!("Instruction: GetAccountDataSize");
                Self::process_get_account_data_size(accounts, extension_types)
            }
            TokenInstruction::InitializeMintCloseAuthority { close_authority } => {
                msg!("Instruction: InitializeMintCloseAuthority");
                Self::process_initialize_mint_close_authority(accounts, close_authority)
            }
            TokenInstruction::TransferFeeExtension(instruction) => {
                transfer_fee::processor::process_instruction(program_id, accounts, instruction)
            }
            TokenInstruction::ConfidentialTransferExtension => {
                confidential_transfer::processor::process_instruction(
                    program_id,
                    accounts,
                    &input[1..],
                )
            }
            TokenInstruction::DefaultAccountStateExtension => {
                default_account_state::processor::process_instruction(
                    program_id,
                    accounts,
                    &input[1..],
                )
            }
            TokenInstruction::InitializeImmutableOwner => {
                msg!("Instruction: InitializeImmutableOwner");
                Self::process_initialize_immutable_owner(accounts)
            }
            TokenInstruction::AmountToUiAmount { amount } => {
                msg!("Instruction: AmountToUiAmount");
                Self::process_amount_to_ui_amount(accounts, amount)
            }
            TokenInstruction::UiAmountToAmount { ui_amount } => {
                msg!("Instruction: UiAmountToAmount");
                Self::process_ui_amount_to_amount(accounts, ui_amount)
            }
            TokenInstruction::Reallocate { extension_types } => {
                msg!("Instruction: Reallocate");
                reallocate::process_reallocate(program_id, accounts, extension_types)
            }
            TokenInstruction::MemoTransferExtension => {
                memo_transfer::processor::process_instruction(program_id, accounts, &input[1..])
            }
            TokenInstruction::CreateNativeMint => {
                msg!("Instruction: CreateNativeMint");
                Self::process_create_native_mint(accounts)
            }
            TokenInstruction::InitializeNonTransferableMint => {
                msg!("Instruction: InitializeNonTransferableMint");
                Self::process_initialize_non_transferable_mint(accounts)
=======
        let source_info = next_account_info(account_info_iter)?;
        let destination_info = next_account_info(account_info_iter)?;
        let authority_info = next_account_info(account_info_iter)?;

        let source_data = source_info.data.borrow();

        if let Ok(account) = StateWithExtensions::<Account>::unpack(&source_data) {
            if account.base.is_native() {
                return Err(TokenError::NativeNotSupported.into());
>>>>>>> d9d5a916
            }
            Self::validate_owner(
                program_id,
                &account.base.owner,
                authority_info,
                authority_info.data_len(),
                account_info_iter.as_slice(),
            )?;
        } else if let Ok(mint) = StateWithExtensions::<Mint>::unpack(&source_data) {
            if let COption::Some(mint_authority) = mint.base.mint_authority {
                Self::validate_owner(
                    program_id,
                    &mint_authority,
                    authority_info,
                    authority_info.data_len(),
                    account_info_iter.as_slice(),
                )?;
            } else {
                return Err(TokenError::AuthorityTypeNotSupported.into());
            }
        } else if source_data.len() == Multisig::LEN {
            Self::validate_owner(
                program_id,
                source_info.key,
                authority_info,
                authority_info.data_len(),
                account_info_iter.as_slice(),
            )?;
        } else {
            return Err(TokenError::InvalidState.into());
        }

        let source_rent_exempt_reserve = Rent::get()?.minimum_balance(source_info.data_len());

        let transfer_amount = source_info
            .lamports()
            .checked_sub(source_rent_exempt_reserve)
            .ok_or(TokenError::NotRentExempt)?;

        let source_starting_lamports = source_info.lamports();
        **source_info.lamports.borrow_mut() = source_starting_lamports
            .checked_sub(transfer_amount)
            .ok_or(TokenError::Overflow)?;

        let destination_starting_lamports = destination_info.lamports();
        **destination_info.lamports.borrow_mut() = destination_starting_lamports
            .checked_add(transfer_amount)
            .ok_or(TokenError::Overflow)?;

        Ok(())
    }

    /// Processes an [Instruction](enum.Instruction.html).
    pub fn process(program_id: &Pubkey, accounts: &[AccountInfo], input: &[u8]) -> ProgramResult {
        if let Ok(instruction) = TokenInstruction::unpack(input) {
            match instruction {
                TokenInstruction::InitializeMint {
                    decimals,
                    mint_authority,
                    freeze_authority,
                } => {
                    msg!("Instruction: InitializeMint");
                    Self::process_initialize_mint(
                        accounts,
                        decimals,
                        mint_authority,
                        freeze_authority,
                    )
                }
                TokenInstruction::InitializeMint2 {
                    decimals,
                    mint_authority,
                    freeze_authority,
                } => {
                    msg!("Instruction: InitializeMint2");
                    Self::process_initialize_mint2(
                        accounts,
                        decimals,
                        mint_authority,
                        freeze_authority,
                    )
                }
                TokenInstruction::InitializeAccount => {
                    msg!("Instruction: InitializeAccount");
                    Self::process_initialize_account(accounts)
                }
                TokenInstruction::InitializeAccount2 { owner } => {
                    msg!("Instruction: InitializeAccount2");
                    Self::process_initialize_account2(accounts, owner)
                }
                TokenInstruction::InitializeAccount3 { owner } => {
                    msg!("Instruction: InitializeAccount3");
                    Self::process_initialize_account3(accounts, owner)
                }
                TokenInstruction::InitializeMultisig { m } => {
                    msg!("Instruction: InitializeMultisig");
                    Self::process_initialize_multisig(accounts, m)
                }
                TokenInstruction::InitializeMultisig2 { m } => {
                    msg!("Instruction: InitializeMultisig2");
                    Self::process_initialize_multisig2(accounts, m)
                }
                #[allow(deprecated)]
                TokenInstruction::Transfer { amount } => {
                    msg!("Instruction: Transfer");
                    Self::process_transfer(program_id, accounts, amount, None, None)
                }
                TokenInstruction::Approve { amount } => {
                    msg!("Instruction: Approve");
                    Self::process_approve(program_id, accounts, amount, None)
                }
                TokenInstruction::Revoke => {
                    msg!("Instruction: Revoke");
                    Self::process_revoke(program_id, accounts)
                }
                TokenInstruction::SetAuthority {
                    authority_type,
                    new_authority,
                } => {
                    msg!("Instruction: SetAuthority");
                    Self::process_set_authority(program_id, accounts, authority_type, new_authority)
                }
                TokenInstruction::MintTo { amount } => {
                    msg!("Instruction: MintTo");
                    Self::process_mint_to(program_id, accounts, amount, None)
                }
                TokenInstruction::Burn { amount } => {
                    msg!("Instruction: Burn");
                    Self::process_burn(program_id, accounts, amount, None)
                }
                TokenInstruction::CloseAccount => {
                    msg!("Instruction: CloseAccount");
                    Self::process_close_account(program_id, accounts)
                }
                TokenInstruction::FreezeAccount => {
                    msg!("Instruction: FreezeAccount");
                    Self::process_toggle_freeze_account(program_id, accounts, true)
                }
                TokenInstruction::ThawAccount => {
                    msg!("Instruction: ThawAccount");
                    Self::process_toggle_freeze_account(program_id, accounts, false)
                }
                TokenInstruction::TransferChecked { amount, decimals } => {
                    msg!("Instruction: TransferChecked");
                    Self::process_transfer(program_id, accounts, amount, Some(decimals), None)
                }
                TokenInstruction::ApproveChecked { amount, decimals } => {
                    msg!("Instruction: ApproveChecked");
                    Self::process_approve(program_id, accounts, amount, Some(decimals))
                }
                TokenInstruction::MintToChecked { amount, decimals } => {
                    msg!("Instruction: MintToChecked");
                    Self::process_mint_to(program_id, accounts, amount, Some(decimals))
                }
                TokenInstruction::BurnChecked { amount, decimals } => {
                    msg!("Instruction: BurnChecked");
                    Self::process_burn(program_id, accounts, amount, Some(decimals))
                }
                TokenInstruction::SyncNative => {
                    msg!("Instruction: SyncNative");
                    Self::process_sync_native(accounts)
                }
                TokenInstruction::GetAccountDataSize { extension_types } => {
                    msg!("Instruction: GetAccountDataSize");
                    Self::process_get_account_data_size(accounts, extension_types)
                }
                TokenInstruction::InitializeMintCloseAuthority { close_authority } => {
                    msg!("Instruction: InitializeMintCloseAuthority");
                    Self::process_initialize_mint_close_authority(accounts, close_authority)
                }
                TokenInstruction::TransferFeeExtension(instruction) => {
                    transfer_fee::processor::process_instruction(program_id, accounts, instruction)
                }
                TokenInstruction::ConfidentialTransferExtension => {
                    confidential_transfer::processor::process_instruction(
                        program_id,
                        accounts,
                        &input[1..],
                    )
                }
                TokenInstruction::DefaultAccountStateExtension => {
                    default_account_state::processor::process_instruction(
                        program_id,
                        accounts,
                        &input[1..],
                    )
                }
                TokenInstruction::InitializeImmutableOwner => {
                    msg!("Instruction: InitializeImmutableOwner");
                    Self::process_initialize_immutable_owner(accounts)
                }
                TokenInstruction::AmountToUiAmount { amount } => {
                    msg!("Instruction: AmountToUiAmount");
                    Self::process_amount_to_ui_amount(accounts, amount)
                }
                TokenInstruction::UiAmountToAmount { ui_amount } => {
                    msg!("Instruction: UiAmountToAmount");
                    Self::process_ui_amount_to_amount(accounts, ui_amount)
                }
                TokenInstruction::Reallocate { extension_types } => {
                    msg!("Instruction: Reallocate");
                    reallocate::process_reallocate(program_id, accounts, extension_types)
                }
                TokenInstruction::MemoTransferExtension => {
                    memo_transfer::processor::process_instruction(program_id, accounts, &input[1..])
                }
                TokenInstruction::CreateNativeMint => {
                    msg!("Instruction: CreateNativeMint");
                    Self::process_create_native_mint(accounts)
                }
                TokenInstruction::InitializeNonTransferableMint => {
                    msg!("Instruction: InitializeNonTransferableMint");
                    Self::process_initialize_non_transferable_mint(accounts)
                }
                TokenInstruction::InterestBearingMintExtension => {
                    interest_bearing_mint::processor::process_instruction(
                        program_id,
                        accounts,
                        &input[1..],
                    )
                }
                TokenInstruction::CpiGuardExtension => {
                    cpi_guard::processor::process_instruction(program_id, accounts, &input[1..])
                }
                TokenInstruction::InitializePermanentDelegate { delegate } => {
                    msg!("Instruction: InitializePermanentDelegate");
                    Self::process_initialize_permanent_delegate(accounts, delegate)
                }
                TokenInstruction::TransferHookExtension => {
                    transfer_hook::processor::process_instruction(program_id, accounts, &input[1..])
                }
                TokenInstruction::ConfidentialTransferFeeExtension => {
                    confidential_transfer_fee::processor::process_instruction(
                        program_id,
                        accounts,
                        &input[1..],
                    )
                }
                TokenInstruction::WithdrawExcessLamports => {
                    msg!("Instruction: WithdrawExcessLamports");
                    Self::process_withdraw_excess_lamports(program_id, accounts)
                }
                TokenInstruction::MetadataPointerExtension => {
                    metadata_pointer::processor::process_instruction(
                        program_id,
                        accounts,
                        &input[1..],
                    )
                }
            }
        } else if let Ok(instruction) = TokenMetadataInstruction::unpack(input) {
            token_metadata::processor::process_instruction(program_id, accounts, instruction)
        } else {
            Err(TokenError::InvalidInstruction.into())
        }
    }

    /// Validates owner(s) are present. Used for Mints and Accounts only.
    pub fn validate_owner(
        program_id: &Pubkey,
        expected_owner: &Pubkey,
        owner_account_info: &AccountInfo,
        owner_account_data_len: usize,
        signers: &[AccountInfo],
    ) -> ProgramResult {
        if !cmp_pubkeys(expected_owner, owner_account_info.key) {
            return Err(TokenError::OwnerMismatch.into());
        }

        if cmp_pubkeys(program_id, owner_account_info.owner)
            && owner_account_data_len == Multisig::get_packed_len()
        {
            let multisig = Multisig::unpack(&owner_account_info.data.borrow())?;
            let mut num_signers = 0;
            let mut matched = [false; MAX_SIGNERS];
            for signer in signers.iter() {
                for (position, key) in multisig.signers[0..multisig.n as usize].iter().enumerate() {
                    if cmp_pubkeys(key, signer.key) && !matched[position] {
                        if !signer.is_signer {
                            return Err(ProgramError::MissingRequiredSignature);
                        }
                        matched[position] = true;
                        num_signers += 1;
                    }
                }
            }
            if num_signers < multisig.m {
                return Err(ProgramError::MissingRequiredSignature);
            }
            return Ok(());
        } else if !owner_account_info.is_signer {
            return Err(ProgramError::MissingRequiredSignature);
        }
        Ok(())
    }

    fn get_required_account_extensions(
        mint_account_info: &AccountInfo,
    ) -> Result<Vec<ExtensionType>, ProgramError> {
        let mint_data = mint_account_info.data.borrow();
        let state = StateWithExtensions::<Mint>::unpack(&mint_data)
            .map_err(|_| Into::<ProgramError>::into(TokenError::InvalidMint))?;
        Self::get_required_account_extensions_from_unpacked_mint(mint_account_info.owner, &state)
    }

    fn get_required_account_extensions_from_unpacked_mint(
        token_program_id: &Pubkey,
        state: &StateWithExtensions<Mint>,
    ) -> Result<Vec<ExtensionType>, ProgramError> {
        check_program_account(token_program_id)?;
        let mint_extensions: Vec<ExtensionType> = state.get_extension_types()?;
        Ok(ExtensionType::get_required_init_account_extensions(
            &mint_extensions,
        ))
    }
}

/// Helper function to mostly delete an account in a test environment.  We could
/// potentially muck around the bytes assuming that a vec is passed in, but that
/// would be more trouble than it's worth.
#[cfg(not(target_os = "solana"))]
fn delete_account(account_info: &AccountInfo) -> Result<(), ProgramError> {
    account_info.assign(&system_program::id());
    let mut account_data = account_info.data.borrow_mut();
    let data_len = account_data.len();
    solana_program::program_memory::sol_memset(*account_data, 0, data_len);
    Ok(())
}

/// Helper function to totally delete an account on-chain
#[cfg(target_os = "solana")]
fn delete_account(account_info: &AccountInfo) -> Result<(), ProgramError> {
    account_info.assign(&system_program::id());
    account_info.realloc(0, false)
}

#[cfg(test)]
mod tests {
    use {
        super::*,
        crate::{
            extension::transfer_fee::instruction::initialize_transfer_fee_config, instruction::*,
        },
        serial_test::serial,
        solana_program::{
            account_info::IntoAccountInfo,
            clock::Epoch,
            instruction::Instruction,
            program_error::{self, PrintProgramError},
            sysvar::{clock::Clock, rent},
        },
        solana_sdk::account::{
            create_account_for_test, create_is_signer_account_infos, Account as SolanaAccount,
        },
        std::sync::{Arc, RwLock},
    };

    lazy_static::lazy_static! {
        static ref EXPECTED_DATA: Arc<RwLock<Vec<u8>>> = Arc::new(RwLock::new(Vec::new()));
    }

    fn set_expected_data(expected_data: Vec<u8>) {
        *EXPECTED_DATA.write().unwrap() = expected_data;
    }

    struct SyscallStubs {}
    impl solana_sdk::program_stubs::SyscallStubs for SyscallStubs {
        fn sol_log(&self, _message: &str) {}

        fn sol_invoke_signed(
            &self,
            _instruction: &Instruction,
            _account_infos: &[AccountInfo],
            _signers_seeds: &[&[&[u8]]],
        ) -> ProgramResult {
            Err(ProgramError::Custom(42)) // Not supported
        }

        fn sol_get_clock_sysvar(&self, var_addr: *mut u8) -> u64 {
            unsafe {
                *(var_addr as *mut _ as *mut Clock) = Clock::default();
            }
            solana_program::entrypoint::SUCCESS
        }

        fn sol_get_epoch_schedule_sysvar(&self, _var_addr: *mut u8) -> u64 {
            program_error::UNSUPPORTED_SYSVAR
        }

        #[allow(deprecated)]
        fn sol_get_fees_sysvar(&self, _var_addr: *mut u8) -> u64 {
            program_error::UNSUPPORTED_SYSVAR
        }

        fn sol_get_rent_sysvar(&self, var_addr: *mut u8) -> u64 {
            unsafe {
                *(var_addr as *mut _ as *mut Rent) = Rent::default();
            }
            solana_program::entrypoint::SUCCESS
        }

        fn sol_set_return_data(&self, data: &[u8]) {
            assert_eq!(&*EXPECTED_DATA.read().unwrap(), data)
        }
    }

    fn do_process_instruction(
        instruction: Instruction,
        accounts: Vec<&mut SolanaAccount>,
    ) -> ProgramResult {
        {
            use std::sync::Once;
            static ONCE: Once = Once::new();

            ONCE.call_once(|| {
                solana_sdk::program_stubs::set_syscall_stubs(Box::new(SyscallStubs {}));
            });
        }

        let mut meta = instruction
            .accounts
            .iter()
            .zip(accounts)
            .map(|(account_meta, account)| (&account_meta.pubkey, account_meta.is_signer, account))
            .collect::<Vec<_>>();

        let account_infos = create_is_signer_account_infos(&mut meta);
        Processor::process(&instruction.program_id, &account_infos, &instruction.data)
    }

    fn do_process_instruction_dups(
        instruction: Instruction,
        account_infos: Vec<AccountInfo>,
    ) -> ProgramResult {
        Processor::process(&instruction.program_id, &account_infos, &instruction.data)
    }

    fn return_token_error_as_program_error() -> ProgramError {
        TokenError::MintMismatch.into()
    }

    fn rent_sysvar() -> SolanaAccount {
        create_account_for_test(&Rent::default())
    }

    fn mint_minimum_balance() -> u64 {
        Rent::default().minimum_balance(Mint::get_packed_len())
    }

    fn account_minimum_balance() -> u64 {
        Rent::default().minimum_balance(Account::get_packed_len())
    }

    fn multisig_minimum_balance() -> u64 {
        Rent::default().minimum_balance(Multisig::get_packed_len())
    }

    fn native_mint() -> SolanaAccount {
        let mut rent_sysvar = rent_sysvar();
        let mut mint_account =
            SolanaAccount::new(mint_minimum_balance(), Mint::get_packed_len(), &crate::id());
        do_process_instruction(
            initialize_mint(
                &crate::id(),
                &crate::native_mint::id(),
                &Pubkey::default(),
                None,
                crate::native_mint::DECIMALS,
            )
            .unwrap(),
            vec![&mut mint_account, &mut rent_sysvar],
        )
        .unwrap();
        mint_account
    }

    #[test]
    fn test_print_error() {
        let error = return_token_error_as_program_error();
        error.print::<TokenError>();
    }

    #[test]
    #[should_panic(expected = "Custom(3)")]
    fn test_error_unwrap() {
        Err::<(), ProgramError>(return_token_error_as_program_error()).unwrap();
    }

    #[test]
    fn test_unique_account_sizes() {
        assert_ne!(Mint::get_packed_len(), 0);
        assert_ne!(Mint::get_packed_len(), Account::get_packed_len());
        assert_ne!(Mint::get_packed_len(), Multisig::get_packed_len());
        assert_ne!(Account::get_packed_len(), 0);
        assert_ne!(Account::get_packed_len(), Multisig::get_packed_len());
        assert_ne!(Multisig::get_packed_len(), 0);
    }

    #[test]
    fn test_initialize_mint() {
        let program_id = crate::id();
        let owner_key = Pubkey::new_unique();
        let mint_key = Pubkey::new_unique();
        let mut mint_account = SolanaAccount::new(42, Mint::get_packed_len(), &program_id);
        let mint2_key = Pubkey::new_unique();
        let mut mint2_account =
            SolanaAccount::new(mint_minimum_balance(), Mint::get_packed_len(), &program_id);
        let mut rent_sysvar = rent_sysvar();

        // mint is not rent exempt
        assert_eq!(
            Err(TokenError::NotRentExempt.into()),
            do_process_instruction(
                initialize_mint(&program_id, &mint_key, &owner_key, None, 2).unwrap(),
                vec![&mut mint_account, &mut rent_sysvar]
            )
        );

        mint_account.lamports = mint_minimum_balance();

        // create new mint
        do_process_instruction(
            initialize_mint(&program_id, &mint_key, &owner_key, None, 2).unwrap(),
            vec![&mut mint_account, &mut rent_sysvar],
        )
        .unwrap();

        // create twice
        assert_eq!(
            Err(TokenError::AlreadyInUse.into()),
            do_process_instruction(
                initialize_mint(&program_id, &mint_key, &owner_key, None, 2,).unwrap(),
                vec![&mut mint_account, &mut rent_sysvar]
            )
        );

        // create another mint that can freeze
        do_process_instruction(
            initialize_mint(&program_id, &mint2_key, &owner_key, Some(&owner_key), 2).unwrap(),
            vec![&mut mint2_account, &mut rent_sysvar],
        )
        .unwrap();
        let mint = Mint::unpack_unchecked(&mint2_account.data).unwrap();
        assert_eq!(mint.freeze_authority, COption::Some(owner_key));
    }

    #[test]
    fn test_initialize_mint2() {
        let program_id = crate::id();
        let owner_key = Pubkey::new_unique();
        let mint_key = Pubkey::new_unique();
        let mut mint_account = SolanaAccount::new(42, Mint::get_packed_len(), &program_id);
        let mint2_key = Pubkey::new_unique();
        let mut mint2_account =
            SolanaAccount::new(mint_minimum_balance(), Mint::get_packed_len(), &program_id);

        // mint is not rent exempt
        assert_eq!(
            Err(TokenError::NotRentExempt.into()),
            do_process_instruction(
                initialize_mint2(&program_id, &mint_key, &owner_key, None, 2).unwrap(),
                vec![&mut mint_account]
            )
        );

        mint_account.lamports = mint_minimum_balance();

        // create new mint
        do_process_instruction(
            initialize_mint2(&program_id, &mint_key, &owner_key, None, 2).unwrap(),
            vec![&mut mint_account],
        )
        .unwrap();

        // create twice
        assert_eq!(
            Err(TokenError::AlreadyInUse.into()),
            do_process_instruction(
                initialize_mint2(&program_id, &mint_key, &owner_key, None, 2,).unwrap(),
                vec![&mut mint_account]
            )
        );

        // create another mint that can freeze
        do_process_instruction(
            initialize_mint2(&program_id, &mint2_key, &owner_key, Some(&owner_key), 2).unwrap(),
            vec![&mut mint2_account],
        )
        .unwrap();
        let mint = Mint::unpack_unchecked(&mint2_account.data).unwrap();
        assert_eq!(mint.freeze_authority, COption::Some(owner_key));
    }

    #[test]
    fn test_initialize_mint_account() {
        let program_id = crate::id();
        let account_key = Pubkey::new_unique();
        let mut account_account = SolanaAccount::new(42, Account::get_packed_len(), &program_id);
        let owner_key = Pubkey::new_unique();
        let mut owner_account = SolanaAccount::default();
        let mint_key = Pubkey::new_unique();
        let mut mint_account =
            SolanaAccount::new(mint_minimum_balance(), Mint::get_packed_len(), &program_id);
        let mut rent_sysvar = rent_sysvar();

        // account is not rent exempt
        assert_eq!(
            Err(TokenError::NotRentExempt.into()),
            do_process_instruction(
                initialize_account(&program_id, &account_key, &mint_key, &owner_key).unwrap(),
                vec![
                    &mut account_account,
                    &mut mint_account,
                    &mut owner_account,
                    &mut rent_sysvar
                ],
            )
        );

        account_account.lamports = account_minimum_balance();

        // mint is not valid (not initialized)
        assert_eq!(
            Err(TokenError::InvalidMint.into()),
            do_process_instruction(
                initialize_account(&program_id, &account_key, &mint_key, &owner_key).unwrap(),
                vec![
                    &mut account_account,
                    &mut mint_account,
                    &mut owner_account,
                    &mut rent_sysvar
                ],
            )
        );

        // create mint
        do_process_instruction(
            initialize_mint(&program_id, &mint_key, &owner_key, None, 2).unwrap(),
            vec![&mut mint_account, &mut rent_sysvar],
        )
        .unwrap();

        // mint not owned by program
        let not_program_id = Pubkey::new_unique();
        mint_account.owner = not_program_id;
        assert_eq!(
            Err(ProgramError::IncorrectProgramId),
            do_process_instruction(
                initialize_account(&program_id, &account_key, &mint_key, &owner_key).unwrap(),
                vec![
                    &mut account_account,
                    &mut mint_account,
                    &mut owner_account,
                    &mut rent_sysvar
                ],
            )
        );
        mint_account.owner = program_id;

        // create account
        do_process_instruction(
            initialize_account(&program_id, &account_key, &mint_key, &owner_key).unwrap(),
            vec![
                &mut account_account,
                &mut mint_account,
                &mut owner_account,
                &mut rent_sysvar,
            ],
        )
        .unwrap();

        // create twice
        assert_eq!(
            Err(TokenError::AlreadyInUse.into()),
            do_process_instruction(
                initialize_account(&program_id, &account_key, &mint_key, &owner_key).unwrap(),
                vec![
                    &mut account_account,
                    &mut mint_account,
                    &mut owner_account,
                    &mut rent_sysvar
                ],
            )
        );
    }

    #[test]
    fn test_transfer_dups() {
        let program_id = crate::id();
        let account1_key = Pubkey::new_unique();
        let mut account1_account = SolanaAccount::new(
            account_minimum_balance(),
            Account::get_packed_len(),
            &program_id,
        );
        let mut account1_info: AccountInfo = (&account1_key, true, &mut account1_account).into();
        let account2_key = Pubkey::new_unique();
        let mut account2_account = SolanaAccount::new(
            account_minimum_balance(),
            Account::get_packed_len(),
            &program_id,
        );
        let mut account2_info: AccountInfo = (&account2_key, false, &mut account2_account).into();
        let account3_key = Pubkey::new_unique();
        let mut account3_account = SolanaAccount::new(
            account_minimum_balance(),
            Account::get_packed_len(),
            &program_id,
        );
        let account3_info: AccountInfo = (&account3_key, false, &mut account3_account).into();
        let account4_key = Pubkey::new_unique();
        let mut account4_account = SolanaAccount::new(
            account_minimum_balance(),
            Account::get_packed_len(),
            &program_id,
        );
        let account4_info: AccountInfo = (&account4_key, true, &mut account4_account).into();
        let multisig_key = Pubkey::new_unique();
        let mut multisig_account = SolanaAccount::new(
            multisig_minimum_balance(),
            Multisig::get_packed_len(),
            &program_id,
        );
        let multisig_info: AccountInfo = (&multisig_key, true, &mut multisig_account).into();
        let owner_key = Pubkey::new_unique();
        let mut owner_account = SolanaAccount::default();
        let owner_info: AccountInfo = (&owner_key, true, &mut owner_account).into();
        let mint_key = Pubkey::new_unique();
        let mut mint_account =
            SolanaAccount::new(mint_minimum_balance(), Mint::get_packed_len(), &program_id);
        let mint_info: AccountInfo = (&mint_key, false, &mut mint_account).into();
        let rent_key = rent::id();
        let mut rent_sysvar = rent_sysvar();
        let rent_info: AccountInfo = (&rent_key, false, &mut rent_sysvar).into();

        // create mint
        do_process_instruction_dups(
            initialize_mint(&program_id, &mint_key, &owner_key, None, 2).unwrap(),
            vec![mint_info.clone(), rent_info.clone()],
        )
        .unwrap();

        // create account
        do_process_instruction_dups(
            initialize_account(&program_id, &account1_key, &mint_key, &account1_key).unwrap(),
            vec![
                account1_info.clone(),
                mint_info.clone(),
                account1_info.clone(),
                rent_info.clone(),
            ],
        )
        .unwrap();

        // create another account
        do_process_instruction_dups(
            initialize_account(&program_id, &account2_key, &mint_key, &owner_key).unwrap(),
            vec![
                account2_info.clone(),
                mint_info.clone(),
                owner_info.clone(),
                rent_info.clone(),
            ],
        )
        .unwrap();

        // mint to account
        do_process_instruction_dups(
            mint_to(&program_id, &mint_key, &account1_key, &owner_key, &[], 1000).unwrap(),
            vec![mint_info.clone(), account1_info.clone(), owner_info.clone()],
        )
        .unwrap();

        // source-owner transfer
        do_process_instruction_dups(
            #[allow(deprecated)]
            transfer(
                &program_id,
                &account1_key,
                &account2_key,
                &account1_key,
                &[],
                500,
            )
            .unwrap(),
            vec![
                account1_info.clone(),
                account2_info.clone(),
                account1_info.clone(),
            ],
        )
        .unwrap();

        // source-owner TransferChecked
        do_process_instruction_dups(
            transfer_checked(
                &program_id,
                &account1_key,
                &mint_key,
                &account2_key,
                &account1_key,
                &[],
                500,
                2,
            )
            .unwrap(),
            vec![
                account1_info.clone(),
                mint_info.clone(),
                account2_info.clone(),
                account1_info.clone(),
            ],
        )
        .unwrap();

        // source-delegate transfer
        let mut account = Account::unpack_unchecked(&account1_info.data.borrow()).unwrap();
        account.amount = 1000;
        account.delegated_amount = 1000;
        account.delegate = COption::Some(account1_key);
        account.owner = owner_key;
        Account::pack(account, &mut account1_info.data.borrow_mut()).unwrap();

        do_process_instruction_dups(
            #[allow(deprecated)]
            transfer(
                &program_id,
                &account1_key,
                &account2_key,
                &account1_key,
                &[],
                500,
            )
            .unwrap(),
            vec![
                account1_info.clone(),
                account2_info.clone(),
                account1_info.clone(),
            ],
        )
        .unwrap();

        // source-delegate TransferChecked
        do_process_instruction_dups(
            transfer_checked(
                &program_id,
                &account1_key,
                &mint_key,
                &account2_key,
                &account1_key,
                &[],
                500,
                2,
            )
            .unwrap(),
            vec![
                account1_info.clone(),
                mint_info.clone(),
                account2_info.clone(),
                account1_info.clone(),
            ],
        )
        .unwrap();

        // test destination-owner transfer
        do_process_instruction_dups(
            initialize_account(&program_id, &account3_key, &mint_key, &account2_key).unwrap(),
            vec![
                account3_info.clone(),
                mint_info.clone(),
                account2_info.clone(),
                rent_info.clone(),
            ],
        )
        .unwrap();
        do_process_instruction_dups(
            mint_to(&program_id, &mint_key, &account3_key, &owner_key, &[], 1000).unwrap(),
            vec![mint_info.clone(), account3_info.clone(), owner_info.clone()],
        )
        .unwrap();

        account1_info.is_signer = false;
        account2_info.is_signer = true;
        do_process_instruction_dups(
            #[allow(deprecated)]
            transfer(
                &program_id,
                &account3_key,
                &account2_key,
                &account2_key,
                &[],
                500,
            )
            .unwrap(),
            vec![
                account3_info.clone(),
                account2_info.clone(),
                account2_info.clone(),
            ],
        )
        .unwrap();

        // destination-owner TransferChecked
        do_process_instruction_dups(
            transfer_checked(
                &program_id,
                &account3_key,
                &mint_key,
                &account2_key,
                &account2_key,
                &[],
                500,
                2,
            )
            .unwrap(),
            vec![
                account3_info.clone(),
                mint_info.clone(),
                account2_info.clone(),
                account2_info.clone(),
            ],
        )
        .unwrap();

        // test source-multisig signer
        do_process_instruction_dups(
            initialize_multisig(&program_id, &multisig_key, &[&account4_key], 1).unwrap(),
            vec![
                multisig_info.clone(),
                rent_info.clone(),
                account4_info.clone(),
            ],
        )
        .unwrap();

        do_process_instruction_dups(
            initialize_account(&program_id, &account4_key, &mint_key, &multisig_key).unwrap(),
            vec![
                account4_info.clone(),
                mint_info.clone(),
                multisig_info.clone(),
                rent_info.clone(),
            ],
        )
        .unwrap();

        do_process_instruction_dups(
            mint_to(&program_id, &mint_key, &account4_key, &owner_key, &[], 1000).unwrap(),
            vec![mint_info.clone(), account4_info.clone(), owner_info.clone()],
        )
        .unwrap();

        // source-multisig-signer transfer
        do_process_instruction_dups(
            #[allow(deprecated)]
            transfer(
                &program_id,
                &account4_key,
                &account2_key,
                &multisig_key,
                &[&account4_key],
                500,
            )
            .unwrap(),
            vec![
                account4_info.clone(),
                account2_info.clone(),
                multisig_info.clone(),
                account4_info.clone(),
            ],
        )
        .unwrap();

        // source-multisig-signer TransferChecked
        do_process_instruction_dups(
            transfer_checked(
                &program_id,
                &account4_key,
                &mint_key,
                &account2_key,
                &multisig_key,
                &[&account4_key],
                500,
                2,
            )
            .unwrap(),
            vec![
                account4_info.clone(),
                mint_info.clone(),
                account2_info.clone(),
                multisig_info.clone(),
                account4_info.clone(),
            ],
        )
        .unwrap();
    }

    #[test]
    fn test_transfer() {
        let program_id = crate::id();
        let account_key = Pubkey::new_unique();
        let mut account_account = SolanaAccount::new(
            account_minimum_balance(),
            Account::get_packed_len(),
            &program_id,
        );
        let account2_key = Pubkey::new_unique();
        let mut account2_account = SolanaAccount::new(
            account_minimum_balance(),
            Account::get_packed_len(),
            &program_id,
        );
        let account3_key = Pubkey::new_unique();
        let mut account3_account = SolanaAccount::new(
            account_minimum_balance(),
            Account::get_packed_len(),
            &program_id,
        );
        let delegate_key = Pubkey::new_unique();
        let mut delegate_account = SolanaAccount::default();
        let mismatch_key = Pubkey::new_unique();
        let mut mismatch_account = SolanaAccount::new(
            account_minimum_balance(),
            Account::get_packed_len(),
            &program_id,
        );
        let owner_key = Pubkey::new_unique();
        let mut owner_account = SolanaAccount::default();
        let owner2_key = Pubkey::new_unique();
        let mut owner2_account = SolanaAccount::default();
        let mint_key = Pubkey::new_unique();
        let mut mint_account =
            SolanaAccount::new(mint_minimum_balance(), Mint::get_packed_len(), &program_id);
        let mint2_key = Pubkey::new_unique();
        let mut rent_sysvar = rent_sysvar();

        // create mint
        do_process_instruction(
            initialize_mint(&program_id, &mint_key, &owner_key, None, 2).unwrap(),
            vec![&mut mint_account, &mut rent_sysvar],
        )
        .unwrap();

        // create account
        do_process_instruction(
            initialize_account(&program_id, &account_key, &mint_key, &owner_key).unwrap(),
            vec![
                &mut account_account,
                &mut mint_account,
                &mut owner_account,
                &mut rent_sysvar,
            ],
        )
        .unwrap();

        // create another account
        do_process_instruction(
            initialize_account(&program_id, &account2_key, &mint_key, &owner_key).unwrap(),
            vec![
                &mut account2_account,
                &mut mint_account,
                &mut owner_account,
                &mut rent_sysvar,
            ],
        )
        .unwrap();

        // create another account
        do_process_instruction(
            initialize_account(&program_id, &account3_key, &mint_key, &owner_key).unwrap(),
            vec![
                &mut account3_account,
                &mut mint_account,
                &mut owner_account,
                &mut rent_sysvar,
            ],
        )
        .unwrap();

        // create mismatch account
        do_process_instruction(
            initialize_account(&program_id, &mismatch_key, &mint_key, &owner_key).unwrap(),
            vec![
                &mut mismatch_account,
                &mut mint_account,
                &mut owner_account,
                &mut rent_sysvar,
            ],
        )
        .unwrap();
        let mut account = Account::unpack_unchecked(&mismatch_account.data).unwrap();
        account.mint = mint2_key;
        Account::pack(account, &mut mismatch_account.data).unwrap();

        // mint to account
        do_process_instruction(
            mint_to(&program_id, &mint_key, &account_key, &owner_key, &[], 1000).unwrap(),
            vec![&mut mint_account, &mut account_account, &mut owner_account],
        )
        .unwrap();

        // missing signer
        #[allow(deprecated)]
        let mut instruction = transfer(
            &program_id,
            &account_key,
            &account2_key,
            &owner_key,
            &[],
            1000,
        )
        .unwrap();
        instruction.accounts[2].is_signer = false;
        assert_eq!(
            Err(ProgramError::MissingRequiredSignature),
            do_process_instruction(
                instruction,
                vec![
                    &mut account_account,
                    &mut account2_account,
                    &mut owner_account,
                ],
            )
        );

        // mismatch mint
        assert_eq!(
            Err(TokenError::MintMismatch.into()),
            do_process_instruction(
                #[allow(deprecated)]
                transfer(
                    &program_id,
                    &account_key,
                    &mismatch_key,
                    &owner_key,
                    &[],
                    1000
                )
                .unwrap(),
                vec![
                    &mut account_account,
                    &mut mismatch_account,
                    &mut owner_account,
                ],
            )
        );

        // missing owner
        assert_eq!(
            Err(TokenError::OwnerMismatch.into()),
            do_process_instruction(
                #[allow(deprecated)]
                transfer(
                    &program_id,
                    &account_key,
                    &account2_key,
                    &owner2_key,
                    &[],
                    1000
                )
                .unwrap(),
                vec![
                    &mut account_account,
                    &mut account2_account,
                    &mut owner2_account,
                ],
            )
        );

        // account not owned by program
        let not_program_id = Pubkey::new_unique();
        account_account.owner = not_program_id;
        assert_eq!(
            Err(ProgramError::IncorrectProgramId),
            do_process_instruction(
                #[allow(deprecated)]
                transfer(&program_id, &account_key, &account2_key, &owner_key, &[], 0,).unwrap(),
                vec![
                    &mut account_account,
                    &mut account2_account,
                    &mut owner2_account,
                ],
            )
        );
        account_account.owner = program_id;

        // account 2 not owned by program
        let not_program_id = Pubkey::new_unique();
        account2_account.owner = not_program_id;
        assert_eq!(
            Err(ProgramError::IncorrectProgramId),
            do_process_instruction(
                #[allow(deprecated)]
                transfer(&program_id, &account_key, &account2_key, &owner_key, &[], 0,).unwrap(),
                vec![
                    &mut account_account,
                    &mut account2_account,
                    &mut owner2_account,
                ],
            )
        );
        account2_account.owner = program_id;

        // transfer
        do_process_instruction(
            #[allow(deprecated)]
            transfer(
                &program_id,
                &account_key,
                &account2_key,
                &owner_key,
                &[],
                1000,
            )
            .unwrap(),
            vec![
                &mut account_account,
                &mut account2_account,
                &mut owner_account,
            ],
        )
        .unwrap();

        // insufficient funds
        assert_eq!(
            Err(TokenError::InsufficientFunds.into()),
            do_process_instruction(
                #[allow(deprecated)]
                transfer(&program_id, &account_key, &account2_key, &owner_key, &[], 1).unwrap(),
                vec![
                    &mut account_account,
                    &mut account2_account,
                    &mut owner_account,
                ],
            )
        );

        // transfer half back
        do_process_instruction(
            #[allow(deprecated)]
            transfer(
                &program_id,
                &account2_key,
                &account_key,
                &owner_key,
                &[],
                500,
            )
            .unwrap(),
            vec![
                &mut account2_account,
                &mut account_account,
                &mut owner_account,
            ],
        )
        .unwrap();

        // incorrect decimals
        assert_eq!(
            Err(TokenError::MintDecimalsMismatch.into()),
            do_process_instruction(
                transfer_checked(
                    &program_id,
                    &account2_key,
                    &mint_key,
                    &account_key,
                    &owner_key,
                    &[],
                    1,
                    10 // <-- incorrect decimals
                )
                .unwrap(),
                vec![
                    &mut account2_account,
                    &mut mint_account,
                    &mut account_account,
                    &mut owner_account,
                ],
            )
        );

        // incorrect mint
        assert_eq!(
            Err(TokenError::MintMismatch.into()),
            do_process_instruction(
                transfer_checked(
                    &program_id,
                    &account2_key,
                    &account3_key, // <-- incorrect mint
                    &account_key,
                    &owner_key,
                    &[],
                    1,
                    2
                )
                .unwrap(),
                vec![
                    &mut account2_account,
                    &mut account3_account, // <-- incorrect mint
                    &mut account_account,
                    &mut owner_account,
                ],
            )
        );
        // transfer rest with explicit decimals
        do_process_instruction(
            transfer_checked(
                &program_id,
                &account2_key,
                &mint_key,
                &account_key,
                &owner_key,
                &[],
                500,
                2,
            )
            .unwrap(),
            vec![
                &mut account2_account,
                &mut mint_account,
                &mut account_account,
                &mut owner_account,
            ],
        )
        .unwrap();

        // insufficient funds
        assert_eq!(
            Err(TokenError::InsufficientFunds.into()),
            do_process_instruction(
                #[allow(deprecated)]
                transfer(&program_id, &account2_key, &account_key, &owner_key, &[], 1).unwrap(),
                vec![
                    &mut account2_account,
                    &mut account_account,
                    &mut owner_account,
                ],
            )
        );

        // approve delegate
        do_process_instruction(
            approve(
                &program_id,
                &account_key,
                &delegate_key,
                &owner_key,
                &[],
                100,
            )
            .unwrap(),
            vec![
                &mut account_account,
                &mut delegate_account,
                &mut owner_account,
            ],
        )
        .unwrap();

        // not a delegate of source account
        assert_eq!(
            Err(TokenError::OwnerMismatch.into()),
            do_process_instruction(
                #[allow(deprecated)]
                transfer(
                    &program_id,
                    &account_key,
                    &account2_key,
                    &owner2_key, // <-- incorrect owner or delegate
                    &[],
                    1,
                )
                .unwrap(),
                vec![
                    &mut account_account,
                    &mut account2_account,
                    &mut owner2_account,
                ],
            )
        );

        // insufficient funds approved via delegate
        assert_eq!(
            Err(TokenError::InsufficientFunds.into()),
            do_process_instruction(
                #[allow(deprecated)]
                transfer(
                    &program_id,
                    &account_key,
                    &account2_key,
                    &delegate_key,
                    &[],
                    101
                )
                .unwrap(),
                vec![
                    &mut account_account,
                    &mut account2_account,
                    &mut delegate_account,
                ],
            )
        );

        // transfer via delegate
        do_process_instruction(
            #[allow(deprecated)]
            transfer(
                &program_id,
                &account_key,
                &account2_key,
                &delegate_key,
                &[],
                100,
            )
            .unwrap(),
            vec![
                &mut account_account,
                &mut account2_account,
                &mut delegate_account,
            ],
        )
        .unwrap();

        // insufficient funds approved via delegate
        assert_eq!(
            Err(TokenError::OwnerMismatch.into()),
            do_process_instruction(
                #[allow(deprecated)]
                transfer(
                    &program_id,
                    &account_key,
                    &account2_key,
                    &delegate_key,
                    &[],
                    1
                )
                .unwrap(),
                vec![
                    &mut account_account,
                    &mut account2_account,
                    &mut delegate_account,
                ],
            )
        );

        // transfer rest
        do_process_instruction(
            #[allow(deprecated)]
            transfer(
                &program_id,
                &account_key,
                &account2_key,
                &owner_key,
                &[],
                900,
            )
            .unwrap(),
            vec![
                &mut account_account,
                &mut account2_account,
                &mut owner_account,
            ],
        )
        .unwrap();

        // approve delegate
        do_process_instruction(
            approve(
                &program_id,
                &account_key,
                &delegate_key,
                &owner_key,
                &[],
                100,
            )
            .unwrap(),
            vec![
                &mut account_account,
                &mut delegate_account,
                &mut owner_account,
            ],
        )
        .unwrap();

        // insufficient funds in source account via delegate
        assert_eq!(
            Err(TokenError::InsufficientFunds.into()),
            do_process_instruction(
                #[allow(deprecated)]
                transfer(
                    &program_id,
                    &account_key,
                    &account2_key,
                    &delegate_key,
                    &[],
                    100
                )
                .unwrap(),
                vec![
                    &mut account_account,
                    &mut account2_account,
                    &mut delegate_account,
                ],
            )
        );
    }

    #[test]
    fn test_self_transfer() {
        let program_id = crate::id();
        let account_key = Pubkey::new_unique();
        let mut account_account = SolanaAccount::new(
            account_minimum_balance(),
            Account::get_packed_len(),
            &program_id,
        );
        let account2_key = Pubkey::new_unique();
        let mut account2_account = SolanaAccount::new(
            account_minimum_balance(),
            Account::get_packed_len(),
            &program_id,
        );
        let account3_key = Pubkey::new_unique();
        let mut account3_account = SolanaAccount::new(
            account_minimum_balance(),
            Account::get_packed_len(),
            &program_id,
        );
        let delegate_key = Pubkey::new_unique();
        let mut delegate_account = SolanaAccount::default();
        let owner_key = Pubkey::new_unique();
        let mut owner_account = SolanaAccount::default();
        let owner2_key = Pubkey::new_unique();
        let mut owner2_account = SolanaAccount::default();
        let mint_key = Pubkey::new_unique();
        let mut mint_account =
            SolanaAccount::new(mint_minimum_balance(), Mint::get_packed_len(), &program_id);
        let mut rent_sysvar = rent_sysvar();

        // create mint
        do_process_instruction(
            initialize_mint(&program_id, &mint_key, &owner_key, None, 2).unwrap(),
            vec![&mut mint_account, &mut rent_sysvar],
        )
        .unwrap();

        // create account
        do_process_instruction(
            initialize_account(&program_id, &account_key, &mint_key, &owner_key).unwrap(),
            vec![
                &mut account_account,
                &mut mint_account,
                &mut owner_account,
                &mut rent_sysvar,
            ],
        )
        .unwrap();

        // create another account
        do_process_instruction(
            initialize_account(&program_id, &account2_key, &mint_key, &owner_key).unwrap(),
            vec![
                &mut account2_account,
                &mut mint_account,
                &mut owner_account,
                &mut rent_sysvar,
            ],
        )
        .unwrap();

        // create another account
        do_process_instruction(
            initialize_account(&program_id, &account3_key, &mint_key, &owner_key).unwrap(),
            vec![
                &mut account3_account,
                &mut mint_account,
                &mut owner_account,
                &mut rent_sysvar,
            ],
        )
        .unwrap();

        // mint to account
        do_process_instruction(
            mint_to(&program_id, &mint_key, &account_key, &owner_key, &[], 1000).unwrap(),
            vec![&mut mint_account, &mut account_account, &mut owner_account],
        )
        .unwrap();

        let account_info = (&account_key, false, &mut account_account).into_account_info();
        let account3_info = (&account3_key, false, &mut account3_account).into_account_info();
        let delegate_info = (&delegate_key, true, &mut delegate_account).into_account_info();
        let owner_info = (&owner_key, true, &mut owner_account).into_account_info();
        let owner2_info = (&owner2_key, true, &mut owner2_account).into_account_info();
        let mint_info = (&mint_key, false, &mut mint_account).into_account_info();

        // transfer
        #[allow(deprecated)]
        let instruction = transfer(
            &program_id,
            account_info.key,
            account_info.key,
            owner_info.key,
            &[],
            1000,
        )
        .unwrap();
        assert_eq!(
            Ok(()),
            Processor::process(
                &instruction.program_id,
                &[
                    account_info.clone(),
                    account_info.clone(),
                    owner_info.clone(),
                ],
                &instruction.data,
            )
        );
        // no balance change...
        let account = Account::unpack_unchecked(&account_info.try_borrow_data().unwrap()).unwrap();
        assert_eq!(account.amount, 1000);

        // transfer checked
        let instruction = transfer_checked(
            &program_id,
            account_info.key,
            mint_info.key,
            account_info.key,
            owner_info.key,
            &[],
            1000,
            2,
        )
        .unwrap();
        assert_eq!(
            Ok(()),
            Processor::process(
                &instruction.program_id,
                &[
                    account_info.clone(),
                    mint_info.clone(),
                    account_info.clone(),
                    owner_info.clone(),
                ],
                &instruction.data,
            )
        );
        // no balance change...
        let account = Account::unpack_unchecked(&account_info.try_borrow_data().unwrap()).unwrap();
        assert_eq!(account.amount, 1000);

        // missing signer
        let mut owner_no_sign_info = owner_info.clone();
        #[allow(deprecated)]
        let mut instruction = transfer(
            &program_id,
            account_info.key,
            account_info.key,
            owner_no_sign_info.key,
            &[],
            1000,
        )
        .unwrap();
        instruction.accounts[2].is_signer = false;
        owner_no_sign_info.is_signer = false;
        assert_eq!(
            Err(ProgramError::MissingRequiredSignature),
            Processor::process(
                &instruction.program_id,
                &[
                    account_info.clone(),
                    account_info.clone(),
                    owner_no_sign_info.clone(),
                ],
                &instruction.data,
            )
        );

        // missing signer checked
        let mut instruction = transfer_checked(
            &program_id,
            account_info.key,
            mint_info.key,
            account_info.key,
            owner_no_sign_info.key,
            &[],
            1000,
            2,
        )
        .unwrap();
        instruction.accounts[3].is_signer = false;
        assert_eq!(
            Err(ProgramError::MissingRequiredSignature),
            Processor::process(
                &instruction.program_id,
                &[
                    account_info.clone(),
                    mint_info.clone(),
                    account_info.clone(),
                    owner_no_sign_info,
                ],
                &instruction.data,
            )
        );

        // missing owner
        #[allow(deprecated)]
        let instruction = transfer(
            &program_id,
            account_info.key,
            account_info.key,
            owner2_info.key,
            &[],
            1000,
        )
        .unwrap();
        assert_eq!(
            Err(TokenError::OwnerMismatch.into()),
            Processor::process(
                &instruction.program_id,
                &[
                    account_info.clone(),
                    account_info.clone(),
                    owner2_info.clone(),
                ],
                &instruction.data,
            )
        );

        // missing owner checked
        let instruction = transfer_checked(
            &program_id,
            account_info.key,
            mint_info.key,
            account_info.key,
            owner2_info.key,
            &[],
            1000,
            2,
        )
        .unwrap();
        assert_eq!(
            Err(TokenError::OwnerMismatch.into()),
            Processor::process(
                &instruction.program_id,
                &[
                    account_info.clone(),
                    mint_info.clone(),
                    account_info.clone(),
                    owner2_info.clone(),
                ],
                &instruction.data,
            )
        );

        // insufficient funds
        #[allow(deprecated)]
        let instruction = transfer(
            &program_id,
            account_info.key,
            account_info.key,
            owner_info.key,
            &[],
            1001,
        )
        .unwrap();
        assert_eq!(
            Err(TokenError::InsufficientFunds.into()),
            Processor::process(
                &instruction.program_id,
                &[
                    account_info.clone(),
                    account_info.clone(),
                    owner_info.clone(),
                ],
                &instruction.data,
            )
        );

        // insufficient funds checked
        let instruction = transfer_checked(
            &program_id,
            account_info.key,
            mint_info.key,
            account_info.key,
            owner_info.key,
            &[],
            1001,
            2,
        )
        .unwrap();
        assert_eq!(
            Err(TokenError::InsufficientFunds.into()),
            Processor::process(
                &instruction.program_id,
                &[
                    account_info.clone(),
                    mint_info.clone(),
                    account_info.clone(),
                    owner_info.clone(),
                ],
                &instruction.data,
            )
        );

        // incorrect decimals
        let instruction = transfer_checked(
            &program_id,
            account_info.key,
            mint_info.key,
            account_info.key,
            owner_info.key,
            &[],
            1,
            10, // <-- incorrect decimals
        )
        .unwrap();
        assert_eq!(
            Err(TokenError::MintDecimalsMismatch.into()),
            Processor::process(
                &instruction.program_id,
                &[
                    account_info.clone(),
                    mint_info.clone(),
                    account_info.clone(),
                    owner_info.clone(),
                ],
                &instruction.data,
            )
        );

        // incorrect mint
        let instruction = transfer_checked(
            &program_id,
            account_info.key,
            account3_info.key, // <-- incorrect mint
            account_info.key,
            owner_info.key,
            &[],
            1,
            2,
        )
        .unwrap();
        assert_eq!(
            Err(TokenError::MintMismatch.into()),
            Processor::process(
                &instruction.program_id,
                &[
                    account_info.clone(),
                    account3_info.clone(), // <-- incorrect mint
                    account_info.clone(),
                    owner_info.clone(),
                ],
                &instruction.data,
            )
        );

        // approve delegate
        let instruction = approve(
            &program_id,
            account_info.key,
            delegate_info.key,
            owner_info.key,
            &[],
            100,
        )
        .unwrap();
        Processor::process(
            &instruction.program_id,
            &[
                account_info.clone(),
                delegate_info.clone(),
                owner_info.clone(),
            ],
            &instruction.data,
        )
        .unwrap();

        // delegate transfer
        #[allow(deprecated)]
        let instruction = transfer(
            &program_id,
            account_info.key,
            account_info.key,
            delegate_info.key,
            &[],
            100,
        )
        .unwrap();
        assert_eq!(
            Ok(()),
            Processor::process(
                &instruction.program_id,
                &[
                    account_info.clone(),
                    account_info.clone(),
                    delegate_info.clone(),
                ],
                &instruction.data,
            )
        );
        // no balance change...
        let account = Account::unpack_unchecked(&account_info.try_borrow_data().unwrap()).unwrap();
        assert_eq!(account.amount, 1000);
        assert_eq!(account.delegated_amount, 100);

        // delegate transfer checked
        let instruction = transfer_checked(
            &program_id,
            account_info.key,
            mint_info.key,
            account_info.key,
            delegate_info.key,
            &[],
            100,
            2,
        )
        .unwrap();
        assert_eq!(
            Ok(()),
            Processor::process(
                &instruction.program_id,
                &[
                    account_info.clone(),
                    mint_info.clone(),
                    account_info.clone(),
                    delegate_info.clone(),
                ],
                &instruction.data,
            )
        );
        // no balance change...
        let account = Account::unpack_unchecked(&account_info.try_borrow_data().unwrap()).unwrap();
        assert_eq!(account.amount, 1000);
        assert_eq!(account.delegated_amount, 100);

        // delegate insufficient funds
        #[allow(deprecated)]
        let instruction = transfer(
            &program_id,
            account_info.key,
            account_info.key,
            delegate_info.key,
            &[],
            101,
        )
        .unwrap();
        assert_eq!(
            Err(TokenError::InsufficientFunds.into()),
            Processor::process(
                &instruction.program_id,
                &[
                    account_info.clone(),
                    account_info.clone(),
                    delegate_info.clone(),
                ],
                &instruction.data,
            )
        );

        // delegate insufficient funds checked
        let instruction = transfer_checked(
            &program_id,
            account_info.key,
            mint_info.key,
            account_info.key,
            delegate_info.key,
            &[],
            101,
            2,
        )
        .unwrap();
        assert_eq!(
            Err(TokenError::InsufficientFunds.into()),
            Processor::process(
                &instruction.program_id,
                &[
                    account_info.clone(),
                    mint_info.clone(),
                    account_info.clone(),
                    delegate_info.clone(),
                ],
                &instruction.data,
            )
        );

        // owner transfer with delegate assigned
        #[allow(deprecated)]
        let instruction = transfer(
            &program_id,
            account_info.key,
            account_info.key,
            owner_info.key,
            &[],
            1000,
        )
        .unwrap();
        assert_eq!(
            Ok(()),
            Processor::process(
                &instruction.program_id,
                &[
                    account_info.clone(),
                    account_info.clone(),
                    owner_info.clone(),
                ],
                &instruction.data,
            )
        );
        // no balance change...
        let account = Account::unpack_unchecked(&account_info.try_borrow_data().unwrap()).unwrap();
        assert_eq!(account.amount, 1000);

        // owner transfer with delegate assigned checked
        let instruction = transfer_checked(
            &program_id,
            account_info.key,
            mint_info.key,
            account_info.key,
            owner_info.key,
            &[],
            1000,
            2,
        )
        .unwrap();
        assert_eq!(
            Ok(()),
            Processor::process(
                &instruction.program_id,
                &[
                    account_info.clone(),
                    mint_info.clone(),
                    account_info.clone(),
                    owner_info.clone(),
                ],
                &instruction.data,
            )
        );
        // no balance change...
        let account = Account::unpack_unchecked(&account_info.try_borrow_data().unwrap()).unwrap();
        assert_eq!(account.amount, 1000);
    }

    #[test]
    fn test_mintable_token_with_zero_supply() {
        let program_id = crate::id();
        let account_key = Pubkey::new_unique();
        let mut account_account = SolanaAccount::new(
            account_minimum_balance(),
            Account::get_packed_len(),
            &program_id,
        );
        let owner_key = Pubkey::new_unique();
        let mut owner_account = SolanaAccount::default();
        let mint_key = Pubkey::new_unique();
        let mut mint_account =
            SolanaAccount::new(mint_minimum_balance(), Mint::get_packed_len(), &program_id);
        let mut rent_sysvar = rent_sysvar();

        // create mint-able token with zero supply
        let decimals = 2;
        do_process_instruction(
            initialize_mint(&program_id, &mint_key, &owner_key, None, decimals).unwrap(),
            vec![&mut mint_account, &mut rent_sysvar],
        )
        .unwrap();
        let mint = Mint::unpack_unchecked(&mint_account.data).unwrap();
        assert_eq!(
            mint,
            Mint {
                mint_authority: COption::Some(owner_key),
                supply: 0,
                decimals,
                is_initialized: true,
                freeze_authority: COption::None,
            }
        );

        // create account
        do_process_instruction(
            initialize_account(&program_id, &account_key, &mint_key, &owner_key).unwrap(),
            vec![
                &mut account_account,
                &mut mint_account,
                &mut owner_account,
                &mut rent_sysvar,
            ],
        )
        .unwrap();

        // mint to
        do_process_instruction(
            mint_to(&program_id, &mint_key, &account_key, &owner_key, &[], 42).unwrap(),
            vec![&mut mint_account, &mut account_account, &mut owner_account],
        )
        .unwrap();
        let _ = Mint::unpack(&mint_account.data).unwrap();
        let account = Account::unpack_unchecked(&account_account.data).unwrap();
        assert_eq!(account.amount, 42);

        // mint to 2, with incorrect decimals
        assert_eq!(
            Err(TokenError::MintDecimalsMismatch.into()),
            do_process_instruction(
                mint_to_checked(
                    &program_id,
                    &mint_key,
                    &account_key,
                    &owner_key,
                    &[],
                    42,
                    decimals + 1
                )
                .unwrap(),
                vec![&mut mint_account, &mut account_account, &mut owner_account],
            )
        );

        let _ = Mint::unpack(&mint_account.data).unwrap();
        let account = Account::unpack_unchecked(&account_account.data).unwrap();
        assert_eq!(account.amount, 42);

        // mint to 2
        do_process_instruction(
            mint_to_checked(
                &program_id,
                &mint_key,
                &account_key,
                &owner_key,
                &[],
                42,
                decimals,
            )
            .unwrap(),
            vec![&mut mint_account, &mut account_account, &mut owner_account],
        )
        .unwrap();
        let _ = Mint::unpack(&mint_account.data).unwrap();
        let account = Account::unpack_unchecked(&account_account.data).unwrap();
        assert_eq!(account.amount, 84);
    }

    #[test]
    fn test_approve_dups() {
        let program_id = crate::id();
        let account1_key = Pubkey::new_unique();
        let mut account1_account = SolanaAccount::new(
            account_minimum_balance(),
            Account::get_packed_len(),
            &program_id,
        );
        let account1_info: AccountInfo = (&account1_key, true, &mut account1_account).into();
        let account2_key = Pubkey::new_unique();
        let mut account2_account = SolanaAccount::new(
            account_minimum_balance(),
            Account::get_packed_len(),
            &program_id,
        );
        let account2_info: AccountInfo = (&account2_key, false, &mut account2_account).into();
        let account3_key = Pubkey::new_unique();
        let mut account3_account = SolanaAccount::new(
            account_minimum_balance(),
            Account::get_packed_len(),
            &program_id,
        );
        let account3_info: AccountInfo = (&account3_key, true, &mut account3_account).into();
        let multisig_key = Pubkey::new_unique();
        let mut multisig_account = SolanaAccount::new(
            multisig_minimum_balance(),
            Multisig::get_packed_len(),
            &program_id,
        );
        let multisig_info: AccountInfo = (&multisig_key, true, &mut multisig_account).into();
        let owner_key = Pubkey::new_unique();
        let mut owner_account = SolanaAccount::default();
        let owner_info: AccountInfo = (&owner_key, true, &mut owner_account).into();
        let mint_key = Pubkey::new_unique();
        let mut mint_account =
            SolanaAccount::new(mint_minimum_balance(), Mint::get_packed_len(), &program_id);
        let mint_info: AccountInfo = (&mint_key, false, &mut mint_account).into();
        let rent_key = rent::id();
        let mut rent_sysvar = rent_sysvar();
        let rent_info: AccountInfo = (&rent_key, false, &mut rent_sysvar).into();

        // create mint
        do_process_instruction_dups(
            initialize_mint(&program_id, &mint_key, &owner_key, None, 2).unwrap(),
            vec![mint_info.clone(), rent_info.clone()],
        )
        .unwrap();

        // create account
        do_process_instruction_dups(
            initialize_account(&program_id, &account1_key, &mint_key, &account1_key).unwrap(),
            vec![
                account1_info.clone(),
                mint_info.clone(),
                account1_info.clone(),
                rent_info.clone(),
            ],
        )
        .unwrap();

        // create another account
        do_process_instruction_dups(
            initialize_account(&program_id, &account2_key, &mint_key, &owner_key).unwrap(),
            vec![
                account2_info.clone(),
                mint_info.clone(),
                owner_info.clone(),
                rent_info.clone(),
            ],
        )
        .unwrap();

        // mint to account
        do_process_instruction_dups(
            mint_to(&program_id, &mint_key, &account1_key, &owner_key, &[], 1000).unwrap(),
            vec![mint_info.clone(), account1_info.clone(), owner_info.clone()],
        )
        .unwrap();

        // source-owner approve
        do_process_instruction_dups(
            approve(
                &program_id,
                &account1_key,
                &account2_key,
                &account1_key,
                &[],
                500,
            )
            .unwrap(),
            vec![
                account1_info.clone(),
                account2_info.clone(),
                account1_info.clone(),
            ],
        )
        .unwrap();

        // source-owner approve_checked
        do_process_instruction_dups(
            approve_checked(
                &program_id,
                &account1_key,
                &mint_key,
                &account2_key,
                &account1_key,
                &[],
                500,
                2,
            )
            .unwrap(),
            vec![
                account1_info.clone(),
                mint_info.clone(),
                account2_info.clone(),
                account1_info.clone(),
            ],
        )
        .unwrap();

        // source-owner revoke
        do_process_instruction_dups(
            revoke(&program_id, &account1_key, &account1_key, &[]).unwrap(),
            vec![account1_info.clone(), account1_info.clone()],
        )
        .unwrap();

        // test source-multisig signer
        do_process_instruction_dups(
            initialize_multisig(&program_id, &multisig_key, &[&account3_key], 1).unwrap(),
            vec![
                multisig_info.clone(),
                rent_info.clone(),
                account3_info.clone(),
            ],
        )
        .unwrap();

        do_process_instruction_dups(
            initialize_account(&program_id, &account3_key, &mint_key, &multisig_key).unwrap(),
            vec![
                account3_info.clone(),
                mint_info.clone(),
                multisig_info.clone(),
                rent_info.clone(),
            ],
        )
        .unwrap();

        do_process_instruction_dups(
            mint_to(&program_id, &mint_key, &account3_key, &owner_key, &[], 1000).unwrap(),
            vec![mint_info.clone(), account3_info.clone(), owner_info.clone()],
        )
        .unwrap();

        // source-multisig-signer approve
        do_process_instruction_dups(
            approve(
                &program_id,
                &account3_key,
                &account2_key,
                &multisig_key,
                &[&account3_key],
                500,
            )
            .unwrap(),
            vec![
                account3_info.clone(),
                account2_info.clone(),
                multisig_info.clone(),
                account3_info.clone(),
            ],
        )
        .unwrap();

        // source-multisig-signer approve_checked
        do_process_instruction_dups(
            approve_checked(
                &program_id,
                &account3_key,
                &mint_key,
                &account2_key,
                &multisig_key,
                &[&account3_key],
                500,
                2,
            )
            .unwrap(),
            vec![
                account3_info.clone(),
                mint_info.clone(),
                account2_info.clone(),
                multisig_info.clone(),
                account3_info.clone(),
            ],
        )
        .unwrap();

        // source-owner multisig-signer
        do_process_instruction_dups(
            revoke(&program_id, &account3_key, &multisig_key, &[&account3_key]).unwrap(),
            vec![
                account3_info.clone(),
                multisig_info.clone(),
                account3_info.clone(),
            ],
        )
        .unwrap();

        // approve to source
        do_process_instruction_dups(
            approve_checked(
                &program_id,
                &account2_key,
                &mint_key,
                &account2_key,
                &owner_key,
                &[],
                500,
                2,
            )
            .unwrap(),
            vec![
                account2_info.clone(),
                mint_info.clone(),
                account2_info.clone(),
                owner_info.clone(),
            ],
        )
        .unwrap();

        // source-delegate revoke, force account2 to be a signer
        let account2_info: AccountInfo = (&account2_key, true, &mut account2_account).into();
        do_process_instruction_dups(
            revoke(&program_id, &account2_key, &account2_key, &[]).unwrap(),
            vec![account2_info.clone(), account2_info.clone()],
        )
        .unwrap();
    }

    #[test]
    fn test_approve() {
        let program_id = crate::id();
        let account_key = Pubkey::new_unique();
        let mut account_account = SolanaAccount::new(
            account_minimum_balance(),
            Account::get_packed_len(),
            &program_id,
        );
        let account2_key = Pubkey::new_unique();
        let mut account2_account = SolanaAccount::new(
            account_minimum_balance(),
            Account::get_packed_len(),
            &program_id,
        );
        let delegate_key = Pubkey::new_unique();
        let mut delegate_account = SolanaAccount::default();
        let owner_key = Pubkey::new_unique();
        let mut owner_account = SolanaAccount::default();
        let owner2_key = Pubkey::new_unique();
        let mut owner2_account = SolanaAccount::default();
        let mint_key = Pubkey::new_unique();
        let mut mint_account =
            SolanaAccount::new(mint_minimum_balance(), Mint::get_packed_len(), &program_id);
        let mut rent_sysvar = rent_sysvar();

        // create mint
        do_process_instruction(
            initialize_mint(&program_id, &mint_key, &owner_key, None, 2).unwrap(),
            vec![&mut mint_account, &mut rent_sysvar],
        )
        .unwrap();

        // create account
        do_process_instruction(
            initialize_account(&program_id, &account_key, &mint_key, &owner_key).unwrap(),
            vec![
                &mut account_account,
                &mut mint_account,
                &mut owner_account,
                &mut rent_sysvar,
            ],
        )
        .unwrap();

        // create another account
        do_process_instruction(
            initialize_account(&program_id, &account2_key, &mint_key, &owner_key).unwrap(),
            vec![
                &mut account2_account,
                &mut mint_account,
                &mut owner_account,
                &mut rent_sysvar,
            ],
        )
        .unwrap();

        // mint to account
        do_process_instruction(
            mint_to(&program_id, &mint_key, &account_key, &owner_key, &[], 1000).unwrap(),
            vec![&mut mint_account, &mut account_account, &mut owner_account],
        )
        .unwrap();

        // missing signer
        let mut instruction = approve(
            &program_id,
            &account_key,
            &delegate_key,
            &owner_key,
            &[],
            100,
        )
        .unwrap();
        instruction.accounts[2].is_signer = false;
        assert_eq!(
            Err(ProgramError::MissingRequiredSignature),
            do_process_instruction(
                instruction,
                vec![
                    &mut account_account,
                    &mut delegate_account,
                    &mut owner_account,
                ],
            )
        );

        // no owner
        assert_eq!(
            Err(TokenError::OwnerMismatch.into()),
            do_process_instruction(
                approve(
                    &program_id,
                    &account_key,
                    &delegate_key,
                    &owner2_key,
                    &[],
                    100
                )
                .unwrap(),
                vec![
                    &mut account_account,
                    &mut delegate_account,
                    &mut owner2_account,
                ],
            )
        );

        // approve delegate
        do_process_instruction(
            approve(
                &program_id,
                &account_key,
                &delegate_key,
                &owner_key,
                &[],
                100,
            )
            .unwrap(),
            vec![
                &mut account_account,
                &mut delegate_account,
                &mut owner_account,
            ],
        )
        .unwrap();

        // approve delegate 2, with incorrect decimals
        assert_eq!(
            Err(TokenError::MintDecimalsMismatch.into()),
            do_process_instruction(
                approve_checked(
                    &program_id,
                    &account_key,
                    &mint_key,
                    &delegate_key,
                    &owner_key,
                    &[],
                    100,
                    0 // <-- incorrect decimals
                )
                .unwrap(),
                vec![
                    &mut account_account,
                    &mut mint_account,
                    &mut delegate_account,
                    &mut owner_account,
                ],
            )
        );

        // approve delegate 2, with incorrect mint
        assert_eq!(
            Err(TokenError::MintMismatch.into()),
            do_process_instruction(
                approve_checked(
                    &program_id,
                    &account_key,
                    &account2_key, // <-- bad mint
                    &delegate_key,
                    &owner_key,
                    &[],
                    100,
                    0
                )
                .unwrap(),
                vec![
                    &mut account_account,
                    &mut account2_account, // <-- bad mint
                    &mut delegate_account,
                    &mut owner_account,
                ],
            )
        );

        // approve delegate 2
        do_process_instruction(
            approve_checked(
                &program_id,
                &account_key,
                &mint_key,
                &delegate_key,
                &owner_key,
                &[],
                100,
                2,
            )
            .unwrap(),
            vec![
                &mut account_account,
                &mut mint_account,
                &mut delegate_account,
                &mut owner_account,
            ],
        )
        .unwrap();

        // revoke delegate
        do_process_instruction(
            revoke(&program_id, &account_key, &owner_key, &[]).unwrap(),
            vec![&mut account_account, &mut owner_account],
        )
        .unwrap();

        // approve delegate 3
        do_process_instruction(
            approve_checked(
                &program_id,
                &account_key,
                &mint_key,
                &delegate_key,
                &owner_key,
                &[],
                100,
                2,
            )
            .unwrap(),
            vec![
                &mut account_account,
                &mut mint_account,
                &mut delegate_account,
                &mut owner_account,
            ],
        )
        .unwrap();

        // revoke by delegate
        do_process_instruction(
            revoke(&program_id, &account_key, &delegate_key, &[]).unwrap(),
            vec![&mut account_account, &mut delegate_account],
        )
        .unwrap();

        // fails the second time
        assert_eq!(
            Err(TokenError::OwnerMismatch.into()),
            do_process_instruction(
                revoke(&program_id, &account_key, &delegate_key, &[]).unwrap(),
                vec![&mut account_account, &mut delegate_account],
            )
        );
    }

    #[test]
    fn test_set_authority_dups() {
        let program_id = crate::id();
        let account1_key = Pubkey::new_unique();
        let mut account1_account = SolanaAccount::new(
            account_minimum_balance(),
            Account::get_packed_len(),
            &program_id,
        );
        let account1_info: AccountInfo = (&account1_key, true, &mut account1_account).into();
        let owner_key = Pubkey::new_unique();
        let mint_key = Pubkey::new_unique();
        let mut mint_account =
            SolanaAccount::new(mint_minimum_balance(), Mint::get_packed_len(), &program_id);
        let mint_info: AccountInfo = (&mint_key, true, &mut mint_account).into();
        let rent_key = rent::id();
        let mut rent_sysvar = rent_sysvar();
        let rent_info: AccountInfo = (&rent_key, false, &mut rent_sysvar).into();

        // create mint
        do_process_instruction_dups(
            initialize_mint(&program_id, &mint_key, &mint_key, Some(&mint_key), 2).unwrap(),
            vec![mint_info.clone(), rent_info.clone()],
        )
        .unwrap();

        // create account
        do_process_instruction_dups(
            initialize_account(&program_id, &account1_key, &mint_key, &account1_key).unwrap(),
            vec![
                account1_info.clone(),
                mint_info.clone(),
                account1_info.clone(),
                rent_info.clone(),
            ],
        )
        .unwrap();

        // set mint_authority when currently self
        do_process_instruction_dups(
            set_authority(
                &program_id,
                &mint_key,
                Some(&owner_key),
                AuthorityType::MintTokens,
                &mint_key,
                &[],
            )
            .unwrap(),
            vec![mint_info.clone(), mint_info.clone()],
        )
        .unwrap();

        // set freeze_authority when currently self
        do_process_instruction_dups(
            set_authority(
                &program_id,
                &mint_key,
                Some(&owner_key),
                AuthorityType::FreezeAccount,
                &mint_key,
                &[],
            )
            .unwrap(),
            vec![mint_info.clone(), mint_info.clone()],
        )
        .unwrap();

        // set account owner when currently self
        do_process_instruction_dups(
            set_authority(
                &program_id,
                &account1_key,
                Some(&owner_key),
                AuthorityType::AccountOwner,
                &account1_key,
                &[],
            )
            .unwrap(),
            vec![account1_info.clone(), account1_info.clone()],
        )
        .unwrap();

        // set close_authority when currently self
        let mut account = Account::unpack_unchecked(&account1_info.data.borrow()).unwrap();
        account.close_authority = COption::Some(account1_key);
        Account::pack(account, &mut account1_info.data.borrow_mut()).unwrap();

        do_process_instruction_dups(
            set_authority(
                &program_id,
                &account1_key,
                Some(&owner_key),
                AuthorityType::CloseAccount,
                &account1_key,
                &[],
            )
            .unwrap(),
            vec![account1_info.clone(), account1_info.clone()],
        )
        .unwrap();
    }

    #[test]
    fn test_set_authority() {
        let program_id = crate::id();
        let account_key = Pubkey::new_unique();
        let mut account_account = SolanaAccount::new(
            account_minimum_balance(),
            Account::get_packed_len(),
            &program_id,
        );
        let account2_key = Pubkey::new_unique();
        let mut account2_account = SolanaAccount::new(
            account_minimum_balance(),
            Account::get_packed_len(),
            &program_id,
        );
        let owner_key = Pubkey::new_unique();
        let mut owner_account = SolanaAccount::default();
        let owner2_key = Pubkey::new_unique();
        let mut owner2_account = SolanaAccount::default();
        let owner3_key = Pubkey::new_unique();
        let mut owner3_account = SolanaAccount::default();
        let mint_key = Pubkey::new_unique();
        let mut mint_account =
            SolanaAccount::new(mint_minimum_balance(), Mint::get_packed_len(), &program_id);
        let mint2_key = Pubkey::new_unique();
        let mut mint2_account =
            SolanaAccount::new(mint_minimum_balance(), Mint::get_packed_len(), &program_id);
        let mut rent_sysvar = rent_sysvar();

        // create new mint with owner
        do_process_instruction(
            initialize_mint(&program_id, &mint_key, &owner_key, None, 2).unwrap(),
            vec![&mut mint_account, &mut rent_sysvar],
        )
        .unwrap();

        // create mint with owner and freeze_authority
        do_process_instruction(
            initialize_mint(&program_id, &mint2_key, &owner_key, Some(&owner_key), 2).unwrap(),
            vec![&mut mint2_account, &mut rent_sysvar],
        )
        .unwrap();

        // invalid account
        assert_eq!(
            Err(ProgramError::InvalidAccountData),
            do_process_instruction(
                set_authority(
                    &program_id,
                    &account_key,
                    Some(&owner2_key),
                    AuthorityType::AccountOwner,
                    &owner_key,
                    &[]
                )
                .unwrap(),
                vec![&mut account_account, &mut owner_account],
            )
        );

        // create account
        do_process_instruction(
            initialize_account(&program_id, &account_key, &mint_key, &owner_key).unwrap(),
            vec![
                &mut account_account,
                &mut mint_account,
                &mut owner_account,
                &mut rent_sysvar,
            ],
        )
        .unwrap();

        // create another account
        do_process_instruction(
            initialize_account(&program_id, &account2_key, &mint2_key, &owner_key).unwrap(),
            vec![
                &mut account2_account,
                &mut mint2_account,
                &mut owner_account,
                &mut rent_sysvar,
            ],
        )
        .unwrap();

        // missing owner
        assert_eq!(
            Err(TokenError::OwnerMismatch.into()),
            do_process_instruction(
                set_authority(
                    &program_id,
                    &account_key,
                    Some(&owner_key),
                    AuthorityType::AccountOwner,
                    &owner2_key,
                    &[]
                )
                .unwrap(),
                vec![&mut account_account, &mut owner2_account],
            )
        );

        // owner did not sign
        let mut instruction = set_authority(
            &program_id,
            &account_key,
            Some(&owner2_key),
            AuthorityType::AccountOwner,
            &owner_key,
            &[],
        )
        .unwrap();
        instruction.accounts[1].is_signer = false;
        assert_eq!(
            Err(ProgramError::MissingRequiredSignature),
            do_process_instruction(instruction, vec![&mut account_account, &mut owner_account,],)
        );

        // wrong authority type
        assert_eq!(
            Err(TokenError::AuthorityTypeNotSupported.into()),
            do_process_instruction(
                set_authority(
                    &program_id,
                    &account_key,
                    Some(&owner2_key),
                    AuthorityType::FreezeAccount,
                    &owner_key,
                    &[],
                )
                .unwrap(),
                vec![&mut account_account, &mut owner_account],
            )
        );

        // account owner may not be set to None
        assert_eq!(
            Err(TokenError::InvalidInstruction.into()),
            do_process_instruction(
                set_authority(
                    &program_id,
                    &account_key,
                    None,
                    AuthorityType::AccountOwner,
                    &owner_key,
                    &[],
                )
                .unwrap(),
                vec![&mut account_account, &mut owner_account],
            )
        );

        // set delegate
        do_process_instruction(
            approve(
                &program_id,
                &account_key,
                &owner2_key,
                &owner_key,
                &[],
                u64::MAX,
            )
            .unwrap(),
            vec![
                &mut account_account,
                &mut owner2_account,
                &mut owner_account,
            ],
        )
        .unwrap();
        let account = Account::unpack_unchecked(&account_account.data).unwrap();
        assert_eq!(account.delegate, COption::Some(owner2_key));
        assert_eq!(account.delegated_amount, u64::MAX);

        // set owner
        do_process_instruction(
            set_authority(
                &program_id,
                &account_key,
                Some(&owner3_key),
                AuthorityType::AccountOwner,
                &owner_key,
                &[],
            )
            .unwrap(),
            vec![&mut account_account, &mut owner_account],
        )
        .unwrap();

        // check delegate cleared
        let account = Account::unpack_unchecked(&account_account.data).unwrap();
        assert_eq!(account.delegate, COption::None);
        assert_eq!(account.delegated_amount, 0);

        // set owner without existing delegate
        do_process_instruction(
            set_authority(
                &program_id,
                &account_key,
                Some(&owner2_key),
                AuthorityType::AccountOwner,
                &owner3_key,
                &[],
            )
            .unwrap(),
            vec![&mut account_account, &mut owner3_account],
        )
        .unwrap();

        // set close_authority
        do_process_instruction(
            set_authority(
                &program_id,
                &account_key,
                Some(&owner2_key),
                AuthorityType::CloseAccount,
                &owner2_key,
                &[],
            )
            .unwrap(),
            vec![&mut account_account, &mut owner2_account],
        )
        .unwrap();

        // close_authority may be set to None
        do_process_instruction(
            set_authority(
                &program_id,
                &account_key,
                None,
                AuthorityType::CloseAccount,
                &owner2_key,
                &[],
            )
            .unwrap(),
            vec![&mut account_account, &mut owner2_account],
        )
        .unwrap();

        // wrong owner
        assert_eq!(
            Err(TokenError::OwnerMismatch.into()),
            do_process_instruction(
                set_authority(
                    &program_id,
                    &mint_key,
                    Some(&owner3_key),
                    AuthorityType::MintTokens,
                    &owner2_key,
                    &[]
                )
                .unwrap(),
                vec![&mut mint_account, &mut owner2_account],
            )
        );

        // owner did not sign
        let mut instruction = set_authority(
            &program_id,
            &mint_key,
            Some(&owner2_key),
            AuthorityType::MintTokens,
            &owner_key,
            &[],
        )
        .unwrap();
        instruction.accounts[1].is_signer = false;
        assert_eq!(
            Err(ProgramError::MissingRequiredSignature),
            do_process_instruction(instruction, vec![&mut mint_account, &mut owner_account],)
        );

        // cannot freeze
        assert_eq!(
            Err(TokenError::MintCannotFreeze.into()),
            do_process_instruction(
                set_authority(
                    &program_id,
                    &mint_key,
                    Some(&owner2_key),
                    AuthorityType::FreezeAccount,
                    &owner_key,
                    &[],
                )
                .unwrap(),
                vec![&mut mint_account, &mut owner_account],
            )
        );

        // set owner
        do_process_instruction(
            set_authority(
                &program_id,
                &mint_key,
                Some(&owner2_key),
                AuthorityType::MintTokens,
                &owner_key,
                &[],
            )
            .unwrap(),
            vec![&mut mint_account, &mut owner_account],
        )
        .unwrap();

        // set owner to None
        do_process_instruction(
            set_authority(
                &program_id,
                &mint_key,
                None,
                AuthorityType::MintTokens,
                &owner2_key,
                &[],
            )
            .unwrap(),
            vec![&mut mint_account, &mut owner2_account],
        )
        .unwrap();

        // test unsetting mint_authority is one-way operation
        assert_eq!(
            Err(TokenError::FixedSupply.into()),
            do_process_instruction(
                set_authority(
                    &program_id,
                    &mint2_key,
                    Some(&owner2_key),
                    AuthorityType::MintTokens,
                    &owner_key,
                    &[]
                )
                .unwrap(),
                vec![&mut mint_account, &mut owner_account],
            )
        );

        // set freeze_authority
        do_process_instruction(
            set_authority(
                &program_id,
                &mint2_key,
                Some(&owner2_key),
                AuthorityType::FreezeAccount,
                &owner_key,
                &[],
            )
            .unwrap(),
            vec![&mut mint2_account, &mut owner_account],
        )
        .unwrap();

        // test unsetting freeze_authority is one-way operation
        do_process_instruction(
            set_authority(
                &program_id,
                &mint2_key,
                None,
                AuthorityType::FreezeAccount,
                &owner2_key,
                &[],
            )
            .unwrap(),
            vec![&mut mint2_account, &mut owner2_account],
        )
        .unwrap();

        assert_eq!(
            Err(TokenError::MintCannotFreeze.into()),
            do_process_instruction(
                set_authority(
                    &program_id,
                    &mint2_key,
                    Some(&owner2_key),
                    AuthorityType::FreezeAccount,
                    &owner_key,
                    &[],
                )
                .unwrap(),
                vec![&mut mint2_account, &mut owner2_account],
            )
        );
    }

    #[test]
    fn test_set_authority_with_immutable_owner_extension() {
        let program_id = crate::id();
        let account_key = Pubkey::new_unique();

        let account_len =
            ExtensionType::try_calculate_account_len::<Account>(&[ExtensionType::ImmutableOwner])
                .unwrap();
        let mut account_account = SolanaAccount::new(
            Rent::default().minimum_balance(account_len),
            account_len,
            &program_id,
        );
        let owner_key = Pubkey::new_unique();
        let mut owner_account = SolanaAccount::default();
        let owner2_key = Pubkey::new_unique();

        let mint_key = Pubkey::new_unique();
        let mut mint_account =
            SolanaAccount::new(mint_minimum_balance(), Mint::get_packed_len(), &program_id);
        let mut rent_sysvar = rent_sysvar();

        // create mint
        assert_eq!(
            Ok(()),
            do_process_instruction(
                initialize_mint(&program_id, &mint_key, &owner_key, None, 2).unwrap(),
                vec![&mut mint_account, &mut rent_sysvar],
            )
        );

        // create account
        assert_eq!(
            Ok(()),
            do_process_instruction(
                initialize_immutable_owner(&program_id, &account_key).unwrap(),
                vec![&mut account_account],
            )
        );
        assert_eq!(
            Ok(()),
            do_process_instruction(
                initialize_account(&program_id, &account_key, &mint_key, &owner_key).unwrap(),
                vec![
                    &mut account_account,
                    &mut mint_account,
                    &mut owner_account,
                    &mut rent_sysvar,
                ],
            )
        );

        // Immutable Owner extension blocks account owner authority changes
        assert_eq!(
            Err(TokenError::ImmutableOwner.into()),
            do_process_instruction(
                set_authority(
                    &program_id,
                    &account_key,
                    Some(&owner2_key),
                    AuthorityType::AccountOwner,
                    &owner_key,
                    &[],
                )
                .unwrap(),
                vec![&mut account_account, &mut owner_account],
            )
        );
    }

    #[test]
    fn test_mint_to_dups() {
        let program_id = crate::id();
        let account1_key = Pubkey::new_unique();
        let mut account1_account = SolanaAccount::new(
            account_minimum_balance(),
            Account::get_packed_len(),
            &program_id,
        );
        let account1_info: AccountInfo = (&account1_key, true, &mut account1_account).into();
        let owner_key = Pubkey::new_unique();
        let mut owner_account = SolanaAccount::default();
        let owner_info: AccountInfo = (&owner_key, true, &mut owner_account).into();
        let mint_key = Pubkey::new_unique();
        let mut mint_account =
            SolanaAccount::new(mint_minimum_balance(), Mint::get_packed_len(), &program_id);
        let mint_info: AccountInfo = (&mint_key, true, &mut mint_account).into();
        let rent_key = rent::id();
        let mut rent_sysvar = rent_sysvar();
        let rent_info: AccountInfo = (&rent_key, false, &mut rent_sysvar).into();

        // create mint
        do_process_instruction_dups(
            initialize_mint(&program_id, &mint_key, &mint_key, None, 2).unwrap(),
            vec![mint_info.clone(), rent_info.clone()],
        )
        .unwrap();

        // create account
        do_process_instruction_dups(
            initialize_account(&program_id, &account1_key, &mint_key, &owner_key).unwrap(),
            vec![
                account1_info.clone(),
                mint_info.clone(),
                owner_info.clone(),
                rent_info.clone(),
            ],
        )
        .unwrap();

        // mint_to when mint_authority is self
        do_process_instruction_dups(
            mint_to(&program_id, &mint_key, &account1_key, &mint_key, &[], 42).unwrap(),
            vec![mint_info.clone(), account1_info.clone(), mint_info.clone()],
        )
        .unwrap();

        // mint_to_checked when mint_authority is self
        do_process_instruction_dups(
            mint_to_checked(&program_id, &mint_key, &account1_key, &mint_key, &[], 42, 2).unwrap(),
            vec![mint_info.clone(), account1_info.clone(), mint_info.clone()],
        )
        .unwrap();

        // mint_to when mint_authority is account owner
        let mut mint = Mint::unpack_unchecked(&mint_info.data.borrow()).unwrap();
        mint.mint_authority = COption::Some(account1_key);
        Mint::pack(mint, &mut mint_info.data.borrow_mut()).unwrap();
        do_process_instruction_dups(
            mint_to(
                &program_id,
                &mint_key,
                &account1_key,
                &account1_key,
                &[],
                42,
            )
            .unwrap(),
            vec![
                mint_info.clone(),
                account1_info.clone(),
                account1_info.clone(),
            ],
        )
        .unwrap();

        // mint_to_checked when mint_authority is account owner
        do_process_instruction_dups(
            mint_to(
                &program_id,
                &mint_key,
                &account1_key,
                &account1_key,
                &[],
                42,
            )
            .unwrap(),
            vec![
                mint_info.clone(),
                account1_info.clone(),
                account1_info.clone(),
            ],
        )
        .unwrap();
    }

    #[test]
    fn test_mint_to() {
        let program_id = crate::id();
        let account_key = Pubkey::new_unique();
        let mut account_account = SolanaAccount::new(
            account_minimum_balance(),
            Account::get_packed_len(),
            &program_id,
        );
        let account2_key = Pubkey::new_unique();
        let mut account2_account = SolanaAccount::new(
            account_minimum_balance(),
            Account::get_packed_len(),
            &program_id,
        );
        let account3_key = Pubkey::new_unique();
        let mut account3_account = SolanaAccount::new(
            account_minimum_balance(),
            Account::get_packed_len(),
            &program_id,
        );
        let mismatch_key = Pubkey::new_unique();
        let mut mismatch_account = SolanaAccount::new(
            account_minimum_balance(),
            Account::get_packed_len(),
            &program_id,
        );
        let owner_key = Pubkey::new_unique();
        let mut owner_account = SolanaAccount::default();
        let owner2_key = Pubkey::new_unique();
        let mut owner2_account = SolanaAccount::default();
        let mint_key = Pubkey::new_unique();
        let mut mint_account =
            SolanaAccount::new(mint_minimum_balance(), Mint::get_packed_len(), &program_id);
        let mint2_key = Pubkey::new_unique();
        let uninitialized_key = Pubkey::new_unique();
        let mut uninitialized_account = SolanaAccount::new(
            account_minimum_balance(),
            Account::get_packed_len(),
            &program_id,
        );
        let mut rent_sysvar = rent_sysvar();

        // create new mint with owner
        do_process_instruction(
            initialize_mint(&program_id, &mint_key, &owner_key, None, 2).unwrap(),
            vec![&mut mint_account, &mut rent_sysvar],
        )
        .unwrap();

        // create account
        do_process_instruction(
            initialize_account(&program_id, &account_key, &mint_key, &owner_key).unwrap(),
            vec![
                &mut account_account,
                &mut mint_account,
                &mut owner_account,
                &mut rent_sysvar,
            ],
        )
        .unwrap();

        // create another account
        do_process_instruction(
            initialize_account(&program_id, &account2_key, &mint_key, &owner_key).unwrap(),
            vec![
                &mut account2_account,
                &mut mint_account,
                &mut owner_account,
                &mut rent_sysvar,
            ],
        )
        .unwrap();

        // create another account
        do_process_instruction(
            initialize_account(&program_id, &account3_key, &mint_key, &owner_key).unwrap(),
            vec![
                &mut account3_account,
                &mut mint_account,
                &mut owner_account,
                &mut rent_sysvar,
            ],
        )
        .unwrap();

        // create mismatch account
        do_process_instruction(
            initialize_account(&program_id, &mismatch_key, &mint_key, &owner_key).unwrap(),
            vec![
                &mut mismatch_account,
                &mut mint_account,
                &mut owner_account,
                &mut rent_sysvar,
            ],
        )
        .unwrap();
        let mut account = Account::unpack_unchecked(&mismatch_account.data).unwrap();
        account.mint = mint2_key;
        Account::pack(account, &mut mismatch_account.data).unwrap();

        // mint to
        do_process_instruction(
            mint_to(&program_id, &mint_key, &account_key, &owner_key, &[], 42).unwrap(),
            vec![&mut mint_account, &mut account_account, &mut owner_account],
        )
        .unwrap();

        let mint = Mint::unpack_unchecked(&mint_account.data).unwrap();
        assert_eq!(mint.supply, 42);
        let account = Account::unpack_unchecked(&account_account.data).unwrap();
        assert_eq!(account.amount, 42);

        // mint to another account to test supply accumulation
        do_process_instruction(
            mint_to(&program_id, &mint_key, &account2_key, &owner_key, &[], 42).unwrap(),
            vec![&mut mint_account, &mut account2_account, &mut owner_account],
        )
        .unwrap();

        let mint = Mint::unpack_unchecked(&mint_account.data).unwrap();
        assert_eq!(mint.supply, 84);
        let account = Account::unpack_unchecked(&account2_account.data).unwrap();
        assert_eq!(account.amount, 42);

        // missing signer
        let mut instruction =
            mint_to(&program_id, &mint_key, &account2_key, &owner_key, &[], 42).unwrap();
        instruction.accounts[2].is_signer = false;
        assert_eq!(
            Err(ProgramError::MissingRequiredSignature),
            do_process_instruction(
                instruction,
                vec![&mut mint_account, &mut account2_account, &mut owner_account],
            )
        );

        // mismatch account
        assert_eq!(
            Err(TokenError::MintMismatch.into()),
            do_process_instruction(
                mint_to(&program_id, &mint_key, &mismatch_key, &owner_key, &[], 42).unwrap(),
                vec![&mut mint_account, &mut mismatch_account, &mut owner_account],
            )
        );

        // missing owner
        assert_eq!(
            Err(TokenError::OwnerMismatch.into()),
            do_process_instruction(
                mint_to(&program_id, &mint_key, &account2_key, &owner2_key, &[], 42).unwrap(),
                vec![
                    &mut mint_account,
                    &mut account2_account,
                    &mut owner2_account,
                ],
            )
        );

        // mint not owned by program
        let not_program_id = Pubkey::new_unique();
        mint_account.owner = not_program_id;
        assert_eq!(
            Err(ProgramError::IncorrectProgramId),
            do_process_instruction(
                mint_to(&program_id, &mint_key, &account_key, &owner_key, &[], 0).unwrap(),
                vec![&mut mint_account, &mut account_account, &mut owner_account],
            )
        );
        mint_account.owner = program_id;

        // account not owned by program
        let not_program_id = Pubkey::new_unique();
        account_account.owner = not_program_id;
        assert_eq!(
            Err(ProgramError::IncorrectProgramId),
            do_process_instruction(
                mint_to(&program_id, &mint_key, &account_key, &owner_key, &[], 0).unwrap(),
                vec![&mut mint_account, &mut account_account, &mut owner_account],
            )
        );
        account_account.owner = program_id;

        // uninitialized destination account
        assert_eq!(
            Err(ProgramError::UninitializedAccount),
            do_process_instruction(
                mint_to(
                    &program_id,
                    &mint_key,
                    &uninitialized_key,
                    &owner_key,
                    &[],
                    42
                )
                .unwrap(),
                vec![
                    &mut mint_account,
                    &mut uninitialized_account,
                    &mut owner_account,
                ],
            )
        );

        // unset mint_authority and test minting fails
        do_process_instruction(
            set_authority(
                &program_id,
                &mint_key,
                None,
                AuthorityType::MintTokens,
                &owner_key,
                &[],
            )
            .unwrap(),
            vec![&mut mint_account, &mut owner_account],
        )
        .unwrap();
        assert_eq!(
            Err(TokenError::FixedSupply.into()),
            do_process_instruction(
                mint_to(&program_id, &mint_key, &account2_key, &owner_key, &[], 42).unwrap(),
                vec![&mut mint_account, &mut account2_account, &mut owner_account],
            )
        );
    }

    #[test]
    fn test_burn_dups() {
        let program_id = crate::id();
        let account1_key = Pubkey::new_unique();
        let mut account1_account = SolanaAccount::new(
            account_minimum_balance(),
            Account::get_packed_len(),
            &program_id,
        );
        let account1_info: AccountInfo = (&account1_key, true, &mut account1_account).into();
        let owner_key = Pubkey::new_unique();
        let mut owner_account = SolanaAccount::default();
        let owner_info: AccountInfo = (&owner_key, true, &mut owner_account).into();
        let mint_key = Pubkey::new_unique();
        let mut mint_account =
            SolanaAccount::new(mint_minimum_balance(), Mint::get_packed_len(), &program_id);
        let mint_info: AccountInfo = (&mint_key, true, &mut mint_account).into();
        let rent_key = rent::id();
        let mut rent_sysvar = rent_sysvar();
        let rent_info: AccountInfo = (&rent_key, false, &mut rent_sysvar).into();

        // create mint
        do_process_instruction_dups(
            initialize_mint(&program_id, &mint_key, &owner_key, None, 2).unwrap(),
            vec![mint_info.clone(), rent_info.clone()],
        )
        .unwrap();

        // create account
        do_process_instruction_dups(
            initialize_account(&program_id, &account1_key, &mint_key, &account1_key).unwrap(),
            vec![
                account1_info.clone(),
                mint_info.clone(),
                account1_info.clone(),
                rent_info.clone(),
            ],
        )
        .unwrap();

        // mint to account
        do_process_instruction_dups(
            mint_to(&program_id, &mint_key, &account1_key, &owner_key, &[], 1000).unwrap(),
            vec![mint_info.clone(), account1_info.clone(), owner_info.clone()],
        )
        .unwrap();

        // source-owner burn
        do_process_instruction_dups(
            burn(
                &program_id,
                &mint_key,
                &account1_key,
                &account1_key,
                &[],
                500,
            )
            .unwrap(),
            vec![
                account1_info.clone(),
                mint_info.clone(),
                account1_info.clone(),
            ],
        )
        .unwrap();

        // source-owner burn_checked
        do_process_instruction_dups(
            burn_checked(
                &program_id,
                &account1_key,
                &mint_key,
                &account1_key,
                &[],
                500,
                2,
            )
            .unwrap(),
            vec![
                account1_info.clone(),
                mint_info.clone(),
                account1_info.clone(),
            ],
        )
        .unwrap();

        // mint-owner burn
        do_process_instruction_dups(
            mint_to(&program_id, &mint_key, &account1_key, &owner_key, &[], 1000).unwrap(),
            vec![mint_info.clone(), account1_info.clone(), owner_info.clone()],
        )
        .unwrap();
        let mut account = Account::unpack_unchecked(&account1_info.data.borrow()).unwrap();
        account.owner = mint_key;
        Account::pack(account, &mut account1_info.data.borrow_mut()).unwrap();
        do_process_instruction_dups(
            burn(&program_id, &account1_key, &mint_key, &mint_key, &[], 500).unwrap(),
            vec![account1_info.clone(), mint_info.clone(), mint_info.clone()],
        )
        .unwrap();

        // mint-owner burn_checked
        do_process_instruction_dups(
            burn_checked(
                &program_id,
                &account1_key,
                &mint_key,
                &mint_key,
                &[],
                500,
                2,
            )
            .unwrap(),
            vec![account1_info.clone(), mint_info.clone(), mint_info.clone()],
        )
        .unwrap();

        // source-delegate burn
        do_process_instruction_dups(
            mint_to(&program_id, &mint_key, &account1_key, &owner_key, &[], 1000).unwrap(),
            vec![mint_info.clone(), account1_info.clone(), owner_info.clone()],
        )
        .unwrap();
        let mut account = Account::unpack_unchecked(&account1_info.data.borrow()).unwrap();
        account.delegated_amount = 1000;
        account.delegate = COption::Some(account1_key);
        account.owner = owner_key;
        Account::pack(account, &mut account1_info.data.borrow_mut()).unwrap();
        do_process_instruction_dups(
            burn(
                &program_id,
                &account1_key,
                &mint_key,
                &account1_key,
                &[],
                500,
            )
            .unwrap(),
            vec![
                account1_info.clone(),
                mint_info.clone(),
                account1_info.clone(),
            ],
        )
        .unwrap();

        // source-delegate burn_checked
        do_process_instruction_dups(
            burn_checked(
                &program_id,
                &account1_key,
                &mint_key,
                &account1_key,
                &[],
                500,
                2,
            )
            .unwrap(),
            vec![
                account1_info.clone(),
                mint_info.clone(),
                account1_info.clone(),
            ],
        )
        .unwrap();

        // mint-delegate burn
        do_process_instruction_dups(
            mint_to(&program_id, &mint_key, &account1_key, &owner_key, &[], 1000).unwrap(),
            vec![mint_info.clone(), account1_info.clone(), owner_info.clone()],
        )
        .unwrap();
        let mut account = Account::unpack_unchecked(&account1_info.data.borrow()).unwrap();
        account.delegated_amount = 1000;
        account.delegate = COption::Some(mint_key);
        account.owner = owner_key;
        Account::pack(account, &mut account1_info.data.borrow_mut()).unwrap();
        do_process_instruction_dups(
            burn(&program_id, &account1_key, &mint_key, &mint_key, &[], 500).unwrap(),
            vec![account1_info.clone(), mint_info.clone(), mint_info.clone()],
        )
        .unwrap();

        // mint-delegate burn_checked
        do_process_instruction_dups(
            burn_checked(
                &program_id,
                &account1_key,
                &mint_key,
                &mint_key,
                &[],
                500,
                2,
            )
            .unwrap(),
            vec![account1_info.clone(), mint_info.clone(), mint_info.clone()],
        )
        .unwrap();
    }

    #[test]
    fn test_burn() {
        let program_id = crate::id();
        let account_key = Pubkey::new_unique();
        let mut account_account = SolanaAccount::new(
            account_minimum_balance(),
            Account::get_packed_len(),
            &program_id,
        );
        let account2_key = Pubkey::new_unique();
        let mut account2_account = SolanaAccount::new(
            account_minimum_balance(),
            Account::get_packed_len(),
            &program_id,
        );
        let account3_key = Pubkey::new_unique();
        let mut account3_account = SolanaAccount::new(
            account_minimum_balance(),
            Account::get_packed_len(),
            &program_id,
        );
        let delegate_key = Pubkey::new_unique();
        let mut delegate_account = SolanaAccount::default();
        let mismatch_key = Pubkey::new_unique();
        let mut mismatch_account = SolanaAccount::new(
            account_minimum_balance(),
            Account::get_packed_len(),
            &program_id,
        );
        let owner_key = Pubkey::new_unique();
        let mut owner_account = SolanaAccount::default();
        let owner2_key = Pubkey::new_unique();
        let mut owner2_account = SolanaAccount::default();
        let mint_key = Pubkey::new_unique();
        let mut mint_account =
            SolanaAccount::new(mint_minimum_balance(), Mint::get_packed_len(), &program_id);
        let mint2_key = Pubkey::new_unique();
        let mut rent_sysvar = rent_sysvar();

        // create new mint
        do_process_instruction(
            initialize_mint(&program_id, &mint_key, &owner_key, None, 2).unwrap(),
            vec![&mut mint_account, &mut rent_sysvar],
        )
        .unwrap();

        // create account
        do_process_instruction(
            initialize_account(&program_id, &account_key, &mint_key, &owner_key).unwrap(),
            vec![
                &mut account_account,
                &mut mint_account,
                &mut owner_account,
                &mut rent_sysvar,
            ],
        )
        .unwrap();

        // create another account
        do_process_instruction(
            initialize_account(&program_id, &account2_key, &mint_key, &owner_key).unwrap(),
            vec![
                &mut account2_account,
                &mut mint_account,
                &mut owner_account,
                &mut rent_sysvar,
            ],
        )
        .unwrap();

        // create another account
        do_process_instruction(
            initialize_account(&program_id, &account3_key, &mint_key, &owner_key).unwrap(),
            vec![
                &mut account3_account,
                &mut mint_account,
                &mut owner_account,
                &mut rent_sysvar,
            ],
        )
        .unwrap();

        // create mismatch account
        do_process_instruction(
            initialize_account(&program_id, &mismatch_key, &mint_key, &owner_key).unwrap(),
            vec![
                &mut mismatch_account,
                &mut mint_account,
                &mut owner_account,
                &mut rent_sysvar,
            ],
        )
        .unwrap();

        // mint to account
        do_process_instruction(
            mint_to(&program_id, &mint_key, &account_key, &owner_key, &[], 1000).unwrap(),
            vec![&mut mint_account, &mut account_account, &mut owner_account],
        )
        .unwrap();

        // mint to mismatch account and change mint key
        do_process_instruction(
            mint_to(&program_id, &mint_key, &mismatch_key, &owner_key, &[], 1000).unwrap(),
            vec![&mut mint_account, &mut mismatch_account, &mut owner_account],
        )
        .unwrap();
        let mut account = Account::unpack_unchecked(&mismatch_account.data).unwrap();
        account.mint = mint2_key;
        Account::pack(account, &mut mismatch_account.data).unwrap();

        // missing signer
        let mut instruction =
            burn(&program_id, &account_key, &mint_key, &delegate_key, &[], 42).unwrap();
        instruction.accounts[1].is_signer = false;
        assert_eq!(
            Err(TokenError::OwnerMismatch.into()),
            do_process_instruction(
                instruction,
                vec![
                    &mut account_account,
                    &mut mint_account,
                    &mut delegate_account
                ],
            )
        );

        // missing owner
        assert_eq!(
            Err(TokenError::OwnerMismatch.into()),
            do_process_instruction(
                burn(&program_id, &account_key, &mint_key, &owner2_key, &[], 42).unwrap(),
                vec![&mut account_account, &mut mint_account, &mut owner2_account],
            )
        );

        // account not owned by program
        let not_program_id = Pubkey::new_unique();
        account_account.owner = not_program_id;
        assert_eq!(
            Err(ProgramError::IncorrectProgramId),
            do_process_instruction(
                burn(&program_id, &account_key, &mint_key, &owner_key, &[], 0).unwrap(),
                vec![&mut account_account, &mut mint_account, &mut owner_account],
            )
        );
        account_account.owner = program_id;

        // mint not owned by program
        let not_program_id = Pubkey::new_unique();
        mint_account.owner = not_program_id;
        assert_eq!(
            Err(ProgramError::IncorrectProgramId),
            do_process_instruction(
                burn(&program_id, &account_key, &mint_key, &owner_key, &[], 0).unwrap(),
                vec![&mut account_account, &mut mint_account, &mut owner_account],
            )
        );
        mint_account.owner = program_id;

        // mint mismatch
        assert_eq!(
            Err(TokenError::MintMismatch.into()),
            do_process_instruction(
                burn(&program_id, &mismatch_key, &mint_key, &owner_key, &[], 42).unwrap(),
                vec![&mut mismatch_account, &mut mint_account, &mut owner_account],
            )
        );

        // burn
        do_process_instruction(
            burn(&program_id, &account_key, &mint_key, &owner_key, &[], 21).unwrap(),
            vec![&mut account_account, &mut mint_account, &mut owner_account],
        )
        .unwrap();

        // burn_checked, with incorrect decimals
        assert_eq!(
            Err(TokenError::MintDecimalsMismatch.into()),
            do_process_instruction(
                burn_checked(&program_id, &account_key, &mint_key, &owner_key, &[], 21, 3).unwrap(),
                vec![&mut account_account, &mut mint_account, &mut owner_account],
            )
        );

        // burn_checked
        do_process_instruction(
            burn_checked(&program_id, &account_key, &mint_key, &owner_key, &[], 21, 2).unwrap(),
            vec![&mut account_account, &mut mint_account, &mut owner_account],
        )
        .unwrap();

        let mint = Mint::unpack_unchecked(&mint_account.data).unwrap();
        assert_eq!(mint.supply, 2000 - 42);
        let account = Account::unpack_unchecked(&account_account.data).unwrap();
        assert_eq!(account.amount, 1000 - 42);

        // insufficient funds
        assert_eq!(
            Err(TokenError::InsufficientFunds.into()),
            do_process_instruction(
                burn(
                    &program_id,
                    &account_key,
                    &mint_key,
                    &owner_key,
                    &[],
                    100_000_000
                )
                .unwrap(),
                vec![&mut account_account, &mut mint_account, &mut owner_account],
            )
        );

        // approve delegate
        do_process_instruction(
            approve(
                &program_id,
                &account_key,
                &delegate_key,
                &owner_key,
                &[],
                84,
            )
            .unwrap(),
            vec![
                &mut account_account,
                &mut delegate_account,
                &mut owner_account,
            ],
        )
        .unwrap();

        // not a delegate of source account
        assert_eq!(
            Err(TokenError::OwnerMismatch.into()),
            do_process_instruction(
                burn(
                    &program_id,
                    &account_key,
                    &mint_key,
                    &owner2_key, // <-- incorrect owner or delegate
                    &[],
                    1,
                )
                .unwrap(),
                vec![&mut account_account, &mut mint_account, &mut owner2_account],
            )
        );

        // insufficient funds approved via delegate
        assert_eq!(
            Err(TokenError::InsufficientFunds.into()),
            do_process_instruction(
                burn(&program_id, &account_key, &mint_key, &delegate_key, &[], 85).unwrap(),
                vec![
                    &mut account_account,
                    &mut mint_account,
                    &mut delegate_account
                ],
            )
        );

        // burn via delegate
        do_process_instruction(
            burn(&program_id, &account_key, &mint_key, &delegate_key, &[], 84).unwrap(),
            vec![
                &mut account_account,
                &mut mint_account,
                &mut delegate_account,
            ],
        )
        .unwrap();

        // match
        let mint = Mint::unpack_unchecked(&mint_account.data).unwrap();
        assert_eq!(mint.supply, 2000 - 42 - 84);
        let account = Account::unpack_unchecked(&account_account.data).unwrap();
        assert_eq!(account.amount, 1000 - 42 - 84);

        // insufficient funds approved via delegate
        assert_eq!(
            Err(TokenError::OwnerMismatch.into()),
            do_process_instruction(
                burn(&program_id, &account_key, &mint_key, &delegate_key, &[], 1).unwrap(),
                vec![
                    &mut account_account,
                    &mut mint_account,
                    &mut delegate_account
                ],
            )
        );
    }

    #[test]
    fn test_multisig() {
        let program_id = crate::id();
        let mint_key = Pubkey::new_unique();
        let mut mint_account =
            SolanaAccount::new(mint_minimum_balance(), Mint::get_packed_len(), &program_id);
        let account_key = Pubkey::new_unique();
        let mut account = SolanaAccount::new(
            account_minimum_balance(),
            Account::get_packed_len(),
            &program_id,
        );
        let account2_key = Pubkey::new_unique();
        let mut account2_account = SolanaAccount::new(
            account_minimum_balance(),
            Account::get_packed_len(),
            &program_id,
        );
        let owner_key = Pubkey::new_unique();
        let mut owner_account = SolanaAccount::default();
        let multisig_key = Pubkey::new_unique();
        let mut multisig_account = SolanaAccount::new(42, Multisig::get_packed_len(), &program_id);
        let multisig_delegate_key = Pubkey::new_unique();
        let mut multisig_delegate_account = SolanaAccount::new(
            multisig_minimum_balance(),
            Multisig::get_packed_len(),
            &program_id,
        );
        let signer_keys = vec![Pubkey::new_unique(); MAX_SIGNERS];
        let signer_key_refs: Vec<&Pubkey> = signer_keys.iter().collect();
        let mut signer_accounts = vec![SolanaAccount::new(0, 0, &program_id); MAX_SIGNERS];
        let mut rent_sysvar = rent_sysvar();

        // multisig is not rent exempt
        let account_info_iter = &mut signer_accounts.iter_mut();
        assert_eq!(
            Err(TokenError::NotRentExempt.into()),
            do_process_instruction(
                initialize_multisig(&program_id, &multisig_key, &[&signer_keys[0]], 1).unwrap(),
                vec![
                    &mut multisig_account,
                    &mut rent_sysvar,
                    account_info_iter.next().unwrap(),
                ],
            )
        );

        multisig_account.lamports = multisig_minimum_balance();
        let mut multisig_account2 = multisig_account.clone();

        // single signer
        let account_info_iter = &mut signer_accounts.iter_mut();
        do_process_instruction(
            initialize_multisig(&program_id, &multisig_key, &[&signer_keys[0]], 1).unwrap(),
            vec![
                &mut multisig_account,
                &mut rent_sysvar,
                account_info_iter.next().unwrap(),
            ],
        )
        .unwrap();

        // single signer using `initialize_multisig2`
        let account_info_iter = &mut signer_accounts.iter_mut();
        do_process_instruction(
            initialize_multisig2(&program_id, &multisig_key, &[&signer_keys[0]], 1).unwrap(),
            vec![&mut multisig_account2, account_info_iter.next().unwrap()],
        )
        .unwrap();

        // multiple signer
        let account_info_iter = &mut signer_accounts.iter_mut();
        do_process_instruction(
            initialize_multisig(
                &program_id,
                &multisig_delegate_key,
                &signer_key_refs,
                MAX_SIGNERS as u8,
            )
            .unwrap(),
            vec![
                &mut multisig_delegate_account,
                &mut rent_sysvar,
                account_info_iter.next().unwrap(),
                account_info_iter.next().unwrap(),
                account_info_iter.next().unwrap(),
                account_info_iter.next().unwrap(),
                account_info_iter.next().unwrap(),
                account_info_iter.next().unwrap(),
                account_info_iter.next().unwrap(),
                account_info_iter.next().unwrap(),
                account_info_iter.next().unwrap(),
                account_info_iter.next().unwrap(),
                account_info_iter.next().unwrap(),
            ],
        )
        .unwrap();

        // create new mint with multisig owner
        do_process_instruction(
            initialize_mint(&program_id, &mint_key, &multisig_key, None, 2).unwrap(),
            vec![&mut mint_account, &mut rent_sysvar],
        )
        .unwrap();

        // create account with multisig owner
        do_process_instruction(
            initialize_account(&program_id, &account_key, &mint_key, &multisig_key).unwrap(),
            vec![
                &mut account,
                &mut mint_account,
                &mut multisig_account,
                &mut rent_sysvar,
            ],
        )
        .unwrap();

        // create another account with multisig owner
        do_process_instruction(
            initialize_account(
                &program_id,
                &account2_key,
                &mint_key,
                &multisig_delegate_key,
            )
            .unwrap(),
            vec![
                &mut account2_account,
                &mut mint_account,
                &mut multisig_account,
                &mut rent_sysvar,
            ],
        )
        .unwrap();

        // mint to account
        let account_info_iter = &mut signer_accounts.iter_mut();
        do_process_instruction(
            mint_to(
                &program_id,
                &mint_key,
                &account_key,
                &multisig_key,
                &[&signer_keys[0]],
                1000,
            )
            .unwrap(),
            vec![
                &mut mint_account,
                &mut account,
                &mut multisig_account,
                account_info_iter.next().unwrap(),
            ],
        )
        .unwrap();

        // approve
        let account_info_iter = &mut signer_accounts.iter_mut();
        do_process_instruction(
            approve(
                &program_id,
                &account_key,
                &multisig_delegate_key,
                &multisig_key,
                &[&signer_keys[0]],
                100,
            )
            .unwrap(),
            vec![
                &mut account,
                &mut multisig_delegate_account,
                &mut multisig_account,
                account_info_iter.next().unwrap(),
            ],
        )
        .unwrap();

        // transfer
        let account_info_iter = &mut signer_accounts.iter_mut();
        do_process_instruction(
            #[allow(deprecated)]
            transfer(
                &program_id,
                &account_key,
                &account2_key,
                &multisig_key,
                &[&signer_keys[0]],
                42,
            )
            .unwrap(),
            vec![
                &mut account,
                &mut account2_account,
                &mut multisig_account,
                account_info_iter.next().unwrap(),
            ],
        )
        .unwrap();

        // transfer via delegate
        let account_info_iter = &mut signer_accounts.iter_mut();
        do_process_instruction(
            #[allow(deprecated)]
            transfer(
                &program_id,
                &account_key,
                &account2_key,
                &multisig_delegate_key,
                &signer_key_refs,
                42,
            )
            .unwrap(),
            vec![
                &mut account,
                &mut account2_account,
                &mut multisig_delegate_account,
                account_info_iter.next().unwrap(),
                account_info_iter.next().unwrap(),
                account_info_iter.next().unwrap(),
                account_info_iter.next().unwrap(),
                account_info_iter.next().unwrap(),
                account_info_iter.next().unwrap(),
                account_info_iter.next().unwrap(),
                account_info_iter.next().unwrap(),
                account_info_iter.next().unwrap(),
                account_info_iter.next().unwrap(),
                account_info_iter.next().unwrap(),
            ],
        )
        .unwrap();

        // mint to
        let account_info_iter = &mut signer_accounts.iter_mut();
        do_process_instruction(
            mint_to(
                &program_id,
                &mint_key,
                &account2_key,
                &multisig_key,
                &[&signer_keys[0]],
                42,
            )
            .unwrap(),
            vec![
                &mut mint_account,
                &mut account2_account,
                &mut multisig_account,
                account_info_iter.next().unwrap(),
            ],
        )
        .unwrap();

        // burn
        let account_info_iter = &mut signer_accounts.iter_mut();
        do_process_instruction(
            burn(
                &program_id,
                &account_key,
                &mint_key,
                &multisig_key,
                &[&signer_keys[0]],
                42,
            )
            .unwrap(),
            vec![
                &mut account,
                &mut mint_account,
                &mut multisig_account,
                account_info_iter.next().unwrap(),
            ],
        )
        .unwrap();

        // burn via delegate
        let account_info_iter = &mut signer_accounts.iter_mut();
        do_process_instruction(
            burn(
                &program_id,
                &account_key,
                &mint_key,
                &multisig_delegate_key,
                &signer_key_refs,
                42,
            )
            .unwrap(),
            vec![
                &mut account,
                &mut mint_account,
                &mut multisig_delegate_account,
                account_info_iter.next().unwrap(),
                account_info_iter.next().unwrap(),
                account_info_iter.next().unwrap(),
                account_info_iter.next().unwrap(),
                account_info_iter.next().unwrap(),
                account_info_iter.next().unwrap(),
                account_info_iter.next().unwrap(),
                account_info_iter.next().unwrap(),
                account_info_iter.next().unwrap(),
                account_info_iter.next().unwrap(),
                account_info_iter.next().unwrap(),
            ],
        )
        .unwrap();

        // freeze account
        let account3_key = Pubkey::new_unique();
        let mut account3_account = SolanaAccount::new(
            account_minimum_balance(),
            Account::get_packed_len(),
            &program_id,
        );
        let mint2_key = Pubkey::new_unique();
        let mut mint2_account =
            SolanaAccount::new(mint_minimum_balance(), Mint::get_packed_len(), &program_id);
        do_process_instruction(
            initialize_mint(
                &program_id,
                &mint2_key,
                &multisig_key,
                Some(&multisig_key),
                2,
            )
            .unwrap(),
            vec![&mut mint2_account, &mut rent_sysvar],
        )
        .unwrap();
        do_process_instruction(
            initialize_account(&program_id, &account3_key, &mint2_key, &owner_key).unwrap(),
            vec![
                &mut account3_account,
                &mut mint2_account,
                &mut owner_account,
                &mut rent_sysvar,
            ],
        )
        .unwrap();
        let account_info_iter = &mut signer_accounts.iter_mut();
        do_process_instruction(
            mint_to(
                &program_id,
                &mint2_key,
                &account3_key,
                &multisig_key,
                &[&signer_keys[0]],
                1000,
            )
            .unwrap(),
            vec![
                &mut mint2_account,
                &mut account3_account,
                &mut multisig_account,
                account_info_iter.next().unwrap(),
            ],
        )
        .unwrap();
        let account_info_iter = &mut signer_accounts.iter_mut();
        do_process_instruction(
            freeze_account(
                &program_id,
                &account3_key,
                &mint2_key,
                &multisig_key,
                &[&signer_keys[0]],
            )
            .unwrap(),
            vec![
                &mut account3_account,
                &mut mint2_account,
                &mut multisig_account,
                account_info_iter.next().unwrap(),
            ],
        )
        .unwrap();

        // do SetAuthority on mint
        let account_info_iter = &mut signer_accounts.iter_mut();
        do_process_instruction(
            set_authority(
                &program_id,
                &mint_key,
                Some(&owner_key),
                AuthorityType::MintTokens,
                &multisig_key,
                &[&signer_keys[0]],
            )
            .unwrap(),
            vec![
                &mut mint_account,
                &mut multisig_account,
                account_info_iter.next().unwrap(),
            ],
        )
        .unwrap();

        // do SetAuthority on account
        let account_info_iter = &mut signer_accounts.iter_mut();
        do_process_instruction(
            set_authority(
                &program_id,
                &account_key,
                Some(&owner_key),
                AuthorityType::AccountOwner,
                &multisig_key,
                &[&signer_keys[0]],
            )
            .unwrap(),
            vec![
                &mut account,
                &mut multisig_account,
                account_info_iter.next().unwrap(),
            ],
        )
        .unwrap();
    }

    #[test]
    fn test_validate_owner() {
        let program_id = crate::id();
        let owner_key = Pubkey::new_unique();
        let account_to_validate = Pubkey::new_unique();
        let mut signer_keys = [Pubkey::default(); MAX_SIGNERS];
        for signer_key in signer_keys.iter_mut().take(MAX_SIGNERS) {
            *signer_key = Pubkey::new_unique();
        }
        let mut signer_lamports = 0;
        let mut signer_data = vec![];
        let mut signers = vec![
            AccountInfo::new(
                &owner_key,
                true,
                false,
                &mut signer_lamports,
                &mut signer_data,
                &program_id,
                false,
                Epoch::default(),
            );
            MAX_SIGNERS + 1
        ];
        for (signer, key) in signers.iter_mut().zip(&signer_keys) {
            signer.key = key;
        }
        let mut lamports = 0;
        let mut data = vec![0; Multisig::get_packed_len()];
        let mut multisig = Multisig::unpack_unchecked(&data).unwrap();
        multisig.m = MAX_SIGNERS as u8;
        multisig.n = MAX_SIGNERS as u8;
        multisig.signers = signer_keys;
        multisig.is_initialized = true;
        Multisig::pack(multisig, &mut data).unwrap();
        let owner_account_info = AccountInfo::new(
            &owner_key,
            false,
            false,
            &mut lamports,
            &mut data,
            &program_id,
            false,
            Epoch::default(),
        );

        // no multisig, but the account is its own authority, and data is mutably borrowed
        {
            let mut lamports = 0;
            let mut data = vec![0; Account::get_packed_len()];
            let mut account = Account::unpack_unchecked(&data).unwrap();
            account.owner = account_to_validate;
            Account::pack(account, &mut data).unwrap();
            let account_info = AccountInfo::new(
                &account_to_validate,
                true,
                false,
                &mut lamports,
                &mut data,
                &program_id,
                false,
                Epoch::default(),
            );
            let account_info_data_len = account_info.data_len();
            let mut borrowed_data = account_info.try_borrow_mut_data().unwrap();
            Processor::validate_owner(
                &program_id,
                &account_to_validate,
                &account_info,
                account_info_data_len,
                &[],
            )
            .unwrap();
            // modify the data to be sure that it wasn't silently dropped by the compiler
            borrowed_data[0] = 1;
        }

        // full 11 of 11
        Processor::validate_owner(
            &program_id,
            &owner_key,
            &owner_account_info,
            owner_account_info.data_len(),
            &signers,
        )
        .unwrap();

        // 1 of 11
        {
            let mut multisig =
                Multisig::unpack_unchecked(&owner_account_info.data.borrow()).unwrap();
            multisig.m = 1;
            Multisig::pack(multisig, &mut owner_account_info.data.borrow_mut()).unwrap();
        }
        Processor::validate_owner(
            &program_id,
            &owner_key,
            &owner_account_info,
            owner_account_info.data_len(),
            &signers,
        )
        .unwrap();

        // 2:1
        {
            let mut multisig =
                Multisig::unpack_unchecked(&owner_account_info.data.borrow()).unwrap();
            multisig.m = 2;
            multisig.n = 1;
            Multisig::pack(multisig, &mut owner_account_info.data.borrow_mut()).unwrap();
        }
        assert_eq!(
            Err(ProgramError::MissingRequiredSignature),
            Processor::validate_owner(
                &program_id,
                &owner_key,
                &owner_account_info,
                owner_account_info.data_len(),
                &signers
            )
        );

        // 0:11
        {
            let mut multisig =
                Multisig::unpack_unchecked(&owner_account_info.data.borrow()).unwrap();
            multisig.m = 0;
            multisig.n = 11;
            Multisig::pack(multisig, &mut owner_account_info.data.borrow_mut()).unwrap();
        }
        Processor::validate_owner(
            &program_id,
            &owner_key,
            &owner_account_info,
            owner_account_info.data_len(),
            &signers,
        )
        .unwrap();

        // 2:11 but 0 provided
        {
            let mut multisig =
                Multisig::unpack_unchecked(&owner_account_info.data.borrow()).unwrap();
            multisig.m = 2;
            multisig.n = 11;
            Multisig::pack(multisig, &mut owner_account_info.data.borrow_mut()).unwrap();
        }
        assert_eq!(
            Err(ProgramError::MissingRequiredSignature),
            Processor::validate_owner(
                &program_id,
                &owner_key,
                &owner_account_info,
                owner_account_info.data_len(),
                &[]
            )
        );
        // 2:11 but 1 provided
        {
            let mut multisig =
                Multisig::unpack_unchecked(&owner_account_info.data.borrow()).unwrap();
            multisig.m = 2;
            multisig.n = 11;
            Multisig::pack(multisig, &mut owner_account_info.data.borrow_mut()).unwrap();
        }
        assert_eq!(
            Err(ProgramError::MissingRequiredSignature),
            Processor::validate_owner(
                &program_id,
                &owner_key,
                &owner_account_info,
                owner_account_info.data_len(),
                &signers[0..1]
            )
        );

        // 2:11, 2 from middle provided
        {
            let mut multisig =
                Multisig::unpack_unchecked(&owner_account_info.data.borrow()).unwrap();
            multisig.m = 2;
            multisig.n = 11;
            Multisig::pack(multisig, &mut owner_account_info.data.borrow_mut()).unwrap();
        }
        Processor::validate_owner(
            &program_id,
            &owner_key,
            &owner_account_info,
            owner_account_info.data_len(),
            &signers[5..7],
        )
        .unwrap();

        // 11:11, one is not a signer
        {
            let mut multisig =
                Multisig::unpack_unchecked(&owner_account_info.data.borrow()).unwrap();
            multisig.m = 11;
            multisig.n = 11;
            Multisig::pack(multisig, &mut owner_account_info.data.borrow_mut()).unwrap();
        }
        signers[5].is_signer = false;
        assert_eq!(
            Err(ProgramError::MissingRequiredSignature),
            Processor::validate_owner(
                &program_id,
                &owner_key,
                &owner_account_info,
                owner_account_info.data_len(),
                &signers
            )
        );
        signers[5].is_signer = true;

        // 11:11, single signer signs multiple times
        {
            let mut signer_lamports = 0;
            let mut signer_data = vec![];
            let signers = vec![
                AccountInfo::new(
                    &signer_keys[5],
                    true,
                    false,
                    &mut signer_lamports,
                    &mut signer_data,
                    &program_id,
                    false,
                    Epoch::default(),
                );
                MAX_SIGNERS + 1
            ];
            let mut multisig =
                Multisig::unpack_unchecked(&owner_account_info.data.borrow()).unwrap();
            multisig.m = 11;
            multisig.n = 11;
            Multisig::pack(multisig, &mut owner_account_info.data.borrow_mut()).unwrap();
            assert_eq!(
                Err(ProgramError::MissingRequiredSignature),
                Processor::validate_owner(
                    &program_id,
                    &owner_key,
                    &owner_account_info,
                    owner_account_info.data_len(),
                    &signers
                )
            );
        }
    }

    #[test]
    fn test_owner_close_account_dups() {
        let program_id = crate::id();
        let owner_key = Pubkey::new_unique();
        let mint_key = Pubkey::new_unique();
        let mut mint_account =
            SolanaAccount::new(mint_minimum_balance(), Mint::get_packed_len(), &program_id);
        let mint_info: AccountInfo = (&mint_key, false, &mut mint_account).into();
        let rent_key = rent::id();
        let mut rent_sysvar = rent_sysvar();
        let rent_info: AccountInfo = (&rent_key, false, &mut rent_sysvar).into();

        // create mint
        do_process_instruction_dups(
            initialize_mint(&program_id, &mint_key, &owner_key, None, 2).unwrap(),
            vec![mint_info.clone(), rent_info.clone()],
        )
        .unwrap();

        let to_close_key = Pubkey::new_unique();
        let mut to_close_account = SolanaAccount::new(
            account_minimum_balance(),
            Account::get_packed_len(),
            &program_id,
        );
        let to_close_account_info: AccountInfo =
            (&to_close_key, true, &mut to_close_account).into();
        let destination_account_key = Pubkey::new_unique();
        let mut destination_account = SolanaAccount::new(
            account_minimum_balance(),
            Account::get_packed_len(),
            &program_id,
        );
        let destination_account_info: AccountInfo =
            (&destination_account_key, true, &mut destination_account).into();
        // create account
        do_process_instruction_dups(
            initialize_account(&program_id, &to_close_key, &mint_key, &to_close_key).unwrap(),
            vec![
                to_close_account_info.clone(),
                mint_info.clone(),
                to_close_account_info.clone(),
                rent_info.clone(),
            ],
        )
        .unwrap();

        // source-owner close
        do_process_instruction_dups(
            close_account(
                &program_id,
                &to_close_key,
                &destination_account_key,
                &to_close_key,
                &[],
            )
            .unwrap(),
            vec![
                to_close_account_info.clone(),
                destination_account_info.clone(),
                to_close_account_info.clone(),
            ],
        )
        .unwrap();
        assert_eq!(*to_close_account_info.data.borrow(), &[0u8; Account::LEN]);
    }

    #[test]
    fn test_close_authority_close_account_dups() {
        let program_id = crate::id();
        let owner_key = Pubkey::new_unique();
        let mint_key = Pubkey::new_unique();
        let mut mint_account =
            SolanaAccount::new(mint_minimum_balance(), Mint::get_packed_len(), &program_id);
        let mint_info: AccountInfo = (&mint_key, false, &mut mint_account).into();
        let rent_key = rent::id();
        let mut rent_sysvar = rent_sysvar();
        let rent_info: AccountInfo = (&rent_key, false, &mut rent_sysvar).into();

        // create mint
        do_process_instruction_dups(
            initialize_mint(&program_id, &mint_key, &owner_key, None, 2).unwrap(),
            vec![mint_info.clone(), rent_info.clone()],
        )
        .unwrap();

        let to_close_key = Pubkey::new_unique();
        let mut to_close_account = SolanaAccount::new(
            account_minimum_balance(),
            Account::get_packed_len(),
            &program_id,
        );
        let to_close_account_info: AccountInfo =
            (&to_close_key, true, &mut to_close_account).into();
        let destination_account_key = Pubkey::new_unique();
        let mut destination_account = SolanaAccount::new(
            account_minimum_balance(),
            Account::get_packed_len(),
            &program_id,
        );
        let destination_account_info: AccountInfo =
            (&destination_account_key, true, &mut destination_account).into();
        // create account
        do_process_instruction_dups(
            initialize_account(&program_id, &to_close_key, &mint_key, &to_close_key).unwrap(),
            vec![
                to_close_account_info.clone(),
                mint_info.clone(),
                to_close_account_info.clone(),
                rent_info.clone(),
            ],
        )
        .unwrap();
        let mut account = Account::unpack_unchecked(&to_close_account_info.data.borrow()).unwrap();
        account.close_authority = COption::Some(to_close_key);
        account.owner = owner_key;
        Account::pack(account, &mut to_close_account_info.data.borrow_mut()).unwrap();
        do_process_instruction_dups(
            close_account(
                &program_id,
                &to_close_key,
                &destination_account_key,
                &to_close_key,
                &[],
            )
            .unwrap(),
            vec![
                to_close_account_info.clone(),
                destination_account_info.clone(),
                to_close_account_info.clone(),
            ],
        )
        .unwrap();
        assert_eq!(*to_close_account_info.data.borrow(), &[0u8; Account::LEN]);
    }

    #[test]
    fn test_close_account() {
        let program_id = crate::id();
        let mint_key = Pubkey::new_unique();
        let mut mint_account =
            SolanaAccount::new(mint_minimum_balance(), Mint::get_packed_len(), &program_id);
        let account_key = Pubkey::new_unique();
        let mut account_account = SolanaAccount::new(
            account_minimum_balance(),
            Account::get_packed_len(),
            &program_id,
        );
        let account2_key = Pubkey::new_unique();
        let mut account2_account = SolanaAccount::new(
            account_minimum_balance() + 42,
            Account::get_packed_len(),
            &program_id,
        );
        let account3_key = Pubkey::new_unique();
        let mut account3_account = SolanaAccount::new(
            account_minimum_balance(),
            Account::get_packed_len(),
            &program_id,
        );
        let owner_key = Pubkey::new_unique();
        let mut owner_account = SolanaAccount::default();
        let owner2_key = Pubkey::new_unique();
        let mut owner2_account = SolanaAccount::default();
        let mut rent_sysvar = rent_sysvar();

        // uninitialized
        assert_eq!(
            Err(ProgramError::UninitializedAccount),
            do_process_instruction(
                close_account(&program_id, &account_key, &account3_key, &owner2_key, &[]).unwrap(),
                vec![
                    &mut account_account,
                    &mut account3_account,
                    &mut owner2_account,
                ],
            )
        );

        // initialize and mint to non-native account
        do_process_instruction(
            initialize_mint(&program_id, &mint_key, &owner_key, None, 2).unwrap(),
            vec![&mut mint_account, &mut rent_sysvar],
        )
        .unwrap();
        do_process_instruction(
            initialize_account(&program_id, &account_key, &mint_key, &owner_key).unwrap(),
            vec![
                &mut account_account,
                &mut mint_account,
                &mut owner_account,
                &mut rent_sysvar,
            ],
        )
        .unwrap();
        do_process_instruction(
            mint_to(&program_id, &mint_key, &account_key, &owner_key, &[], 42).unwrap(),
            vec![
                &mut mint_account,
                &mut account_account,
                &mut owner_account,
                &mut rent_sysvar,
            ],
        )
        .unwrap();
        let account = Account::unpack_unchecked(&account_account.data).unwrap();
        assert_eq!(account.amount, 42);

        // initialize native account
        do_process_instruction(
            initialize_account(
                &program_id,
                &account2_key,
                &crate::native_mint::id(),
                &owner_key,
            )
            .unwrap(),
            vec![
                &mut account2_account,
                &mut mint_account,
                &mut owner_account,
                &mut rent_sysvar,
            ],
        )
        .unwrap();
        let account = Account::unpack_unchecked(&account2_account.data).unwrap();
        assert!(account.is_native());
        assert_eq!(account.amount, 42);

        // close non-native account with balance
        assert_eq!(
            Err(TokenError::NonNativeHasBalance.into()),
            do_process_instruction(
                close_account(&program_id, &account_key, &account3_key, &owner_key, &[]).unwrap(),
                vec![
                    &mut account_account,
                    &mut account3_account,
                    &mut owner_account,
                ],
            )
        );
        assert_eq!(account_account.lamports, account_minimum_balance());

        // empty account
        do_process_instruction(
            burn(&program_id, &account_key, &mint_key, &owner_key, &[], 42).unwrap(),
            vec![&mut account_account, &mut mint_account, &mut owner_account],
        )
        .unwrap();

        // wrong owner
        assert_eq!(
            Err(TokenError::OwnerMismatch.into()),
            do_process_instruction(
                close_account(&program_id, &account_key, &account3_key, &owner2_key, &[]).unwrap(),
                vec![
                    &mut account_account,
                    &mut account3_account,
                    &mut owner2_account,
                ],
            )
        );

        // close account
        do_process_instruction(
            close_account(&program_id, &account_key, &account3_key, &owner_key, &[]).unwrap(),
            vec![
                &mut account_account,
                &mut account3_account,
                &mut owner_account,
            ],
        )
        .unwrap();
        assert_eq!(account_account.lamports, 0);
        assert_eq!(account3_account.lamports, 2 * account_minimum_balance());
        let account = Account::unpack_unchecked(&account_account.data).unwrap();
        assert_eq!(account.amount, 0);

        // fund and initialize new non-native account to test close authority
        let account_key = Pubkey::new_unique();
        let mut account_account = SolanaAccount::new(
            account_minimum_balance(),
            Account::get_packed_len(),
            &program_id,
        );
        let owner2_key = Pubkey::new_unique();
        let mut owner2_account = SolanaAccount::new(
            account_minimum_balance(),
            Account::get_packed_len(),
            &program_id,
        );
        do_process_instruction(
            initialize_account(&program_id, &account_key, &mint_key, &owner_key).unwrap(),
            vec![
                &mut account_account,
                &mut mint_account,
                &mut owner_account,
                &mut rent_sysvar,
            ],
        )
        .unwrap();
        account_account.lamports = 2;

        do_process_instruction(
            set_authority(
                &program_id,
                &account_key,
                Some(&owner2_key),
                AuthorityType::CloseAccount,
                &owner_key,
                &[],
            )
            .unwrap(),
            vec![&mut account_account, &mut owner_account],
        )
        .unwrap();

        // account owner cannot authorize close if close_authority is set
        assert_eq!(
            Err(TokenError::OwnerMismatch.into()),
            do_process_instruction(
                close_account(&program_id, &account_key, &account3_key, &owner_key, &[]).unwrap(),
                vec![
                    &mut account_account,
                    &mut account3_account,
                    &mut owner_account,
                ],
            )
        );

        // close non-native account with close_authority
        do_process_instruction(
            close_account(&program_id, &account_key, &account3_key, &owner2_key, &[]).unwrap(),
            vec![
                &mut account_account,
                &mut account3_account,
                &mut owner2_account,
            ],
        )
        .unwrap();
        assert_eq!(account_account.lamports, 0);
        assert_eq!(account3_account.lamports, 2 * account_minimum_balance() + 2);
        let account = Account::unpack_unchecked(&account_account.data).unwrap();
        assert_eq!(account.amount, 0);

        // close native account
        do_process_instruction(
            close_account(&program_id, &account2_key, &account3_key, &owner_key, &[]).unwrap(),
            vec![
                &mut account2_account,
                &mut account3_account,
                &mut owner_account,
            ],
        )
        .unwrap();
        assert_eq!(account2_account.data, [0u8; Account::LEN]);
        assert_eq!(
            account3_account.lamports,
            3 * account_minimum_balance() + 2 + 42
        );
    }

    #[test]
    fn test_native_token() {
        let program_id = crate::id();
        let mut mint_account = native_mint();
        let account_key = Pubkey::new_unique();
        let mut account_account = SolanaAccount::new(
            account_minimum_balance() + 40,
            Account::get_packed_len(),
            &program_id,
        );
        let account2_key = Pubkey::new_unique();
        let mut account2_account = SolanaAccount::new(
            account_minimum_balance(),
            Account::get_packed_len(),
            &program_id,
        );
        let account3_key = Pubkey::new_unique();
        let mut account3_account = SolanaAccount::new(account_minimum_balance(), 0, &program_id);
        let owner_key = Pubkey::new_unique();
        let mut owner_account = SolanaAccount::default();
        let owner2_key = Pubkey::new_unique();
        let mut owner2_account = SolanaAccount::default();
        let owner3_key = Pubkey::new_unique();
        let mut rent_sysvar = rent_sysvar();

        // initialize native account
        do_process_instruction(
            initialize_account(
                &program_id,
                &account_key,
                &crate::native_mint::id(),
                &owner_key,
            )
            .unwrap(),
            vec![
                &mut account_account,
                &mut mint_account,
                &mut owner_account,
                &mut rent_sysvar,
            ],
        )
        .unwrap();
        let account = Account::unpack_unchecked(&account_account.data).unwrap();
        assert!(account.is_native());
        assert_eq!(account.amount, 40);

        // initialize native account
        do_process_instruction(
            initialize_account(
                &program_id,
                &account2_key,
                &crate::native_mint::id(),
                &owner_key,
            )
            .unwrap(),
            vec![
                &mut account2_account,
                &mut mint_account,
                &mut owner_account,
                &mut rent_sysvar,
            ],
        )
        .unwrap();
        let account = Account::unpack_unchecked(&account2_account.data).unwrap();
        assert!(account.is_native());
        assert_eq!(account.amount, 0);

        // mint_to unsupported
        assert_eq!(
            Err(TokenError::NativeNotSupported.into()),
            do_process_instruction(
                mint_to(
                    &program_id,
                    &crate::native_mint::id(),
                    &account_key,
                    &owner_key,
                    &[],
                    42
                )
                .unwrap(),
                vec![&mut mint_account, &mut account_account, &mut owner_account],
            )
        );

        // burn unsupported
        let bogus_mint_key = Pubkey::new_unique();
        let mut bogus_mint_account =
            SolanaAccount::new(mint_minimum_balance(), Mint::get_packed_len(), &program_id);
        do_process_instruction(
            initialize_mint(&program_id, &bogus_mint_key, &owner_key, None, 2).unwrap(),
            vec![&mut bogus_mint_account, &mut rent_sysvar],
        )
        .unwrap();

        assert_eq!(
            Err(TokenError::NativeNotSupported.into()),
            do_process_instruction(
                burn(
                    &program_id,
                    &account_key,
                    &bogus_mint_key,
                    &owner_key,
                    &[],
                    42
                )
                .unwrap(),
                vec![
                    &mut account_account,
                    &mut bogus_mint_account,
                    &mut owner_account
                ],
            )
        );

        // ensure can't transfer below rent-exempt reserve
        assert_eq!(
            Err(TokenError::InsufficientFunds.into()),
            do_process_instruction(
                #[allow(deprecated)]
                transfer(
                    &program_id,
                    &account_key,
                    &account2_key,
                    &owner_key,
                    &[],
                    50,
                )
                .unwrap(),
                vec![
                    &mut account_account,
                    &mut account2_account,
                    &mut owner_account,
                ],
            )
        );

        // transfer between native accounts
        do_process_instruction(
            #[allow(deprecated)]
            transfer(
                &program_id,
                &account_key,
                &account2_key,
                &owner_key,
                &[],
                40,
            )
            .unwrap(),
            vec![
                &mut account_account,
                &mut account2_account,
                &mut owner_account,
            ],
        )
        .unwrap();
        assert_eq!(account_account.lamports, account_minimum_balance());
        let account = Account::unpack_unchecked(&account_account.data).unwrap();
        assert!(account.is_native());
        assert_eq!(account.amount, 0);
        assert_eq!(account2_account.lamports, account_minimum_balance() + 40);
        let account = Account::unpack_unchecked(&account2_account.data).unwrap();
        assert!(account.is_native());
        assert_eq!(account.amount, 40);

        // set close authority
        do_process_instruction(
            set_authority(
                &program_id,
                &account_key,
                Some(&owner3_key),
                AuthorityType::CloseAccount,
                &owner_key,
                &[],
            )
            .unwrap(),
            vec![&mut account_account, &mut owner_account],
        )
        .unwrap();
        let account = Account::unpack_unchecked(&account_account.data).unwrap();
        assert_eq!(account.close_authority, COption::Some(owner3_key));

        // set new account owner
        do_process_instruction(
            set_authority(
                &program_id,
                &account_key,
                Some(&owner2_key),
                AuthorityType::AccountOwner,
                &owner_key,
                &[],
            )
            .unwrap(),
            vec![&mut account_account, &mut owner_account],
        )
        .unwrap();

        // close authority cleared
        let account = Account::unpack_unchecked(&account_account.data).unwrap();
        assert_eq!(account.close_authority, COption::None);

        // close native account
        do_process_instruction(
            close_account(&program_id, &account_key, &account3_key, &owner2_key, &[]).unwrap(),
            vec![
                &mut account_account,
                &mut account3_account,
                &mut owner2_account,
            ],
        )
        .unwrap();
        assert_eq!(account_account.lamports, 0);
        assert_eq!(account3_account.lamports, 2 * account_minimum_balance());
        assert_eq!(account_account.data, [0u8; Account::LEN]);
    }

    #[test]
    fn test_overflow() {
        let program_id = crate::id();
        let account_key = Pubkey::new_unique();
        let mut account_account = SolanaAccount::new(
            account_minimum_balance(),
            Account::get_packed_len(),
            &program_id,
        );
        let account2_key = Pubkey::new_unique();
        let mut account2_account = SolanaAccount::new(
            account_minimum_balance(),
            Account::get_packed_len(),
            &program_id,
        );
        let owner_key = Pubkey::new_unique();
        let mut owner_account = SolanaAccount::default();
        let owner2_key = Pubkey::new_unique();
        let mut owner2_account = SolanaAccount::default();
        let mint_owner_key = Pubkey::new_unique();
        let mut mint_owner_account = SolanaAccount::default();
        let mint_key = Pubkey::new_unique();
        let mut mint_account =
            SolanaAccount::new(mint_minimum_balance(), Mint::get_packed_len(), &program_id);
        let mut rent_sysvar = rent_sysvar();

        // create new mint with owner
        do_process_instruction(
            initialize_mint(&program_id, &mint_key, &mint_owner_key, None, 2).unwrap(),
            vec![&mut mint_account, &mut rent_sysvar],
        )
        .unwrap();

        // create an account
        do_process_instruction(
            initialize_account(&program_id, &account_key, &mint_key, &owner_key).unwrap(),
            vec![
                &mut account_account,
                &mut mint_account,
                &mut owner_account,
                &mut rent_sysvar,
            ],
        )
        .unwrap();

        // create another account
        do_process_instruction(
            initialize_account(&program_id, &account2_key, &mint_key, &owner2_key).unwrap(),
            vec![
                &mut account2_account,
                &mut mint_account,
                &mut owner2_account,
                &mut rent_sysvar,
            ],
        )
        .unwrap();

        // mint the max to an account
        do_process_instruction(
            mint_to(
                &program_id,
                &mint_key,
                &account_key,
                &mint_owner_key,
                &[],
                u64::MAX,
            )
            .unwrap(),
            vec![
                &mut mint_account,
                &mut account_account,
                &mut mint_owner_account,
            ],
        )
        .unwrap();
        let account = Account::unpack_unchecked(&account_account.data).unwrap();
        assert_eq!(account.amount, u64::MAX);

        // attempt to mint one more to account
        assert_eq!(
            Err(TokenError::Overflow.into()),
            do_process_instruction(
                mint_to(
                    &program_id,
                    &mint_key,
                    &account_key,
                    &mint_owner_key,
                    &[],
                    1,
                )
                .unwrap(),
                vec![
                    &mut mint_account,
                    &mut account_account,
                    &mut mint_owner_account,
                ],
            )
        );
        let account = Account::unpack_unchecked(&account_account.data).unwrap();
        assert_eq!(account.amount, u64::MAX);

        // attempt to mint one more to the other account
        assert_eq!(
            Err(TokenError::Overflow.into()),
            do_process_instruction(
                mint_to(
                    &program_id,
                    &mint_key,
                    &account2_key,
                    &mint_owner_key,
                    &[],
                    1,
                )
                .unwrap(),
                vec![
                    &mut mint_account,
                    &mut account2_account,
                    &mut mint_owner_account,
                ],
            )
        );

        // burn some of the supply
        do_process_instruction(
            burn(&program_id, &account_key, &mint_key, &owner_key, &[], 100).unwrap(),
            vec![&mut account_account, &mut mint_account, &mut owner_account],
        )
        .unwrap();
        let account = Account::unpack_unchecked(&account_account.data).unwrap();
        assert_eq!(account.amount, u64::MAX - 100);

        do_process_instruction(
            mint_to(
                &program_id,
                &mint_key,
                &account_key,
                &mint_owner_key,
                &[],
                100,
            )
            .unwrap(),
            vec![
                &mut mint_account,
                &mut account_account,
                &mut mint_owner_account,
            ],
        )
        .unwrap();
        let account = Account::unpack_unchecked(&account_account.data).unwrap();
        assert_eq!(account.amount, u64::MAX);

        // manipulate account balance to attempt overflow transfer
        let mut account = Account::unpack_unchecked(&account2_account.data).unwrap();
        account.amount = 1;
        Account::pack(account, &mut account2_account.data).unwrap();

        assert_eq!(
            Err(TokenError::Overflow.into()),
            do_process_instruction(
                #[allow(deprecated)]
                transfer(
                    &program_id,
                    &account2_key,
                    &account_key,
                    &owner2_key,
                    &[],
                    1,
                )
                .unwrap(),
                vec![
                    &mut account2_account,
                    &mut account_account,
                    &mut owner2_account,
                ],
            )
        );
    }

    #[test]
    fn test_frozen() {
        let program_id = crate::id();
        let account_key = Pubkey::new_unique();
        let mut account_account = SolanaAccount::new(
            account_minimum_balance(),
            Account::get_packed_len(),
            &program_id,
        );
        let account2_key = Pubkey::new_unique();
        let mut account2_account = SolanaAccount::new(
            account_minimum_balance(),
            Account::get_packed_len(),
            &program_id,
        );
        let owner_key = Pubkey::new_unique();
        let mut owner_account = SolanaAccount::default();
        let mint_key = Pubkey::new_unique();
        let mut mint_account =
            SolanaAccount::new(mint_minimum_balance(), Mint::get_packed_len(), &program_id);
        let mut rent_sysvar = rent_sysvar();

        // create new mint and fund first account
        do_process_instruction(
            initialize_mint(&program_id, &mint_key, &owner_key, None, 2).unwrap(),
            vec![&mut mint_account, &mut rent_sysvar],
        )
        .unwrap();

        // create account
        do_process_instruction(
            initialize_account(&program_id, &account_key, &mint_key, &owner_key).unwrap(),
            vec![
                &mut account_account,
                &mut mint_account,
                &mut owner_account,
                &mut rent_sysvar,
            ],
        )
        .unwrap();

        // create another account
        do_process_instruction(
            initialize_account(&program_id, &account2_key, &mint_key, &owner_key).unwrap(),
            vec![
                &mut account2_account,
                &mut mint_account,
                &mut owner_account,
                &mut rent_sysvar,
            ],
        )
        .unwrap();

        // fund first account
        do_process_instruction(
            mint_to(&program_id, &mint_key, &account_key, &owner_key, &[], 1000).unwrap(),
            vec![&mut mint_account, &mut account_account, &mut owner_account],
        )
        .unwrap();

        // no transfer if either account is frozen
        let mut account = Account::unpack_unchecked(&account2_account.data).unwrap();
        account.state = AccountState::Frozen;
        Account::pack(account, &mut account2_account.data).unwrap();
        assert_eq!(
            Err(TokenError::AccountFrozen.into()),
            do_process_instruction(
                #[allow(deprecated)]
                transfer(
                    &program_id,
                    &account_key,
                    &account2_key,
                    &owner_key,
                    &[],
                    500,
                )
                .unwrap(),
                vec![
                    &mut account_account,
                    &mut account2_account,
                    &mut owner_account,
                ],
            )
        );

        let mut account = Account::unpack_unchecked(&account_account.data).unwrap();
        account.state = AccountState::Initialized;
        Account::pack(account, &mut account_account.data).unwrap();
        let mut account = Account::unpack_unchecked(&account2_account.data).unwrap();
        account.state = AccountState::Frozen;
        Account::pack(account, &mut account2_account.data).unwrap();
        assert_eq!(
            Err(TokenError::AccountFrozen.into()),
            do_process_instruction(
                #[allow(deprecated)]
                transfer(
                    &program_id,
                    &account_key,
                    &account2_key,
                    &owner_key,
                    &[],
                    500,
                )
                .unwrap(),
                vec![
                    &mut account_account,
                    &mut account2_account,
                    &mut owner_account,
                ],
            )
        );

        // no approve if account is frozen
        let mut account = Account::unpack_unchecked(&account_account.data).unwrap();
        account.state = AccountState::Frozen;
        Account::pack(account, &mut account_account.data).unwrap();
        let delegate_key = Pubkey::new_unique();
        let mut delegate_account = SolanaAccount::default();
        assert_eq!(
            Err(TokenError::AccountFrozen.into()),
            do_process_instruction(
                approve(
                    &program_id,
                    &account_key,
                    &delegate_key,
                    &owner_key,
                    &[],
                    100
                )
                .unwrap(),
                vec![
                    &mut account_account,
                    &mut delegate_account,
                    &mut owner_account,
                ],
            )
        );

        // no revoke if account is frozen
        let mut account = Account::unpack_unchecked(&account_account.data).unwrap();
        account.delegate = COption::Some(delegate_key);
        account.delegated_amount = 100;
        Account::pack(account, &mut account_account.data).unwrap();
        assert_eq!(
            Err(TokenError::AccountFrozen.into()),
            do_process_instruction(
                revoke(&program_id, &account_key, &owner_key, &[]).unwrap(),
                vec![&mut account_account, &mut owner_account],
            )
        );

        // no set authority if account is frozen
        let new_owner_key = Pubkey::new_unique();
        assert_eq!(
            Err(TokenError::AccountFrozen.into()),
            do_process_instruction(
                set_authority(
                    &program_id,
                    &account_key,
                    Some(&new_owner_key),
                    AuthorityType::AccountOwner,
                    &owner_key,
                    &[]
                )
                .unwrap(),
                vec![&mut account_account, &mut owner_account,],
            )
        );

        // no mint_to if destination account is frozen
        assert_eq!(
            Err(TokenError::AccountFrozen.into()),
            do_process_instruction(
                mint_to(&program_id, &mint_key, &account_key, &owner_key, &[], 100).unwrap(),
                vec![&mut mint_account, &mut account_account, &mut owner_account,],
            )
        );

        // no burn if account is frozen
        assert_eq!(
            Err(TokenError::AccountFrozen.into()),
            do_process_instruction(
                burn(&program_id, &account_key, &mint_key, &owner_key, &[], 100).unwrap(),
                vec![&mut account_account, &mut mint_account, &mut owner_account],
            )
        );
    }

    #[test]
    fn test_freeze_thaw_dups() {
        let program_id = crate::id();
        let account1_key = Pubkey::new_unique();
        let mut account1_account = SolanaAccount::new(
            account_minimum_balance(),
            Account::get_packed_len(),
            &program_id,
        );
        let account1_info: AccountInfo = (&account1_key, true, &mut account1_account).into();
        let owner_key = Pubkey::new_unique();
        let mint_key = Pubkey::new_unique();
        let mut mint_account =
            SolanaAccount::new(mint_minimum_balance(), Mint::get_packed_len(), &program_id);
        let mint_info: AccountInfo = (&mint_key, true, &mut mint_account).into();
        let rent_key = rent::id();
        let mut rent_sysvar = rent_sysvar();
        let rent_info: AccountInfo = (&rent_key, false, &mut rent_sysvar).into();

        // create mint
        do_process_instruction_dups(
            initialize_mint(&program_id, &mint_key, &owner_key, Some(&account1_key), 2).unwrap(),
            vec![mint_info.clone(), rent_info.clone()],
        )
        .unwrap();

        // create account
        do_process_instruction_dups(
            initialize_account(&program_id, &account1_key, &mint_key, &account1_key).unwrap(),
            vec![
                account1_info.clone(),
                mint_info.clone(),
                account1_info.clone(),
                rent_info.clone(),
            ],
        )
        .unwrap();

        // freeze where mint freeze_authority is account
        do_process_instruction_dups(
            freeze_account(&program_id, &account1_key, &mint_key, &account1_key, &[]).unwrap(),
            vec![
                account1_info.clone(),
                mint_info.clone(),
                account1_info.clone(),
            ],
        )
        .unwrap();

        // thaw where mint freeze_authority is account
        let mut account = Account::unpack_unchecked(&account1_info.data.borrow()).unwrap();
        account.state = AccountState::Frozen;
        Account::pack(account, &mut account1_info.data.borrow_mut()).unwrap();
        do_process_instruction_dups(
            thaw_account(&program_id, &account1_key, &mint_key, &account1_key, &[]).unwrap(),
            vec![
                account1_info.clone(),
                mint_info.clone(),
                account1_info.clone(),
            ],
        )
        .unwrap();
    }

    #[test]
    fn test_freeze_account() {
        let program_id = crate::id();
        let account_key = Pubkey::new_unique();
        let mut account_account = SolanaAccount::new(
            account_minimum_balance(),
            Account::get_packed_len(),
            &program_id,
        );
        let account_owner_key = Pubkey::new_unique();
        let mut account_owner_account = SolanaAccount::default();
        let owner_key = Pubkey::new_unique();
        let mut owner_account = SolanaAccount::default();
        let owner2_key = Pubkey::new_unique();
        let mut owner2_account = SolanaAccount::default();
        let mint_key = Pubkey::new_unique();
        let mut mint_account =
            SolanaAccount::new(mint_minimum_balance(), Mint::get_packed_len(), &program_id);
        let mut rent_sysvar = rent_sysvar();

        // create new mint with owner different from account owner
        do_process_instruction(
            initialize_mint(&program_id, &mint_key, &owner_key, None, 2).unwrap(),
            vec![&mut mint_account, &mut rent_sysvar],
        )
        .unwrap();

        // create account
        do_process_instruction(
            initialize_account(&program_id, &account_key, &mint_key, &account_owner_key).unwrap(),
            vec![
                &mut account_account,
                &mut mint_account,
                &mut account_owner_account,
                &mut rent_sysvar,
            ],
        )
        .unwrap();

        // mint to account
        do_process_instruction(
            mint_to(&program_id, &mint_key, &account_key, &owner_key, &[], 1000).unwrap(),
            vec![&mut mint_account, &mut account_account, &mut owner_account],
        )
        .unwrap();

        // mint cannot freeze
        assert_eq!(
            Err(TokenError::MintCannotFreeze.into()),
            do_process_instruction(
                freeze_account(&program_id, &account_key, &mint_key, &owner_key, &[]).unwrap(),
                vec![&mut account_account, &mut mint_account, &mut owner_account],
            )
        );

        // missing freeze_authority
        let mut mint = Mint::unpack_unchecked(&mint_account.data).unwrap();
        mint.freeze_authority = COption::Some(owner_key);
        Mint::pack(mint, &mut mint_account.data).unwrap();
        assert_eq!(
            Err(TokenError::OwnerMismatch.into()),
            do_process_instruction(
                freeze_account(&program_id, &account_key, &mint_key, &owner2_key, &[]).unwrap(),
                vec![&mut account_account, &mut mint_account, &mut owner2_account],
            )
        );

        // check explicit thaw
        assert_eq!(
            Err(TokenError::InvalidState.into()),
            do_process_instruction(
                thaw_account(&program_id, &account_key, &mint_key, &owner2_key, &[]).unwrap(),
                vec![&mut account_account, &mut mint_account, &mut owner2_account],
            )
        );

        // freeze
        do_process_instruction(
            freeze_account(&program_id, &account_key, &mint_key, &owner_key, &[]).unwrap(),
            vec![&mut account_account, &mut mint_account, &mut owner_account],
        )
        .unwrap();
        let account = Account::unpack_unchecked(&account_account.data).unwrap();
        assert_eq!(account.state, AccountState::Frozen);

        // check explicit freeze
        assert_eq!(
            Err(TokenError::InvalidState.into()),
            do_process_instruction(
                freeze_account(&program_id, &account_key, &mint_key, &owner_key, &[]).unwrap(),
                vec![&mut account_account, &mut mint_account, &mut owner_account],
            )
        );

        // check thaw authority
        assert_eq!(
            Err(TokenError::OwnerMismatch.into()),
            do_process_instruction(
                thaw_account(&program_id, &account_key, &mint_key, &owner2_key, &[]).unwrap(),
                vec![&mut account_account, &mut mint_account, &mut owner2_account],
            )
        );

        // thaw
        do_process_instruction(
            thaw_account(&program_id, &account_key, &mint_key, &owner_key, &[]).unwrap(),
            vec![&mut account_account, &mut mint_account, &mut owner_account],
        )
        .unwrap();
        let account = Account::unpack_unchecked(&account_account.data).unwrap();
        assert_eq!(account.state, AccountState::Initialized);
    }

    #[test]
    fn test_initialize_account2_and_3() {
        let program_id = crate::id();
        let account_key = Pubkey::new_unique();
        let mut account_account = SolanaAccount::new(
            account_minimum_balance(),
            Account::get_packed_len(),
            &program_id,
        );
        let mut account2_account = SolanaAccount::new(
            account_minimum_balance(),
            Account::get_packed_len(),
            &program_id,
        );
        let mut account3_account = SolanaAccount::new(
            account_minimum_balance(),
            Account::get_packed_len(),
            &program_id,
        );
        let owner_key = Pubkey::new_unique();
        let mut owner_account = SolanaAccount::default();
        let mint_key = Pubkey::new_unique();
        let mut mint_account =
            SolanaAccount::new(mint_minimum_balance(), Mint::get_packed_len(), &program_id);
        let mut rent_sysvar = rent_sysvar();

        // create mint
        do_process_instruction(
            initialize_mint(&program_id, &mint_key, &owner_key, None, 2).unwrap(),
            vec![&mut mint_account, &mut rent_sysvar],
        )
        .unwrap();

        do_process_instruction(
            initialize_account(&program_id, &account_key, &mint_key, &owner_key).unwrap(),
            vec![
                &mut account_account,
                &mut mint_account,
                &mut owner_account,
                &mut rent_sysvar,
            ],
        )
        .unwrap();

        do_process_instruction(
            initialize_account2(&program_id, &account_key, &mint_key, &owner_key).unwrap(),
            vec![&mut account2_account, &mut mint_account, &mut rent_sysvar],
        )
        .unwrap();

        assert_eq!(account_account, account2_account);

        do_process_instruction(
            initialize_account3(&program_id, &account_key, &mint_key, &owner_key).unwrap(),
            vec![&mut account3_account, &mut mint_account],
        )
        .unwrap();

        assert_eq!(account_account, account3_account);
    }

    #[test]
    fn test_sync_native() {
        let program_id = crate::id();
        let mint_key = Pubkey::new_unique();
        let mut mint_account =
            SolanaAccount::new(mint_minimum_balance(), Mint::get_packed_len(), &program_id);
        let native_account_key = Pubkey::new_unique();
        let lamports = 40;
        let mut native_account = SolanaAccount::new(
            account_minimum_balance() + lamports,
            Account::get_packed_len(),
            &program_id,
        );
        let non_native_account_key = Pubkey::new_unique();
        let mut non_native_account = SolanaAccount::new(
            account_minimum_balance() + 50,
            Account::get_packed_len(),
            &program_id,
        );

        let owner_key = Pubkey::new_unique();
        let mut owner_account = SolanaAccount::default();
        let mut rent_sysvar = rent_sysvar();

        // initialize non-native mint
        do_process_instruction(
            initialize_mint(&program_id, &mint_key, &owner_key, None, 2).unwrap(),
            vec![&mut mint_account, &mut rent_sysvar],
        )
        .unwrap();

        // initialize non-native account
        do_process_instruction(
            initialize_account(&program_id, &non_native_account_key, &mint_key, &owner_key)
                .unwrap(),
            vec![
                &mut non_native_account,
                &mut mint_account,
                &mut owner_account,
                &mut rent_sysvar,
            ],
        )
        .unwrap();

        let account = Account::unpack_unchecked(&non_native_account.data).unwrap();
        assert!(!account.is_native());
        assert_eq!(account.amount, 0);

        // fail sync non-native
        assert_eq!(
            Err(TokenError::NonNativeNotSupported.into()),
            do_process_instruction(
                sync_native(&program_id, &non_native_account_key,).unwrap(),
                vec![&mut non_native_account],
            )
        );

        // fail sync uninitialized
        assert_eq!(
            Err(ProgramError::UninitializedAccount),
            do_process_instruction(
                sync_native(&program_id, &native_account_key,).unwrap(),
                vec![&mut native_account],
            )
        );

        // wrap native account
        do_process_instruction(
            initialize_account(
                &program_id,
                &native_account_key,
                &crate::native_mint::id(),
                &owner_key,
            )
            .unwrap(),
            vec![
                &mut native_account,
                &mut mint_account,
                &mut owner_account,
                &mut rent_sysvar,
            ],
        )
        .unwrap();

        // fail sync, not owned by program
        let not_program_id = Pubkey::new_unique();
        native_account.owner = not_program_id;
        assert_eq!(
            Err(ProgramError::IncorrectProgramId),
            do_process_instruction(
                sync_native(&program_id, &native_account_key,).unwrap(),
                vec![&mut native_account],
            )
        );
        native_account.owner = program_id;

        let account = Account::unpack_unchecked(&native_account.data).unwrap();
        assert!(account.is_native());
        assert_eq!(account.amount, lamports);

        // sync, no change
        do_process_instruction(
            sync_native(&program_id, &native_account_key).unwrap(),
            vec![&mut native_account],
        )
        .unwrap();
        let account = Account::unpack_unchecked(&native_account.data).unwrap();
        assert_eq!(account.amount, lamports);

        // transfer sol
        let new_lamports = lamports + 50;
        native_account.lamports = account_minimum_balance() + new_lamports;

        // success sync
        do_process_instruction(
            sync_native(&program_id, &native_account_key).unwrap(),
            vec![&mut native_account],
        )
        .unwrap();
        let account = Account::unpack_unchecked(&native_account.data).unwrap();
        assert_eq!(account.amount, new_lamports);

        // reduce sol
        native_account.lamports -= 1;

        // fail sync
        assert_eq!(
            Err(TokenError::InvalidState.into()),
            do_process_instruction(
                sync_native(&program_id, &native_account_key,).unwrap(),
                vec![&mut native_account],
            )
        );
    }

    #[test]
    #[serial]
    fn test_get_account_data_size() {
        // see integration tests for return-data validity
        let program_id = crate::id();
        let owner_key = Pubkey::new_unique();
        let mut owner_account = SolanaAccount::default();
        let mut rent_sysvar = rent_sysvar();

        // Base mint
        let mut mint_account =
            SolanaAccount::new(mint_minimum_balance(), Mint::get_packed_len(), &program_id);
        let mint_key = Pubkey::new_unique();
        do_process_instruction(
            initialize_mint(&program_id, &mint_key, &owner_key, None, 2).unwrap(),
            vec![&mut mint_account, &mut rent_sysvar],
        )
        .unwrap();

        set_expected_data(
            ExtensionType::try_calculate_account_len::<Account>(&[])
                .unwrap()
                .to_le_bytes()
                .to_vec(),
        );
        do_process_instruction(
            get_account_data_size(&program_id, &mint_key, &[]).unwrap(),
            vec![&mut mint_account],
        )
        .unwrap();

        set_expected_data(
            ExtensionType::try_calculate_account_len::<Account>(&[
                ExtensionType::TransferFeeAmount,
            ])
            .unwrap()
            .to_le_bytes()
            .to_vec(),
        );
        do_process_instruction(
            get_account_data_size(
                &program_id,
                &mint_key,
                &[
                    ExtensionType::TransferFeeAmount,
                    ExtensionType::TransferFeeAmount, // Duplicate user input ignored...
                ],
            )
            .unwrap(),
            vec![&mut mint_account],
        )
        .unwrap();

        // Native mint
        let mut mint_account = native_mint();
        set_expected_data(
            ExtensionType::try_calculate_account_len::<Account>(&[])
                .unwrap()
                .to_le_bytes()
                .to_vec(),
        );
        do_process_instruction(
            get_account_data_size(&program_id, &mint_key, &[]).unwrap(),
            vec![&mut mint_account],
        )
        .unwrap();

        // Extended mint
        let mint_len =
            ExtensionType::try_calculate_account_len::<Mint>(&[ExtensionType::TransferFeeConfig])
                .unwrap();
        let mut extended_mint_account = SolanaAccount::new(
            Rent::default().minimum_balance(mint_len),
            mint_len,
            &program_id,
        );
        let extended_mint_key = Pubkey::new_unique();
        do_process_instruction(
            initialize_transfer_fee_config(&program_id, &extended_mint_key, None, None, 10, 4242)
                .unwrap(),
            vec![&mut extended_mint_account],
        )
        .unwrap();
        do_process_instruction(
            initialize_mint(&program_id, &extended_mint_key, &owner_key, None, 2).unwrap(),
            vec![&mut extended_mint_account, &mut rent_sysvar],
        )
        .unwrap();

        set_expected_data(
            ExtensionType::try_calculate_account_len::<Account>(&[
                ExtensionType::TransferFeeAmount,
            ])
            .unwrap()
            .to_le_bytes()
            .to_vec(),
        );
        do_process_instruction(
            get_account_data_size(&program_id, &mint_key, &[]).unwrap(),
            vec![&mut extended_mint_account],
        )
        .unwrap();

        do_process_instruction(
            get_account_data_size(
                &program_id,
                &mint_key,
                &[ExtensionType::TransferFeeAmount], // User extension that's also added by the mint ignored...
            )
            .unwrap(),
            vec![&mut extended_mint_account],
        )
        .unwrap();

        // Invalid mint
        let mut invalid_mint_account = SolanaAccount::new(
            account_minimum_balance(),
            Account::get_packed_len(),
            &program_id,
        );
        let invalid_mint_key = Pubkey::new_unique();
        do_process_instruction(
            initialize_account(&program_id, &invalid_mint_key, &mint_key, &owner_key).unwrap(),
            vec![
                &mut invalid_mint_account,
                &mut mint_account,
                &mut owner_account,
                &mut rent_sysvar,
            ],
        )
        .unwrap();

        assert_eq!(
            do_process_instruction(
                get_account_data_size(&program_id, &invalid_mint_key, &[]).unwrap(),
                vec![&mut invalid_mint_account],
            ),
            Err(TokenError::InvalidMint.into())
        );

        // Invalid mint owner
        let invalid_program_id = Pubkey::new_unique();
        let mut invalid_mint_account = SolanaAccount::new(
            mint_minimum_balance(),
            Mint::get_packed_len(),
            &invalid_program_id,
        );
        let invalid_mint_key = Pubkey::new_unique();
        let mut instruction =
            initialize_mint(&program_id, &invalid_mint_key, &owner_key, None, 2).unwrap();
        instruction.program_id = invalid_program_id;
        do_process_instruction(
            instruction,
            vec![&mut invalid_mint_account, &mut rent_sysvar],
        )
        .unwrap();

        assert_eq!(
            do_process_instruction(
                get_account_data_size(&program_id, &invalid_mint_key, &[]).unwrap(),
                vec![&mut invalid_mint_account],
            ),
            Err(ProgramError::IncorrectProgramId)
        );

        // Invalid Extension Type for mint and uninitialized account
        assert_eq!(
            do_process_instruction(
                get_account_data_size(&program_id, &mint_key, &[ExtensionType::Uninitialized])
                    .unwrap(),
                vec![&mut mint_account],
            ),
            Err(TokenError::ExtensionTypeMismatch.into())
        );
        assert_eq!(
            do_process_instruction(
                get_account_data_size(
                    &program_id,
                    &mint_key,
                    &[
                        ExtensionType::MemoTransfer,
                        ExtensionType::MintCloseAuthority
                    ]
                )
                .unwrap(),
                vec![&mut mint_account],
            ),
            Err(TokenError::ExtensionTypeMismatch.into())
        );
    }

    #[test]
    #[serial]
    fn test_amount_to_ui_amount() {
        let program_id = crate::id();
        let owner_key = Pubkey::new_unique();
        let mint_key = Pubkey::new_unique();
        let mut mint_account =
            SolanaAccount::new(mint_minimum_balance(), Mint::get_packed_len(), &program_id);
        let mut rent_sysvar = rent_sysvar();

        // fail if an invalid mint is passed in
        assert_eq!(
            Err(TokenError::InvalidMint.into()),
            do_process_instruction(
                amount_to_ui_amount(&program_id, &mint_key, 110).unwrap(),
                vec![&mut mint_account],
            )
        );

        // create mint
        do_process_instruction(
            initialize_mint(&program_id, &mint_key, &owner_key, None, 2).unwrap(),
            vec![&mut mint_account, &mut rent_sysvar],
        )
        .unwrap();

        set_expected_data("0.23".as_bytes().to_vec());
        do_process_instruction(
            amount_to_ui_amount(&program_id, &mint_key, 23).unwrap(),
            vec![&mut mint_account],
        )
        .unwrap();

        set_expected_data("1.1".as_bytes().to_vec());
        do_process_instruction(
            amount_to_ui_amount(&program_id, &mint_key, 110).unwrap(),
            vec![&mut mint_account],
        )
        .unwrap();

        set_expected_data("42".as_bytes().to_vec());
        do_process_instruction(
            amount_to_ui_amount(&program_id, &mint_key, 4200).unwrap(),
            vec![&mut mint_account],
        )
        .unwrap();

        set_expected_data("0".as_bytes().to_vec());
        do_process_instruction(
            amount_to_ui_amount(&program_id, &mint_key, 0).unwrap(),
            vec![&mut mint_account],
        )
        .unwrap();
    }

    #[test]
    #[serial]
    fn test_ui_amount_to_amount() {
        let program_id = crate::id();
        let owner_key = Pubkey::new_unique();
        let mint_key = Pubkey::new_unique();
        let mut mint_account =
            SolanaAccount::new(mint_minimum_balance(), Mint::get_packed_len(), &program_id);
        let mut rent_sysvar = rent_sysvar();

        // fail if an invalid mint is passed in
        assert_eq!(
            Err(TokenError::InvalidMint.into()),
            do_process_instruction(
                ui_amount_to_amount(&program_id, &mint_key, "1.1").unwrap(),
                vec![&mut mint_account],
            )
        );

        // create mint
        do_process_instruction(
            initialize_mint(&program_id, &mint_key, &owner_key, None, 2).unwrap(),
            vec![&mut mint_account, &mut rent_sysvar],
        )
        .unwrap();

        set_expected_data(23u64.to_le_bytes().to_vec());
        do_process_instruction(
            ui_amount_to_amount(&program_id, &mint_key, "0.23").unwrap(),
            vec![&mut mint_account],
        )
        .unwrap();

        set_expected_data(20u64.to_le_bytes().to_vec());
        do_process_instruction(
            ui_amount_to_amount(&program_id, &mint_key, "0.20").unwrap(),
            vec![&mut mint_account],
        )
        .unwrap();

        set_expected_data(20u64.to_le_bytes().to_vec());
        do_process_instruction(
            ui_amount_to_amount(&program_id, &mint_key, "0.2000").unwrap(),
            vec![&mut mint_account],
        )
        .unwrap();

        set_expected_data(20u64.to_le_bytes().to_vec());
        do_process_instruction(
            ui_amount_to_amount(&program_id, &mint_key, ".20").unwrap(),
            vec![&mut mint_account],
        )
        .unwrap();

        set_expected_data(110u64.to_le_bytes().to_vec());
        do_process_instruction(
            ui_amount_to_amount(&program_id, &mint_key, "1.1").unwrap(),
            vec![&mut mint_account],
        )
        .unwrap();

        set_expected_data(110u64.to_le_bytes().to_vec());
        do_process_instruction(
            ui_amount_to_amount(&program_id, &mint_key, "1.10").unwrap(),
            vec![&mut mint_account],
        )
        .unwrap();

        set_expected_data(4200u64.to_le_bytes().to_vec());
        do_process_instruction(
            ui_amount_to_amount(&program_id, &mint_key, "42").unwrap(),
            vec![&mut mint_account],
        )
        .unwrap();

        set_expected_data(4200u64.to_le_bytes().to_vec());
        do_process_instruction(
            ui_amount_to_amount(&program_id, &mint_key, "42.").unwrap(),
            vec![&mut mint_account],
        )
        .unwrap();

        set_expected_data(0u64.to_le_bytes().to_vec());
        do_process_instruction(
            ui_amount_to_amount(&program_id, &mint_key, "0").unwrap(),
            vec![&mut mint_account],
        )
        .unwrap();

        // fail if invalid ui_amount passed in
        assert_eq!(
            Err(ProgramError::InvalidArgument),
            do_process_instruction(
                ui_amount_to_amount(&program_id, &mint_key, "").unwrap(),
                vec![&mut mint_account],
            )
        );
        assert_eq!(
            Err(ProgramError::InvalidArgument),
            do_process_instruction(
                ui_amount_to_amount(&program_id, &mint_key, ".").unwrap(),
                vec![&mut mint_account],
            )
        );
        assert_eq!(
            Err(ProgramError::InvalidArgument),
            do_process_instruction(
                ui_amount_to_amount(&program_id, &mint_key, "0.111").unwrap(),
                vec![&mut mint_account],
            )
        );
        assert_eq!(
            Err(ProgramError::InvalidArgument),
            do_process_instruction(
                ui_amount_to_amount(&program_id, &mint_key, "0.t").unwrap(),
                vec![&mut mint_account],
            )
        );
    }

    #[test]
    #[serial]
    fn test_withdraw_excess_lamports_from_multisig() {
        {
            use std::sync::Once;
            static ONCE: Once = Once::new();

            ONCE.call_once(|| {
                solana_sdk::program_stubs::set_syscall_stubs(Box::new(SyscallStubs {}));
            });
        }
        let program_id = crate::id();

        let mut lamports = 0;
        let mut destination_data = vec![];
        let system_program_id = system_program::id();
        let destination_key = Pubkey::new_unique();
        let destination_info = AccountInfo::new(
            &destination_key,
            true,
            false,
            &mut lamports,
            &mut destination_data,
            &system_program_id,
            false,
            Epoch::default(),
        );

        let multisig_key = Pubkey::new_unique();
        let mut multisig_account = SolanaAccount::new(0, Multisig::get_packed_len(), &program_id);
        let excess_lamports = 4_000_000_000_000;
        multisig_account.lamports = excess_lamports + multisig_minimum_balance();
        let mut signer_keys = [Pubkey::default(); MAX_SIGNERS];

        for signer_key in signer_keys.iter_mut().take(MAX_SIGNERS) {
            *signer_key = Pubkey::new_unique();
        }
        let signer_refs: Vec<&Pubkey> = signer_keys.iter().collect();
        let mut signer_lamports = 0;
        let mut signer_data = vec![];
        let mut signers: Vec<AccountInfo<'_>> = vec![
            AccountInfo::new(
                &destination_key,
                true,
                false,
                &mut signer_lamports,
                &mut signer_data,
                &program_id,
                false,
                Epoch::default(),
            );
            MAX_SIGNERS + 1
        ];
        for (signer, key) in signers.iter_mut().zip(&signer_keys) {
            signer.key = key;
        }

        let mut multisig =
            Multisig::unpack_unchecked(&vec![0; Multisig::get_packed_len()]).unwrap();
        multisig.m = MAX_SIGNERS as u8;
        multisig.n = MAX_SIGNERS as u8;
        multisig.signers = signer_keys;
        multisig.is_initialized = true;
        Multisig::pack(multisig, &mut multisig_account.data).unwrap();

        let multisig_info: AccountInfo = (&multisig_key, true, &mut multisig_account).into();

        let mut signers_infos = vec![
            multisig_info.clone(),
            destination_info.clone(),
            multisig_info.clone(),
        ];
        signers_infos.extend(signers);
        do_process_instruction_dups(
            withdraw_excess_lamports(
                &program_id,
                &multisig_key,
                &destination_key,
                &multisig_key,
                &signer_refs,
            )
            .unwrap(),
            signers_infos,
        )
        .unwrap();

        assert_eq!(destination_info.lamports(), excess_lamports);
    }

    #[test]
    #[serial]
    fn test_withdraw_excess_lamports_from_account() {
        let excess_lamports = 4_000_000_000_000;

        let program_id = crate::id();
        let account_key = Pubkey::new_unique();
        let mut account_account = SolanaAccount::new(
            excess_lamports + account_minimum_balance(),
            Account::get_packed_len(),
            &program_id,
        );

        let system_program_id = system_program::id();
        let owner_key = Pubkey::new_unique();

        let mut destination_lamports = 0;
        let mut destination_data = vec![];
        let destination_key = Pubkey::new_unique();
        let destination_info = AccountInfo::new(
            &destination_key,
            true,
            false,
            &mut destination_lamports,
            &mut destination_data,
            &system_program_id,
            false,
            Epoch::default(),
        );
        let mint_key = Pubkey::new_unique();
        let mut mint_account =
            SolanaAccount::new(mint_minimum_balance(), Mint::get_packed_len(), &program_id);

        let mut rent_sysvar = rent_sysvar();
        do_process_instruction(
            initialize_mint(&program_id, &mint_key, &owner_key, None, 2).unwrap(),
            vec![&mut mint_account, &mut rent_sysvar],
        )
        .unwrap();

        let mint_info = AccountInfo::new(
            &mint_key,
            true,
            false,
            &mut mint_account.lamports,
            &mut mint_account.data,
            &program_id,
            false,
            Epoch::default(),
        );

        let account_info: AccountInfo = (&account_key, true, &mut account_account).into();

        do_process_instruction_dups(
            initialize_account3(&program_id, &account_key, &mint_key, &account_key).unwrap(),
            vec![account_info.clone(), mint_info.clone()],
        )
        .unwrap();

        do_process_instruction_dups(
            withdraw_excess_lamports(
                &program_id,
                &account_key,
                &destination_key,
                &account_key,
                &[],
            )
            .unwrap(),
            vec![
                account_info.clone(),
                destination_info.clone(),
                account_info.clone(),
            ],
        )
        .unwrap();

        assert_eq!(destination_info.lamports(), excess_lamports);
    }

    #[test]
    #[serial]
    fn test_withdraw_excess_lamports_from_mint() {
        let excess_lamports = 4_000_000_000_000;

        let program_id = crate::id();
        let system_program_id = system_program::id();

        let mut destination_lamports = 0;
        let mut destination_data = vec![];
        let destination_key = Pubkey::new_unique();
        let destination_info = AccountInfo::new(
            &destination_key,
            true,
            false,
            &mut destination_lamports,
            &mut destination_data,
            &system_program_id,
            false,
            Epoch::default(),
        );
        let mint_key = Pubkey::new_unique();
        let mut mint_account = SolanaAccount::new(
            excess_lamports + mint_minimum_balance(),
            Mint::get_packed_len(),
            &program_id,
        );
        let mut rent_sysvar = rent_sysvar();

        do_process_instruction(
            initialize_mint(&program_id, &mint_key, &mint_key, None, 2).unwrap(),
            vec![&mut mint_account, &mut rent_sysvar],
        )
        .unwrap();

        let mint_info: AccountInfo = (&mint_key, true, &mut mint_account).into();

        do_process_instruction_dups(
            withdraw_excess_lamports(&program_id, &mint_key, &destination_key, &mint_key, &[])
                .unwrap(),
            vec![
                mint_info.clone(),
                destination_info.clone(),
                mint_info.clone(),
            ],
        )
        .unwrap();

        assert_eq!(destination_info.lamports(), excess_lamports);
    }
}<|MERGE_RESOLUTION|>--- conflicted
+++ resolved
@@ -41,11 +41,8 @@
         system_instruction, system_program,
         sysvar::{rent::Rent, Sysvar},
     },
-<<<<<<< HEAD
     spl_transfer_hook_interface::{ProvidedSeeds, SeedConfig},
-=======
     spl_token_metadata_interface::instruction::TokenMetadataInstruction,
->>>>>>> d9d5a916
     std::convert::{TryFrom, TryInto},
 };
 
@@ -1414,158 +1411,6 @@
     ) -> ProgramResult {
         let account_info_iter = &mut accounts.iter();
 
-<<<<<<< HEAD
-        match instruction {
-            TokenInstruction::InitializeMint {
-                decimals,
-                mint_authority,
-                freeze_authority,
-            } => {
-                msg!("Instruction: InitializeMint");
-                Self::process_initialize_mint(accounts, decimals, mint_authority, freeze_authority)
-            }
-            TokenInstruction::InitializeMint2 {
-                decimals,
-                mint_authority,
-                freeze_authority,
-            } => {
-                msg!("Instruction: InitializeMint2");
-                Self::process_initialize_mint2(accounts, decimals, mint_authority, freeze_authority)
-            }
-            TokenInstruction::InitializeAccount => {
-                msg!("Instruction: InitializeAccount");
-                Self::process_initialize_account(accounts)
-            }
-            TokenInstruction::InitializeAccount2 { owner } => {
-                msg!("Instruction: InitializeAccount2");
-                Self::process_initialize_account2(accounts, owner)
-            }
-            TokenInstruction::InitializeAccount3 { owner } => {
-                msg!("Instruction: InitializeAccount3");
-                Self::process_initialize_account3(accounts, owner)
-            }
-            TokenInstruction::InitializeMultisig { m } => {
-                msg!("Instruction: InitializeMultisig");
-                Self::process_initialize_multisig(accounts, m)
-            }
-            TokenInstruction::InitializeMultisig2 { m } => {
-                msg!("Instruction: InitializeMultisig2");
-                Self::process_initialize_multisig2(accounts, m)
-            }
-            #[allow(deprecated)]
-            TokenInstruction::Transfer { amount } => {
-                msg!("Instruction: Transfer");
-                let s: Option<Vec<(Pubkey,)>> = None; // Hack for generic
-                Self::process_transfer(program_id, accounts, amount, None, None, s)
-            }
-            TokenInstruction::Approve { amount } => {
-                msg!("Instruction: Approve");
-                Self::process_approve(program_id, accounts, amount, None)
-            }
-            TokenInstruction::Revoke => {
-                msg!("Instruction: Revoke");
-                Self::process_revoke(program_id, accounts)
-            }
-            TokenInstruction::SetAuthority {
-                authority_type,
-                new_authority,
-            } => {
-                msg!("Instruction: SetAuthority");
-                Self::process_set_authority(program_id, accounts, authority_type, new_authority)
-            }
-            TokenInstruction::MintTo { amount } => {
-                msg!("Instruction: MintTo");
-                Self::process_mint_to(program_id, accounts, amount, None)
-            }
-            TokenInstruction::Burn { amount } => {
-                msg!("Instruction: Burn");
-                Self::process_burn(program_id, accounts, amount, None)
-            }
-            TokenInstruction::CloseAccount => {
-                msg!("Instruction: CloseAccount");
-                Self::process_close_account(program_id, accounts)
-            }
-            TokenInstruction::FreezeAccount => {
-                msg!("Instruction: FreezeAccount");
-                Self::process_toggle_freeze_account(program_id, accounts, true)
-            }
-            TokenInstruction::ThawAccount => {
-                msg!("Instruction: ThawAccount");
-                Self::process_toggle_freeze_account(program_id, accounts, false)
-            }
-            TokenInstruction::TransferChecked { amount, decimals } => {
-                msg!("Instruction: TransferChecked");
-                let s: Option<Vec<(Pubkey,)>> = None; // Hack for generic
-                Self::process_transfer(program_id, accounts, amount, Some(decimals), None, s)
-            }
-            TokenInstruction::ApproveChecked { amount, decimals } => {
-                msg!("Instruction: ApproveChecked");
-                Self::process_approve(program_id, accounts, amount, Some(decimals))
-            }
-            TokenInstruction::MintToChecked { amount, decimals } => {
-                msg!("Instruction: MintToChecked");
-                Self::process_mint_to(program_id, accounts, amount, Some(decimals))
-            }
-            TokenInstruction::BurnChecked { amount, decimals } => {
-                msg!("Instruction: BurnChecked");
-                Self::process_burn(program_id, accounts, amount, Some(decimals))
-            }
-            TokenInstruction::SyncNative => {
-                msg!("Instruction: SyncNative");
-                Self::process_sync_native(accounts)
-            }
-            TokenInstruction::GetAccountDataSize { extension_types } => {
-                msg!("Instruction: GetAccountDataSize");
-                Self::process_get_account_data_size(accounts, extension_types)
-            }
-            TokenInstruction::InitializeMintCloseAuthority { close_authority } => {
-                msg!("Instruction: InitializeMintCloseAuthority");
-                Self::process_initialize_mint_close_authority(accounts, close_authority)
-            }
-            TokenInstruction::TransferFeeExtension(instruction) => {
-                transfer_fee::processor::process_instruction(program_id, accounts, instruction)
-            }
-            TokenInstruction::ConfidentialTransferExtension => {
-                confidential_transfer::processor::process_instruction(
-                    program_id,
-                    accounts,
-                    &input[1..],
-                )
-            }
-            TokenInstruction::DefaultAccountStateExtension => {
-                default_account_state::processor::process_instruction(
-                    program_id,
-                    accounts,
-                    &input[1..],
-                )
-            }
-            TokenInstruction::InitializeImmutableOwner => {
-                msg!("Instruction: InitializeImmutableOwner");
-                Self::process_initialize_immutable_owner(accounts)
-            }
-            TokenInstruction::AmountToUiAmount { amount } => {
-                msg!("Instruction: AmountToUiAmount");
-                Self::process_amount_to_ui_amount(accounts, amount)
-            }
-            TokenInstruction::UiAmountToAmount { ui_amount } => {
-                msg!("Instruction: UiAmountToAmount");
-                Self::process_ui_amount_to_amount(accounts, ui_amount)
-            }
-            TokenInstruction::Reallocate { extension_types } => {
-                msg!("Instruction: Reallocate");
-                reallocate::process_reallocate(program_id, accounts, extension_types)
-            }
-            TokenInstruction::MemoTransferExtension => {
-                memo_transfer::processor::process_instruction(program_id, accounts, &input[1..])
-            }
-            TokenInstruction::CreateNativeMint => {
-                msg!("Instruction: CreateNativeMint");
-                Self::process_create_native_mint(accounts)
-            }
-            TokenInstruction::InitializeNonTransferableMint => {
-                msg!("Instruction: InitializeNonTransferableMint");
-                Self::process_initialize_non_transferable_mint(accounts)
-=======
         let source_info = next_account_info(account_info_iter)?;
         let destination_info = next_account_info(account_info_iter)?;
         let authority_info = next_account_info(account_info_iter)?;
@@ -1575,7 +1420,6 @@
         if let Ok(account) = StateWithExtensions::<Account>::unpack(&source_data) {
             if account.base.is_native() {
                 return Err(TokenError::NativeNotSupported.into());
->>>>>>> d9d5a916
             }
             Self::validate_owner(
                 program_id,
