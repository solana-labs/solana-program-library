//! Program state processor

use {
    crate::{
        check_program_account, cmp_pubkeys,
        error::TokenError,
        extension::{
            confidential_transfer::{self, ConfidentialTransferAccount},
            cpi_guard::{self, in_cpi, CpiGuard},
            default_account_state::{self, DefaultAccountState},
            immutable_owner::ImmutableOwner,
            interest_bearing_mint::{self, InterestBearingConfig},
            memo_transfer::{self, check_previous_sibling_instruction_is_memo, memo_required},
            mint_close_authority::MintCloseAuthority,
            non_transferable::NonTransferable,
            permanent_delegate::{get_permanent_delegate, PermanentDelegate},
            reallocate,
            transfer_fee::{self, TransferFeeAmount, TransferFeeConfig},
            BaseStateWithExtensions, ExtensionType, StateWithExtensions, StateWithExtensionsMut,
        },
        instruction::{is_valid_signer_index, AuthorityType, TokenInstruction, MAX_SIGNERS},
        native_mint,
        state::{Account, AccountState, Mint, Multisig},
    },
    solana_program::{
        account_info::{next_account_info, AccountInfo},
        clock::Clock,
        entrypoint::ProgramResult,
        msg,
        program::{invoke, invoke_signed, set_return_data},
        program_error::ProgramError,
        program_option::COption,
        program_pack::Pack,
        pubkey::Pubkey,
        system_instruction, system_program,
        sysvar::{rent::Rent, Sysvar},
    },
    std::convert::{TryFrom, TryInto},
};

/// Program state handler.
pub struct Processor {}
impl Processor {
    fn _process_initialize_mint(
        accounts: &[AccountInfo],
        decimals: u8,
        mint_authority: Pubkey,
        freeze_authority: COption<Pubkey>,
        rent_sysvar_account: bool,
    ) -> ProgramResult {
        let account_info_iter = &mut accounts.iter();
        let mint_info = next_account_info(account_info_iter)?;
        let mint_data_len = mint_info.data_len();
        let mut mint_data = mint_info.data.borrow_mut();
        let rent = if rent_sysvar_account {
            Rent::from_account_info(next_account_info(account_info_iter)?)?
        } else {
            Rent::get()?
        };

        if !rent.is_exempt(mint_info.lamports(), mint_data_len) {
            return Err(TokenError::NotRentExempt.into());
        }

        let mut mint = StateWithExtensionsMut::<Mint>::unpack_uninitialized(&mut mint_data)?;
        let extension_types = mint.get_extension_types()?;
        if ExtensionType::get_account_len::<Mint>(&extension_types) != mint_data_len {
            return Err(ProgramError::InvalidAccountData);
        }

        if let Ok(default_account_state) = mint.get_extension_mut::<DefaultAccountState>() {
            let default_account_state = AccountState::try_from(default_account_state.state)
                .or(Err(ProgramError::InvalidAccountData))?;
            if default_account_state == AccountState::Frozen && freeze_authority.is_none() {
                return Err(TokenError::MintCannotFreeze.into());
            }
        }

        mint.base.mint_authority = COption::Some(mint_authority);
        mint.base.decimals = decimals;
        mint.base.is_initialized = true;
        mint.base.freeze_authority = freeze_authority;
        mint.pack_base();
        mint.init_account_type()?;

        Ok(())
    }

    /// Processes an [InitializeMint](enum.TokenInstruction.html) instruction.
    pub fn process_initialize_mint(
        accounts: &[AccountInfo],
        decimals: u8,
        mint_authority: Pubkey,
        freeze_authority: COption<Pubkey>,
    ) -> ProgramResult {
        Self::_process_initialize_mint(accounts, decimals, mint_authority, freeze_authority, true)
    }

    /// Processes an [InitializeMint2](enum.TokenInstruction.html) instruction.
    pub fn process_initialize_mint2(
        accounts: &[AccountInfo],
        decimals: u8,
        mint_authority: Pubkey,
        freeze_authority: COption<Pubkey>,
    ) -> ProgramResult {
        Self::_process_initialize_mint(accounts, decimals, mint_authority, freeze_authority, false)
    }

    fn _process_initialize_account(
        accounts: &[AccountInfo],
        owner: Option<&Pubkey>,
        rent_sysvar_account: bool,
    ) -> ProgramResult {
        let account_info_iter = &mut accounts.iter();
        let new_account_info = next_account_info(account_info_iter)?;
        let mint_info = next_account_info(account_info_iter)?;
        let owner = if let Some(owner) = owner {
            owner
        } else {
            next_account_info(account_info_iter)?.key
        };
        let new_account_info_data_len = new_account_info.data_len();
        let rent = if rent_sysvar_account {
            Rent::from_account_info(next_account_info(account_info_iter)?)?
        } else {
            Rent::get()?
        };

        let mut account_data = new_account_info.data.borrow_mut();
        // unpack_uninitialized checks account.base.is_initialized() under the hood
        let mut account =
            StateWithExtensionsMut::<Account>::unpack_uninitialized(&mut account_data)?;

        if !rent.is_exempt(new_account_info.lamports(), new_account_info_data_len) {
            return Err(TokenError::NotRentExempt.into());
        }

        // get_required_account_extensions checks mint validity
        let mint_data = mint_info.data.borrow();
        let mint = StateWithExtensions::<Mint>::unpack(&mint_data)
            .map_err(|_| Into::<ProgramError>::into(TokenError::InvalidMint))?;
        if mint
            .get_extension::<PermanentDelegate>()
            .map(|e| Option::<Pubkey>::from(e.delegate).is_some())
            .unwrap_or(false)
        {
            msg!("Warning: Mint has a permanent delegate, so tokens in this account may be seized at any time");
        }
        let required_extensions =
            Self::get_required_account_extensions_from_unpacked_mint(mint_info.owner, &mint)?;
        if ExtensionType::get_account_len::<Account>(&required_extensions)
            > new_account_info_data_len
        {
            return Err(ProgramError::InvalidAccountData);
        }
        for extension in required_extensions {
            account.init_account_extension_from_type(extension)?;
        }

        let starting_state =
            if let Ok(default_account_state) = mint.get_extension::<DefaultAccountState>() {
                AccountState::try_from(default_account_state.state)
                    .or(Err(ProgramError::InvalidAccountData))?
            } else {
                AccountState::Initialized
            };

        account.base.mint = *mint_info.key;
        account.base.owner = *owner;
        account.base.close_authority = COption::None;
        account.base.delegate = COption::None;
        account.base.delegated_amount = 0;
        account.base.state = starting_state;
        if cmp_pubkeys(mint_info.key, &native_mint::id()) {
            let rent_exempt_reserve = rent.minimum_balance(new_account_info_data_len);
            account.base.is_native = COption::Some(rent_exempt_reserve);
            account.base.amount = new_account_info
                .lamports()
                .checked_sub(rent_exempt_reserve)
                .ok_or(TokenError::Overflow)?;
        } else {
            account.base.is_native = COption::None;
            account.base.amount = 0;
        };

        account.pack_base();
        account.init_account_type()?;

        Ok(())
    }

    /// Processes an [InitializeAccount](enum.TokenInstruction.html) instruction.
    pub fn process_initialize_account(accounts: &[AccountInfo]) -> ProgramResult {
        Self::_process_initialize_account(accounts, None, true)
    }

    /// Processes an [InitializeAccount2](enum.TokenInstruction.html) instruction.
    pub fn process_initialize_account2(accounts: &[AccountInfo], owner: Pubkey) -> ProgramResult {
        Self::_process_initialize_account(accounts, Some(&owner), true)
    }

    /// Processes an [InitializeAccount3](enum.TokenInstruction.html) instruction.
    pub fn process_initialize_account3(accounts: &[AccountInfo], owner: Pubkey) -> ProgramResult {
        Self::_process_initialize_account(accounts, Some(&owner), false)
    }

    fn _process_initialize_multisig(
        accounts: &[AccountInfo],
        m: u8,
        rent_sysvar_account: bool,
    ) -> ProgramResult {
        let account_info_iter = &mut accounts.iter();
        let multisig_info = next_account_info(account_info_iter)?;
        let multisig_info_data_len = multisig_info.data_len();
        let rent = if rent_sysvar_account {
            Rent::from_account_info(next_account_info(account_info_iter)?)?
        } else {
            Rent::get()?
        };

        let mut multisig = Multisig::unpack_unchecked(&multisig_info.data.borrow())?;
        if multisig.is_initialized {
            return Err(TokenError::AlreadyInUse.into());
        }

        if !rent.is_exempt(multisig_info.lamports(), multisig_info_data_len) {
            return Err(TokenError::NotRentExempt.into());
        }

        let signer_infos = account_info_iter.as_slice();
        multisig.m = m;
        multisig.n = signer_infos.len() as u8;
        if !is_valid_signer_index(multisig.n as usize) {
            return Err(TokenError::InvalidNumberOfProvidedSigners.into());
        }
        if !is_valid_signer_index(multisig.m as usize) {
            return Err(TokenError::InvalidNumberOfRequiredSigners.into());
        }
        for (i, signer_info) in signer_infos.iter().enumerate() {
            multisig.signers[i] = *signer_info.key;
        }
        multisig.is_initialized = true;

        Multisig::pack(multisig, &mut multisig_info.data.borrow_mut())?;

        Ok(())
    }

    /// Processes a [InitializeMultisig](enum.TokenInstruction.html) instruction.
    pub fn process_initialize_multisig(accounts: &[AccountInfo], m: u8) -> ProgramResult {
        Self::_process_initialize_multisig(accounts, m, true)
    }

    /// Processes a [InitializeMultisig2](enum.TokenInstruction.html) instruction.
    pub fn process_initialize_multisig2(accounts: &[AccountInfo], m: u8) -> ProgramResult {
        Self::_process_initialize_multisig(accounts, m, false)
    }

    /// Processes a [Transfer](enum.TokenInstruction.html) instruction.
    pub fn process_transfer(
        program_id: &Pubkey,
        accounts: &[AccountInfo],
        amount: u64,
        expected_decimals: Option<u8>,
        expected_fee: Option<u64>,
    ) -> ProgramResult {
        let account_info_iter = &mut accounts.iter();

        let source_account_info = next_account_info(account_info_iter)?;

        let expected_mint_info = if let Some(expected_decimals) = expected_decimals {
            Some((next_account_info(account_info_iter)?, expected_decimals))
        } else {
            None
        };

        let destination_account_info = next_account_info(account_info_iter)?;
        let authority_info = next_account_info(account_info_iter)?;
        let authority_info_data_len = authority_info.data_len();

        let mut source_account_data = source_account_info.data.borrow_mut();
        let mut source_account =
            StateWithExtensionsMut::<Account>::unpack(&mut source_account_data)?;
        if source_account.base.is_frozen() {
            return Err(TokenError::AccountFrozen.into());
        }
        if source_account.base.amount < amount {
            return Err(TokenError::InsufficientFunds.into());
        }
        let (fee, maybe_permanent_delegate) = if let Some((mint_info, expected_decimals)) =
            expected_mint_info
        {
            if !cmp_pubkeys(&source_account.base.mint, mint_info.key) {
                return Err(TokenError::MintMismatch.into());
            }

            let mint_data = mint_info.try_borrow_data()?;
            let mint = StateWithExtensions::<Mint>::unpack(&mint_data)?;

            if mint.get_extension::<NonTransferable>().is_ok() {
                return Err(TokenError::NonTransferable.into());
            }

            if expected_decimals != mint.base.decimals {
                return Err(TokenError::MintDecimalsMismatch.into());
            }

            let fee = if let Ok(transfer_fee_config) = mint.get_extension::<TransferFeeConfig>() {
                transfer_fee_config
                    .calculate_epoch_fee(Clock::get()?.epoch, amount)
                    .ok_or(TokenError::Overflow)?
            } else {
                0
            };

            let maybe_permanent_delegate = get_permanent_delegate(&mint);
            (fee, maybe_permanent_delegate)
        } else {
            // Transfer fee amount extension exists on the account, but no mint
            // was provided to calculate the fee, abort
            if source_account
                .get_extension_mut::<TransferFeeAmount>()
                .is_ok()
            {
                return Err(TokenError::MintRequiredForTransfer.into());
            } else {
                (0, None)
            }
        };
        if let Some(expected_fee) = expected_fee {
            if expected_fee != fee {
                msg!("Calculated fee {}, received {}", fee, expected_fee);
                return Err(TokenError::FeeMismatch.into());
            }
        }

        let self_transfer = cmp_pubkeys(source_account_info.key, destination_account_info.key);
        match (source_account.base.delegate, maybe_permanent_delegate) {
            (_, Some(ref delegate)) if cmp_pubkeys(authority_info.key, delegate) => {
                Self::validate_owner(
                    program_id,
                    delegate,
                    authority_info,
                    authority_info_data_len,
                    account_info_iter.as_slice(),
                )?
            }
            (COption::Some(ref delegate), _) if cmp_pubkeys(authority_info.key, delegate) => {
                Self::validate_owner(
                    program_id,
                    delegate,
                    authority_info,
                    authority_info_data_len,
                    account_info_iter.as_slice(),
                )?;
                if source_account.base.delegated_amount < amount {
                    return Err(TokenError::InsufficientFunds.into());
                }
                if !self_transfer {
                    source_account.base.delegated_amount = source_account
                        .base
                        .delegated_amount
                        .checked_sub(amount)
                        .ok_or(TokenError::Overflow)?;
                    if source_account.base.delegated_amount == 0 {
                        source_account.base.delegate = COption::None;
                    }
                }
            }
            _ => {
                Self::validate_owner(
                    program_id,
                    &source_account.base.owner,
                    authority_info,
                    authority_info_data_len,
                    account_info_iter.as_slice(),
                )?;

                if let Ok(cpi_guard) = source_account.get_extension::<CpiGuard>() {
                    if cpi_guard.lock_cpi.into() && in_cpi() {
                        return Err(TokenError::CpiGuardTransferBlocked.into());
                    }
                }
            }
        }

        // Revisit this later to see if it's worth adding a check to reduce
        // compute costs, ie:
        // if self_transfer || amount == 0
        check_program_account(source_account_info.owner)?;
        check_program_account(destination_account_info.owner)?;

        // This check MUST occur just before the amounts are manipulated
        // to ensure self-transfers are fully validated
        if self_transfer {
            return Ok(());
        }

        // self-transfer was dealt with earlier, so this *should* be safe
        let mut destination_account_data = destination_account_info.data.borrow_mut();
        let mut destination_account =
            StateWithExtensionsMut::<Account>::unpack(&mut destination_account_data)?;

        if destination_account.base.is_frozen() {
            return Err(TokenError::AccountFrozen.into());
        }
        if !cmp_pubkeys(&source_account.base.mint, &destination_account.base.mint) {
            return Err(TokenError::MintMismatch.into());
        }

        if memo_required(&destination_account) {
            check_previous_sibling_instruction_is_memo()?;
        }

        if let Ok(confidential_transfer_state) =
            destination_account.get_extension::<ConfidentialTransferAccount>()
        {
            confidential_transfer_state.non_confidential_transfer_allowed()?
        }

        source_account.base.amount = source_account
            .base
            .amount
            .checked_sub(amount)
            .ok_or(TokenError::Overflow)?;
        let credited_amount = amount.checked_sub(fee).ok_or(TokenError::Overflow)?;
        destination_account.base.amount = destination_account
            .base
            .amount
            .checked_add(credited_amount)
            .ok_or(TokenError::Overflow)?;
        if fee > 0 {
            if let Ok(extension) = destination_account.get_extension_mut::<TransferFeeAmount>() {
                let new_withheld_amount = u64::from(extension.withheld_amount)
                    .checked_add(fee)
                    .ok_or(TokenError::Overflow)?;
                extension.withheld_amount = new_withheld_amount.into();
            } else {
                // Use the generic error since this should never happen. If there's
                // a fee, then the mint has a fee configured, which means all accounts
                // must have the withholding.
                return Err(TokenError::InvalidState.into());
            }
        }

        if source_account.base.is_native() {
            let source_starting_lamports = source_account_info.lamports();
            **source_account_info.lamports.borrow_mut() = source_starting_lamports
                .checked_sub(amount)
                .ok_or(TokenError::Overflow)?;

            let destination_starting_lamports = destination_account_info.lamports();
            **destination_account_info.lamports.borrow_mut() = destination_starting_lamports
                .checked_add(amount)
                .ok_or(TokenError::Overflow)?;
        }

        source_account.pack_base();
        destination_account.pack_base();

        Ok(())
    }

    /// Processes an [Approve](enum.TokenInstruction.html) instruction.
    pub fn process_approve(
        program_id: &Pubkey,
        accounts: &[AccountInfo],
        amount: u64,
        expected_decimals: Option<u8>,
    ) -> ProgramResult {
        let account_info_iter = &mut accounts.iter();

        let source_account_info = next_account_info(account_info_iter)?;

        let expected_mint_info = if let Some(expected_decimals) = expected_decimals {
            Some((next_account_info(account_info_iter)?, expected_decimals))
        } else {
            None
        };
        let delegate_info = next_account_info(account_info_iter)?;
        let owner_info = next_account_info(account_info_iter)?;
        let owner_info_data_len = owner_info.data_len();

        let mut source_account_data = source_account_info.data.borrow_mut();
        let mut source_account =
            StateWithExtensionsMut::<Account>::unpack(&mut source_account_data)?;

        if source_account.base.is_frozen() {
            return Err(TokenError::AccountFrozen.into());
        }

        if let Some((mint_info, expected_decimals)) = expected_mint_info {
            if !cmp_pubkeys(&source_account.base.mint, mint_info.key) {
                return Err(TokenError::MintMismatch.into());
            }

            let mint_data = mint_info.data.borrow();
            let mint = StateWithExtensions::<Mint>::unpack(&mint_data)?;
            if expected_decimals != mint.base.decimals {
                return Err(TokenError::MintDecimalsMismatch.into());
            }
        }

        Self::validate_owner(
            program_id,
            &source_account.base.owner,
            owner_info,
            owner_info_data_len,
            account_info_iter.as_slice(),
        )?;

        if let Ok(cpi_guard) = source_account.get_extension::<CpiGuard>() {
            if cpi_guard.lock_cpi.into() && in_cpi() {
                return Err(TokenError::CpiGuardApproveBlocked.into());
            }
        }

        source_account.base.delegate = COption::Some(*delegate_info.key);
        source_account.base.delegated_amount = amount;
        source_account.pack_base();

        Ok(())
    }

    /// Processes an [Revoke](enum.TokenInstruction.html) instruction.
    pub fn process_revoke(program_id: &Pubkey, accounts: &[AccountInfo]) -> ProgramResult {
        let account_info_iter = &mut accounts.iter();
        let source_account_info = next_account_info(account_info_iter)?;
        let authority_info = next_account_info(account_info_iter)?;
        let authority_info_data_len = authority_info.data_len();

        let mut source_account_data = source_account_info.data.borrow_mut();
        let mut source_account =
            StateWithExtensionsMut::<Account>::unpack(&mut source_account_data)?;
        if source_account.base.is_frozen() {
            return Err(TokenError::AccountFrozen.into());
        }

        Self::validate_owner(
            program_id,
            match source_account.base.delegate {
                COption::Some(ref delegate) if cmp_pubkeys(authority_info.key, delegate) => {
                    delegate
                }
                _ => &source_account.base.owner,
            },
            authority_info,
            authority_info_data_len,
            account_info_iter.as_slice(),
        )?;

        source_account.base.delegate = COption::None;
        source_account.base.delegated_amount = 0;
        source_account.pack_base();

        Ok(())
    }

    /// Processes a [SetAuthority](enum.TokenInstruction.html) instruction.
    pub fn process_set_authority(
        program_id: &Pubkey,
        accounts: &[AccountInfo],
        authority_type: AuthorityType,
        new_authority: COption<Pubkey>,
    ) -> ProgramResult {
        let account_info_iter = &mut accounts.iter();
        let account_info = next_account_info(account_info_iter)?;
        let authority_info = next_account_info(account_info_iter)?;
        let authority_info_data_len = authority_info.data_len();

        let mut account_data = account_info.data.borrow_mut();
        if let Ok(mut account) = StateWithExtensionsMut::<Account>::unpack(&mut account_data) {
            if account.base.is_frozen() {
                return Err(TokenError::AccountFrozen.into());
            }

            match authority_type {
                AuthorityType::AccountOwner => {
                    Self::validate_owner(
                        program_id,
                        &account.base.owner,
                        authority_info,
                        authority_info_data_len,
                        account_info_iter.as_slice(),
                    )?;

                    if account.get_extension_mut::<ImmutableOwner>().is_ok() {
                        return Err(TokenError::ImmutableOwner.into());
                    }

                    if let Ok(cpi_guard) = account.get_extension::<CpiGuard>() {
                        if cpi_guard.lock_cpi.into() && in_cpi() {
                            return Err(TokenError::CpiGuardSetAuthorityBlocked.into());
                        } else if cpi_guard.lock_cpi.into() {
                            return Err(TokenError::CpiGuardOwnerChangeBlocked.into());
                        }
                    }

                    if let COption::Some(authority) = new_authority {
                        account.base.owner = authority;
                    } else {
                        return Err(TokenError::InvalidInstruction.into());
                    }

                    account.base.delegate = COption::None;
                    account.base.delegated_amount = 0;

                    if account.base.is_native() {
                        account.base.close_authority = COption::None;
                    }
                }
                AuthorityType::CloseAccount => {
                    let authority = account.base.close_authority.unwrap_or(account.base.owner);
                    Self::validate_owner(
                        program_id,
                        &authority,
                        authority_info,
                        authority_info_data_len,
                        account_info_iter.as_slice(),
                    )?;

                    if let Ok(cpi_guard) = account.get_extension::<CpiGuard>() {
                        if cpi_guard.lock_cpi.into() && in_cpi() && new_authority != COption::None {
                            return Err(TokenError::CpiGuardSetAuthorityBlocked.into());
                        }
                    }

                    account.base.close_authority = new_authority;
                }
                _ => {
                    return Err(TokenError::AuthorityTypeNotSupported.into());
                }
            }
            account.pack_base();
        } else if let Ok(mut mint) = StateWithExtensionsMut::<Mint>::unpack(&mut account_data) {
            match authority_type {
                AuthorityType::MintTokens => {
                    // Once a mint's supply is fixed, it cannot be undone by setting a new
                    // mint_authority
                    let mint_authority = mint
                        .base
                        .mint_authority
                        .ok_or(Into::<ProgramError>::into(TokenError::FixedSupply))?;
                    Self::validate_owner(
                        program_id,
                        &mint_authority,
                        authority_info,
                        authority_info_data_len,
                        account_info_iter.as_slice(),
                    )?;
                    mint.base.mint_authority = new_authority;
                    mint.pack_base();
                }
                AuthorityType::FreezeAccount => {
                    // Once a mint's freeze authority is disabled, it cannot be re-enabled by
                    // setting a new freeze_authority
                    let freeze_authority = mint
                        .base
                        .freeze_authority
                        .ok_or(Into::<ProgramError>::into(TokenError::MintCannotFreeze))?;
                    Self::validate_owner(
                        program_id,
                        &freeze_authority,
                        authority_info,
                        authority_info_data_len,
                        account_info_iter.as_slice(),
                    )?;
                    mint.base.freeze_authority = new_authority;
                    mint.pack_base();
                }
                AuthorityType::CloseMint => {
                    let extension = mint.get_extension_mut::<MintCloseAuthority>()?;
                    let maybe_close_authority: Option<Pubkey> = extension.close_authority.into();
                    let close_authority =
                        maybe_close_authority.ok_or(TokenError::AuthorityTypeNotSupported)?;
                    Self::validate_owner(
                        program_id,
                        &close_authority,
                        authority_info,
                        authority_info_data_len,
                        account_info_iter.as_slice(),
                    )?;
                    extension.close_authority = new_authority.try_into()?;
                }
                AuthorityType::TransferFeeConfig => {
                    let extension = mint.get_extension_mut::<TransferFeeConfig>()?;
                    let maybe_transfer_fee_config_authority: Option<Pubkey> =
                        extension.transfer_fee_config_authority.into();
                    let transfer_fee_config_authority = maybe_transfer_fee_config_authority
                        .ok_or(TokenError::AuthorityTypeNotSupported)?;
                    Self::validate_owner(
                        program_id,
                        &transfer_fee_config_authority,
                        authority_info,
                        authority_info_data_len,
                        account_info_iter.as_slice(),
                    )?;
                    extension.transfer_fee_config_authority = new_authority.try_into()?;
                }
                AuthorityType::WithheldWithdraw => {
                    let extension = mint.get_extension_mut::<TransferFeeConfig>()?;
                    let maybe_withdraw_withheld_authority: Option<Pubkey> =
                        extension.withdraw_withheld_authority.into();
                    let withdraw_withheld_authority = maybe_withdraw_withheld_authority
                        .ok_or(TokenError::AuthorityTypeNotSupported)?;
                    Self::validate_owner(
                        program_id,
                        &withdraw_withheld_authority,
                        authority_info,
                        authority_info_data_len,
                        account_info_iter.as_slice(),
                    )?;
                    extension.withdraw_withheld_authority = new_authority.try_into()?;
                }
                AuthorityType::InterestRate => {
                    let extension = mint.get_extension_mut::<InterestBearingConfig>()?;
                    let maybe_rate_authority: Option<Pubkey> = extension.rate_authority.into();
                    let rate_authority =
                        maybe_rate_authority.ok_or(TokenError::AuthorityTypeNotSupported)?;
                    Self::validate_owner(
                        program_id,
                        &rate_authority,
                        authority_info,
                        authority_info_data_len,
                        account_info_iter.as_slice(),
                    )?;
                    extension.rate_authority = new_authority.try_into()?;
                }
                AuthorityType::PermanentDelegate => {
                    let extension = mint.get_extension_mut::<PermanentDelegate>()?;
                    let maybe_delegate: Option<Pubkey> = extension.delegate.into();
                    let delegate = maybe_delegate.ok_or(TokenError::AuthorityTypeNotSupported)?;
                    Self::validate_owner(
                        program_id,
                        &delegate,
                        authority_info,
                        authority_info_data_len,
                        account_info_iter.as_slice(),
                    )?;
                    extension.delegate = new_authority.try_into()?;
                }
                _ => {
                    return Err(TokenError::AuthorityTypeNotSupported.into());
                }
            }
        } else {
            return Err(ProgramError::InvalidAccountData);
        }

        Ok(())
    }

    /// Processes a [MintTo](enum.TokenInstruction.html) instruction.
    pub fn process_mint_to(
        program_id: &Pubkey,
        accounts: &[AccountInfo],
        amount: u64,
        expected_decimals: Option<u8>,
    ) -> ProgramResult {
        let account_info_iter = &mut accounts.iter();
        let mint_info = next_account_info(account_info_iter)?;
        let destination_account_info = next_account_info(account_info_iter)?;
        let owner_info = next_account_info(account_info_iter)?;
        let owner_info_data_len = owner_info.data_len();

        let mut destination_account_data = destination_account_info.data.borrow_mut();
        let mut destination_account =
            StateWithExtensionsMut::<Account>::unpack(&mut destination_account_data)?;
        if destination_account.base.is_frozen() {
            return Err(TokenError::AccountFrozen.into());
        }

        if destination_account.base.is_native() {
            return Err(TokenError::NativeNotSupported.into());
        }
        if !cmp_pubkeys(mint_info.key, &destination_account.base.mint) {
            return Err(TokenError::MintMismatch.into());
        }

        let mut mint_data = mint_info.data.borrow_mut();
        let mut mint = StateWithExtensionsMut::<Mint>::unpack(&mut mint_data)?;

        // If the mint if non-transferable, only allow minting to accounts
        // with immutable ownership.
        if mint.get_extension::<NonTransferable>().is_ok()
            && destination_account
                .get_extension::<ImmutableOwner>()
                .is_err()
        {
            return Err(TokenError::NonTransferableNeedsImmutableOwnership.into());
        }

        if let Some(expected_decimals) = expected_decimals {
            if expected_decimals != mint.base.decimals {
                return Err(TokenError::MintDecimalsMismatch.into());
            }
        }

        match mint.base.mint_authority {
            COption::Some(mint_authority) => Self::validate_owner(
                program_id,
                &mint_authority,
                owner_info,
                owner_info_data_len,
                account_info_iter.as_slice(),
            )?,
            COption::None => return Err(TokenError::FixedSupply.into()),
        }

        // Revisit this later to see if it's worth adding a check to reduce
        // compute costs, ie:
        // if amount == 0
        check_program_account(mint_info.owner)?;
        check_program_account(destination_account_info.owner)?;

        destination_account.base.amount = destination_account
            .base
            .amount
            .checked_add(amount)
            .ok_or(TokenError::Overflow)?;

        mint.base.supply = mint
            .base
            .supply
            .checked_add(amount)
            .ok_or(TokenError::Overflow)?;

        mint.pack_base();
        destination_account.pack_base();

        Ok(())
    }

    /// Processes a [Burn](enum.TokenInstruction.html) instruction.
    pub fn process_burn(
        program_id: &Pubkey,
        accounts: &[AccountInfo],
        amount: u64,
        expected_decimals: Option<u8>,
    ) -> ProgramResult {
        let account_info_iter = &mut accounts.iter();

        let source_account_info = next_account_info(account_info_iter)?;
        let mint_info = next_account_info(account_info_iter)?;
        let authority_info = next_account_info(account_info_iter)?;
        let authority_info_data_len = authority_info.data_len();

        let mut source_account_data = source_account_info.data.borrow_mut();
        let mut source_account =
            StateWithExtensionsMut::<Account>::unpack(&mut source_account_data)?;
        let mut mint_data = mint_info.data.borrow_mut();
        let mut mint = StateWithExtensionsMut::<Mint>::unpack(&mut mint_data)?;

        if source_account.base.is_frozen() {
            return Err(TokenError::AccountFrozen.into());
        }
        if source_account.base.is_native() {
            return Err(TokenError::NativeNotSupported.into());
        }
        if source_account.base.amount < amount {
            return Err(TokenError::InsufficientFunds.into());
        }
        if mint_info.key != &source_account.base.mint {
            return Err(TokenError::MintMismatch.into());
        }

        if let Some(expected_decimals) = expected_decimals {
            if expected_decimals != mint.base.decimals {
                return Err(TokenError::MintDecimalsMismatch.into());
            }
        }
        let maybe_permanent_delegate = get_permanent_delegate(&mint);

        if !source_account
            .base
            .is_owned_by_system_program_or_incinerator()
        {
            match (source_account.base.delegate, maybe_permanent_delegate) {
                (_, Some(ref delegate)) if cmp_pubkeys(authority_info.key, delegate) => {
                    Self::validate_owner(
                        program_id,
                        delegate,
                        authority_info,
                        authority_info_data_len,
                        account_info_iter.as_slice(),
                    )?
                }
                (COption::Some(ref delegate), _) if cmp_pubkeys(authority_info.key, delegate) => {
                    Self::validate_owner(
                        program_id,
                        delegate,
                        authority_info,
                        authority_info_data_len,
                        account_info_iter.as_slice(),
                    )?;

                    if source_account.base.delegated_amount < amount {
                        return Err(TokenError::InsufficientFunds.into());
                    }
                    source_account.base.delegated_amount = source_account
                        .base
                        .delegated_amount
                        .checked_sub(amount)
                        .ok_or(TokenError::Overflow)?;
                    if source_account.base.delegated_amount == 0 {
                        source_account.base.delegate = COption::None;
                    }
                }
                _ => {
                    Self::validate_owner(
                        program_id,
                        &source_account.base.owner,
                        authority_info,
                        authority_info_data_len,
                        account_info_iter.as_slice(),
                    )?;

                    if let Ok(cpi_guard) = source_account.get_extension::<CpiGuard>() {
                        if cpi_guard.lock_cpi.into() && in_cpi() {
                            return Err(TokenError::CpiGuardBurnBlocked.into());
                        }
                    }
                }
            }
        }

        // Revisit this later to see if it's worth adding a check to reduce
        // compute costs, ie:
        // if amount == 0
        check_program_account(source_account_info.owner)?;
        check_program_account(mint_info.owner)?;

        source_account.base.amount = source_account
            .base
            .amount
            .checked_sub(amount)
            .ok_or(TokenError::Overflow)?;
        mint.base.supply = mint
            .base
            .supply
            .checked_sub(amount)
            .ok_or(TokenError::Overflow)?;

        source_account.pack_base();
        mint.pack_base();

        Ok(())
    }

    /// Processes a [CloseAccount](enum.TokenInstruction.html) instruction.
    pub fn process_close_account(program_id: &Pubkey, accounts: &[AccountInfo]) -> ProgramResult {
        let account_info_iter = &mut accounts.iter();
        let source_account_info = next_account_info(account_info_iter)?;
        let destination_account_info = next_account_info(account_info_iter)?;
        let authority_info = next_account_info(account_info_iter)?;
        let authority_info_data_len = authority_info.data_len();

        if cmp_pubkeys(source_account_info.key, destination_account_info.key) {
            return Err(ProgramError::InvalidAccountData);
        }

        let source_account_data = source_account_info.data.borrow();
        if let Ok(source_account) = StateWithExtensions::<Account>::unpack(&source_account_data) {
            if !source_account.base.is_native() && source_account.base.amount != 0 {
                return Err(TokenError::NonNativeHasBalance.into());
            }

            let authority = source_account
                .base
                .close_authority
                .unwrap_or(source_account.base.owner);

            if !source_account
                .base
                .is_owned_by_system_program_or_incinerator()
            {
                if let Ok(cpi_guard) = source_account.get_extension::<CpiGuard>() {
                    if cpi_guard.lock_cpi.into()
                        && in_cpi()
                        && !cmp_pubkeys(destination_account_info.key, &source_account.base.owner)
                    {
                        return Err(TokenError::CpiGuardCloseAccountBlocked.into());
                    }
                }

                Self::validate_owner(
                    program_id,
                    &authority,
                    authority_info,
                    authority_info_data_len,
                    account_info_iter.as_slice(),
                )?;
            } else if !solana_program::incinerator::check_id(destination_account_info.key) {
                return Err(ProgramError::InvalidAccountData);
            }

            if let Ok(confidential_transfer_state) =
                source_account.get_extension::<ConfidentialTransferAccount>()
            {
                confidential_transfer_state.closable()?
            }

            if let Ok(transfer_fee_state) = source_account.get_extension::<TransferFeeAmount>() {
                transfer_fee_state.closable()?
            }
        } else if let Ok(mint) = StateWithExtensions::<Mint>::unpack(&source_account_data) {
            let extension = mint.get_extension::<MintCloseAuthority>()?;
            let maybe_authority: Option<Pubkey> = extension.close_authority.into();
            let authority = maybe_authority.ok_or(TokenError::AuthorityTypeNotSupported)?;
            Self::validate_owner(
                program_id,
                &authority,
                authority_info,
                authority_info_data_len,
                account_info_iter.as_slice(),
            )?;

            if mint.base.supply != 0 {
                return Err(TokenError::MintHasSupply.into());
            }
        } else {
            return Err(ProgramError::UninitializedAccount);
        }

        let destination_starting_lamports = destination_account_info.lamports();
        **destination_account_info.lamports.borrow_mut() = destination_starting_lamports
            .checked_add(source_account_info.lamports())
            .ok_or(TokenError::Overflow)?;

        **source_account_info.lamports.borrow_mut() = 0;
        drop(source_account_data);
        delete_account(source_account_info)?;

        Ok(())
    }

    /// Processes a [FreezeAccount](enum.TokenInstruction.html) or a
    /// [ThawAccount](enum.TokenInstruction.html) instruction.
    pub fn process_toggle_freeze_account(
        program_id: &Pubkey,
        accounts: &[AccountInfo],
        freeze: bool,
    ) -> ProgramResult {
        let account_info_iter = &mut accounts.iter();
        let source_account_info = next_account_info(account_info_iter)?;
        let mint_info = next_account_info(account_info_iter)?;
        let authority_info = next_account_info(account_info_iter)?;
        let authority_info_data_len = authority_info.data_len();

        let mut source_account_data = source_account_info.data.borrow_mut();
        let mut source_account =
            StateWithExtensionsMut::<Account>::unpack(&mut source_account_data)?;
        if freeze && source_account.base.is_frozen() || !freeze && !source_account.base.is_frozen()
        {
            return Err(TokenError::InvalidState.into());
        }
        if source_account.base.is_native() {
            return Err(TokenError::NativeNotSupported.into());
        }
        if !cmp_pubkeys(mint_info.key, &source_account.base.mint) {
            return Err(TokenError::MintMismatch.into());
        }

        let mint_data = mint_info.data.borrow();
        let mint = StateWithExtensions::<Mint>::unpack(&mint_data)?;
        match mint.base.freeze_authority {
            COption::Some(authority) => Self::validate_owner(
                program_id,
                &authority,
                authority_info,
                authority_info_data_len,
                account_info_iter.as_slice(),
            ),
            COption::None => Err(TokenError::MintCannotFreeze.into()),
        }?;

        source_account.base.state = if freeze {
            AccountState::Frozen
        } else {
            AccountState::Initialized
        };

        source_account.pack_base();

        Ok(())
    }

    /// Processes a [SyncNative](enum.TokenInstruction.html) instruction
    pub fn process_sync_native(accounts: &[AccountInfo]) -> ProgramResult {
        let account_info_iter = &mut accounts.iter();
        let native_account_info = next_account_info(account_info_iter)?;

        check_program_account(native_account_info.owner)?;
        let mut native_account_data = native_account_info.data.borrow_mut();
        let mut native_account =
            StateWithExtensionsMut::<Account>::unpack(&mut native_account_data)?;

        if let COption::Some(rent_exempt_reserve) = native_account.base.is_native {
            let new_amount = native_account_info
                .lamports()
                .checked_sub(rent_exempt_reserve)
                .ok_or(TokenError::Overflow)?;
            if new_amount < native_account.base.amount {
                return Err(TokenError::InvalidState.into());
            }
            native_account.base.amount = new_amount;
        } else {
            return Err(TokenError::NonNativeNotSupported.into());
        }

        native_account.pack_base();
        Ok(())
    }

    /// Processes an [InitializeMintCloseAuthority](enum.TokenInstruction.html) instruction
    pub fn process_initialize_mint_close_authority(
        accounts: &[AccountInfo],
        close_authority: COption<Pubkey>,
    ) -> ProgramResult {
        let account_info_iter = &mut accounts.iter();
        let mint_account_info = next_account_info(account_info_iter)?;

        let mut mint_data = mint_account_info.data.borrow_mut();
        let mut mint = StateWithExtensionsMut::<Mint>::unpack_uninitialized(&mut mint_data)?;
        let extension = mint.init_extension::<MintCloseAuthority>(true)?;
        extension.close_authority = close_authority.try_into()?;

        Ok(())
    }

    /// Processes a [GetAccountDataSize](enum.TokenInstruction.html) instruction
    pub fn process_get_account_data_size(
        accounts: &[AccountInfo],
        new_extension_types: Vec<ExtensionType>,
    ) -> ProgramResult {
        let account_info_iter = &mut accounts.iter();
        let mint_account_info = next_account_info(account_info_iter)?;

        let mut account_extensions = Self::get_required_account_extensions(mint_account_info)?;
        // ExtensionType::get_account_len() dedupes types, so just a dumb concatenation is fine
        // here
        account_extensions.extend_from_slice(&new_extension_types);

        let account_len = ExtensionType::get_account_len::<Account>(&account_extensions);
        set_return_data(&account_len.to_le_bytes());

        Ok(())
    }

    /// Processes an [InitializeImmutableOwner](enum.TokenInstruction.html) instruction
    pub fn process_initialize_immutable_owner(accounts: &[AccountInfo]) -> ProgramResult {
        let account_info_iter = &mut accounts.iter();
        let token_account_info = next_account_info(account_info_iter)?;
        let token_account_data = &mut token_account_info.data.borrow_mut();
        let mut token_account =
            StateWithExtensionsMut::<Account>::unpack_uninitialized(token_account_data)?;
        token_account
            .init_extension::<ImmutableOwner>(true)
            .map(|_| ())
    }

    /// Processes an [AmountToUiAmount](enum.TokenInstruction.html) instruction
    pub fn process_amount_to_ui_amount(accounts: &[AccountInfo], amount: u64) -> ProgramResult {
        let account_info_iter = &mut accounts.iter();
        let mint_info = next_account_info(account_info_iter)?;
        check_program_account(mint_info.owner)?;

        let mint_data = mint_info.data.borrow();
        let mint = StateWithExtensions::<Mint>::unpack(&mint_data)
            .map_err(|_| Into::<ProgramError>::into(TokenError::InvalidMint))?;
        let ui_amount = if let Ok(extension) = mint.get_extension::<InterestBearingConfig>() {
            let unix_timestamp = Clock::get()?.unix_timestamp;
            extension
                .amount_to_ui_amount(amount, mint.base.decimals, unix_timestamp)
                .ok_or(ProgramError::InvalidArgument)?
        } else {
            crate::amount_to_ui_amount_string_trimmed(amount, mint.base.decimals)
        };

        set_return_data(&ui_amount.into_bytes());
        Ok(())
    }

    /// Processes an [AmountToUiAmount](enum.TokenInstruction.html) instruction
    pub fn process_ui_amount_to_amount(accounts: &[AccountInfo], ui_amount: &str) -> ProgramResult {
        let account_info_iter = &mut accounts.iter();
        let mint_info = next_account_info(account_info_iter)?;
        check_program_account(mint_info.owner)?;

        let mint_data = mint_info.data.borrow();
        let mint = StateWithExtensions::<Mint>::unpack(&mint_data)
            .map_err(|_| Into::<ProgramError>::into(TokenError::InvalidMint))?;
        let amount = if let Ok(extension) = mint.get_extension::<InterestBearingConfig>() {
            let unix_timestamp = Clock::get()?.unix_timestamp;
            extension.try_ui_amount_into_amount(ui_amount, mint.base.decimals, unix_timestamp)?
        } else {
            crate::try_ui_amount_into_amount(ui_amount.to_string(), mint.base.decimals)?
        };

        set_return_data(&amount.to_le_bytes());
        Ok(())
    }

    /// Processes a [CreateNativeMint](enum.TokenInstruction.html) instruction
    pub fn process_create_native_mint(accounts: &[AccountInfo]) -> ProgramResult {
        let account_info_iter = &mut accounts.iter();
        let payer_info = next_account_info(account_info_iter)?;
        let native_mint_info = next_account_info(account_info_iter)?;
        let system_program_info = next_account_info(account_info_iter)?;

        if *native_mint_info.key != native_mint::id() {
            return Err(TokenError::InvalidMint.into());
        }

        let rent = Rent::get()?;
        let new_minimum_balance = rent.minimum_balance(Mint::get_packed_len());
        let lamports_diff = new_minimum_balance.saturating_sub(native_mint_info.lamports());
        invoke(
            &system_instruction::transfer(payer_info.key, native_mint_info.key, lamports_diff),
            &[
                payer_info.clone(),
                native_mint_info.clone(),
                system_program_info.clone(),
            ],
        )?;

        invoke_signed(
            &system_instruction::allocate(native_mint_info.key, Mint::get_packed_len() as u64),
            &[native_mint_info.clone(), system_program_info.clone()],
            &[native_mint::PROGRAM_ADDRESS_SEEDS],
        )?;

        invoke_signed(
            &system_instruction::assign(native_mint_info.key, &crate::id()),
            &[native_mint_info.clone(), system_program_info.clone()],
            &[native_mint::PROGRAM_ADDRESS_SEEDS],
        )?;

        Mint::pack(
            Mint {
                decimals: native_mint::DECIMALS,
                is_initialized: true,
                ..Mint::default()
            },
            &mut native_mint_info.data.borrow_mut(),
        )
    }

    /// Processes an [InitializeNonTransferableMint](enum.TokenInstruction.html) instruction
    pub fn process_initialize_non_transferable_mint(accounts: &[AccountInfo]) -> ProgramResult {
        let account_info_iter = &mut accounts.iter();
        let mint_account_info = next_account_info(account_info_iter)?;

        let mut mint_data = mint_account_info.data.borrow_mut();
        let mut mint = StateWithExtensionsMut::<Mint>::unpack_uninitialized(&mut mint_data)?;
        mint.init_extension::<NonTransferable>(true)?;

        Ok(())
    }

<<<<<<< HEAD
    /// Migrate Multisig Native is used to transfer Lamports transfered to Multisig account
    /// by system program's transfer instruction to WrappedSol ATA owned by Multisig.
    pub fn process_migrate_multisig_lamports(
        program_id: &Pubkey,
        accounts: &[AccountInfo],
    ) -> ProgramResult {
        let account_info_iter = &mut accounts.iter();

        let dest_token_account_info = next_account_info(account_info_iter)?;
        let multisig_account_info = next_account_info(account_info_iter)?;

        if multisig_account_info.owner != program_id {
            return Err(ProgramError::IncorrectProgramId);
        }

        if dest_token_account_info.data_is_empty() {
            return Err(ProgramError::UninitializedAccount);
        }
        if dest_token_account_info.owner != program_id {
            return Err(ProgramError::IncorrectProgramId);
        }

        Self::validate_owner(
            program_id,
            multisig_account_info.key,
            multisig_account_info,
            Multisig::get_packed_len(),
            account_info_iter.as_slice(),
        )?;

        let token_account = Account::unpack(&dest_token_account_info.data.borrow())?;

        if &token_account.owner != multisig_account_info.key {
            return Err(TokenError::OwnerMismatch.into());
        }

        if !token_account.is_native() {
            return Err(TokenError::NonNativeNotSupported.into());
        }

        let multisig_rent_exempt_reserve =
            Rent::get()?.minimum_balance(multisig_account_info.data_len());

        let transfer_amount = multisig_account_info
            .lamports()
            .checked_sub(multisig_rent_exempt_reserve)
            .ok_or(TokenError::NotRentExempt)?;

        let multisig_starting_lamports = multisig_account_info.lamports();
        **multisig_account_info.lamports.borrow_mut() = multisig_starting_lamports
            .checked_sub(transfer_amount)
            .ok_or(TokenError::Overflow)?;

        let dest_token_account_starting_lamports = dest_token_account_info.lamports();
        **dest_token_account_info.lamports.borrow_mut() = dest_token_account_starting_lamports
            .checked_add(transfer_amount)
            .ok_or(TokenError::Overflow)?;

        Self::process_sync_native(accounts)?;
=======
    /// Processes an [InitializePermanentDelegate](enum.TokenInstruction.html) instruction
    pub fn process_initialize_permanent_delegate(
        accounts: &[AccountInfo],
        delegate: Pubkey,
    ) -> ProgramResult {
        let account_info_iter = &mut accounts.iter();
        let mint_account_info = next_account_info(account_info_iter)?;

        let mut mint_data = mint_account_info.data.borrow_mut();
        let mut mint = StateWithExtensionsMut::<Mint>::unpack_uninitialized(&mut mint_data)?;
        let extension = mint.init_extension::<PermanentDelegate>(true)?;
        extension.delegate = Some(delegate).try_into()?;

>>>>>>> c5fcbefe
        Ok(())
    }

    /// Processes an [Instruction](enum.Instruction.html).
    pub fn process(program_id: &Pubkey, accounts: &[AccountInfo], input: &[u8]) -> ProgramResult {
        let instruction = TokenInstruction::unpack(input)?;

        match instruction {
            TokenInstruction::InitializeMint {
                decimals,
                mint_authority,
                freeze_authority,
            } => {
                msg!("Instruction: InitializeMint");
                Self::process_initialize_mint(accounts, decimals, mint_authority, freeze_authority)
            }
            TokenInstruction::InitializeMint2 {
                decimals,
                mint_authority,
                freeze_authority,
            } => {
                msg!("Instruction: InitializeMint2");
                Self::process_initialize_mint2(accounts, decimals, mint_authority, freeze_authority)
            }
            TokenInstruction::InitializeAccount => {
                msg!("Instruction: InitializeAccount");
                Self::process_initialize_account(accounts)
            }
            TokenInstruction::InitializeAccount2 { owner } => {
                msg!("Instruction: InitializeAccount2");
                Self::process_initialize_account2(accounts, owner)
            }
            TokenInstruction::InitializeAccount3 { owner } => {
                msg!("Instruction: InitializeAccount3");
                Self::process_initialize_account3(accounts, owner)
            }
            TokenInstruction::InitializeMultisig { m } => {
                msg!("Instruction: InitializeMultisig");
                Self::process_initialize_multisig(accounts, m)
            }
            TokenInstruction::InitializeMultisig2 { m } => {
                msg!("Instruction: InitializeMultisig2");
                Self::process_initialize_multisig2(accounts, m)
            }
            #[allow(deprecated)]
            TokenInstruction::Transfer { amount } => {
                msg!("Instruction: Transfer");
                Self::process_transfer(program_id, accounts, amount, None, None)
            }
            TokenInstruction::Approve { amount } => {
                msg!("Instruction: Approve");
                Self::process_approve(program_id, accounts, amount, None)
            }
            TokenInstruction::Revoke => {
                msg!("Instruction: Revoke");
                Self::process_revoke(program_id, accounts)
            }
            TokenInstruction::SetAuthority {
                authority_type,
                new_authority,
            } => {
                msg!("Instruction: SetAuthority");
                Self::process_set_authority(program_id, accounts, authority_type, new_authority)
            }
            TokenInstruction::MintTo { amount } => {
                msg!("Instruction: MintTo");
                Self::process_mint_to(program_id, accounts, amount, None)
            }
            TokenInstruction::Burn { amount } => {
                msg!("Instruction: Burn");
                Self::process_burn(program_id, accounts, amount, None)
            }
            TokenInstruction::CloseAccount => {
                msg!("Instruction: CloseAccount");
                Self::process_close_account(program_id, accounts)
            }
            TokenInstruction::FreezeAccount => {
                msg!("Instruction: FreezeAccount");
                Self::process_toggle_freeze_account(program_id, accounts, true)
            }
            TokenInstruction::ThawAccount => {
                msg!("Instruction: ThawAccount");
                Self::process_toggle_freeze_account(program_id, accounts, false)
            }
            TokenInstruction::TransferChecked { amount, decimals } => {
                msg!("Instruction: TransferChecked");
                Self::process_transfer(program_id, accounts, amount, Some(decimals), None)
            }
            TokenInstruction::ApproveChecked { amount, decimals } => {
                msg!("Instruction: ApproveChecked");
                Self::process_approve(program_id, accounts, amount, Some(decimals))
            }
            TokenInstruction::MintToChecked { amount, decimals } => {
                msg!("Instruction: MintToChecked");
                Self::process_mint_to(program_id, accounts, amount, Some(decimals))
            }
            TokenInstruction::BurnChecked { amount, decimals } => {
                msg!("Instruction: BurnChecked");
                Self::process_burn(program_id, accounts, amount, Some(decimals))
            }
            TokenInstruction::SyncNative => {
                msg!("Instruction: SyncNative");
                Self::process_sync_native(accounts)
            }
            TokenInstruction::GetAccountDataSize { extension_types } => {
                msg!("Instruction: GetAccountDataSize");
                Self::process_get_account_data_size(accounts, extension_types)
            }
            TokenInstruction::InitializeMintCloseAuthority { close_authority } => {
                msg!("Instruction: InitializeMintCloseAuthority");
                Self::process_initialize_mint_close_authority(accounts, close_authority)
            }
            TokenInstruction::TransferFeeExtension(instruction) => {
                transfer_fee::processor::process_instruction(program_id, accounts, instruction)
            }
            TokenInstruction::ConfidentialTransferExtension => {
                confidential_transfer::processor::process_instruction(
                    program_id,
                    accounts,
                    &input[1..],
                )
            }
            TokenInstruction::DefaultAccountStateExtension => {
                default_account_state::processor::process_instruction(
                    program_id,
                    accounts,
                    &input[1..],
                )
            }
            TokenInstruction::InitializeImmutableOwner => {
                msg!("Instruction: InitializeImmutableOwner");
                Self::process_initialize_immutable_owner(accounts)
            }
            TokenInstruction::AmountToUiAmount { amount } => {
                msg!("Instruction: AmountToUiAmount");
                Self::process_amount_to_ui_amount(accounts, amount)
            }
            TokenInstruction::UiAmountToAmount { ui_amount } => {
                msg!("Instruction: UiAmountToAmount");
                Self::process_ui_amount_to_amount(accounts, ui_amount)
            }
            TokenInstruction::Reallocate { extension_types } => {
                msg!("Instruction: Reallocate");
                reallocate::process_reallocate(program_id, accounts, extension_types)
            }
            TokenInstruction::MemoTransferExtension => {
                memo_transfer::processor::process_instruction(program_id, accounts, &input[1..])
            }
            TokenInstruction::CreateNativeMint => {
                msg!("Instruction: CreateNativeMint");
                Self::process_create_native_mint(accounts)
            }
            TokenInstruction::InitializeNonTransferableMint => {
                msg!("Instruction: InitializeNonTransferableMint");
                Self::process_initialize_non_transferable_mint(accounts)
            }
            TokenInstruction::InterestBearingMintExtension => {
                interest_bearing_mint::processor::process_instruction(
                    program_id,
                    accounts,
                    &input[1..],
                )
            }
            TokenInstruction::CpiGuardExtension => {
                cpi_guard::processor::process_instruction(program_id, accounts, &input[1..])
            }
<<<<<<< HEAD
            TokenInstruction::MigrateMultisigLamports => {
                msg!("Instruction: MigrateMultisigNative");
                Self::process_migrate_multisig_lamports(program_id, accounts)
=======
            TokenInstruction::InitializePermanentDelegate { delegate } => {
                msg!("Instruction: InitializePermanentDelegate");
                Self::process_initialize_permanent_delegate(accounts, delegate)
>>>>>>> c5fcbefe
            }
        }
    }

    /// Validates owner(s) are present. Used for Mints and Accounts only.
    pub fn validate_owner(
        program_id: &Pubkey,
        expected_owner: &Pubkey,
        owner_account_info: &AccountInfo,
        owner_account_data_len: usize,
        signers: &[AccountInfo],
    ) -> ProgramResult {
        if !cmp_pubkeys(expected_owner, owner_account_info.key) {
            return Err(TokenError::OwnerMismatch.into());
        }

        if cmp_pubkeys(program_id, owner_account_info.owner)
            && owner_account_data_len == Multisig::get_packed_len()
        {
            let multisig = Multisig::unpack(&owner_account_info.data.borrow())?;
            let mut num_signers = 0;
            let mut matched = [false; MAX_SIGNERS];
            for signer in signers.iter() {
                for (position, key) in multisig.signers[0..multisig.n as usize].iter().enumerate() {
                    if cmp_pubkeys(key, signer.key) && !matched[position] {
                        if !signer.is_signer {
                            return Err(ProgramError::MissingRequiredSignature);
                        }
                        matched[position] = true;
                        num_signers += 1;
                    }
                }
            }
            if num_signers < multisig.m {
                return Err(ProgramError::MissingRequiredSignature);
            }
            return Ok(());
        } else if !owner_account_info.is_signer {
            return Err(ProgramError::MissingRequiredSignature);
        }
        Ok(())
    }

    fn get_required_account_extensions(
        mint_account_info: &AccountInfo,
    ) -> Result<Vec<ExtensionType>, ProgramError> {
        let mint_data = mint_account_info.data.borrow();
        let state = StateWithExtensions::<Mint>::unpack(&mint_data)
            .map_err(|_| Into::<ProgramError>::into(TokenError::InvalidMint))?;
        Self::get_required_account_extensions_from_unpacked_mint(mint_account_info.owner, &state)
    }

    fn get_required_account_extensions_from_unpacked_mint(
        token_program_id: &Pubkey,
        state: &StateWithExtensions<Mint>,
    ) -> Result<Vec<ExtensionType>, ProgramError> {
        check_program_account(token_program_id)?;
        let mint_extensions: Vec<ExtensionType> = state.get_extension_types()?;
        Ok(ExtensionType::get_required_init_account_extensions(
            &mint_extensions,
        ))
    }
}

/// Helper function to mostly delete an account in a test environment.  We could
/// potentially muck around the bytes assuming that a vec is passed in, but that
/// would be more trouble than it's worth.
#[cfg(not(target_os = "solana"))]
fn delete_account(account_info: &AccountInfo) -> Result<(), ProgramError> {
    account_info.assign(&system_program::id());
    let mut account_data = account_info.data.borrow_mut();
    let data_len = account_data.len();
    solana_program::program_memory::sol_memset(*account_data, 0, data_len);
    Ok(())
}

/// Helper function to totally delete an account on-chain
#[cfg(target_os = "solana")]
fn delete_account(account_info: &AccountInfo) -> Result<(), ProgramError> {
    account_info.assign(&system_program::id());
    account_info.realloc(0, false)
}

#[cfg(test)]
mod tests {
    use {
        super::*,
        crate::{
            extension::transfer_fee::instruction::initialize_transfer_fee_config, instruction::*,
        },
        serial_test::serial,
        solana_program::{
            account_info::IntoAccountInfo,
            clock::Epoch,
            instruction::Instruction,
            program_error::{self, PrintProgramError},
            sysvar::{clock::Clock, rent},
        },
        solana_sdk::account::{
            create_account_for_test, create_is_signer_account_infos, Account as SolanaAccount,
        },
        std::sync::{Arc, RwLock},
    };

    lazy_static::lazy_static! {
        static ref EXPECTED_DATA: Arc<RwLock<Vec<u8>>> = Arc::new(RwLock::new(Vec::new()));
    }

    fn set_expected_data(expected_data: Vec<u8>) {
        *EXPECTED_DATA.write().unwrap() = expected_data;
    }

    struct SyscallStubs {}
    impl solana_sdk::program_stubs::SyscallStubs for SyscallStubs {
        fn sol_log(&self, _message: &str) {}

        fn sol_invoke_signed(
            &self,
            _instruction: &Instruction,
            _account_infos: &[AccountInfo],
            _signers_seeds: &[&[&[u8]]],
        ) -> ProgramResult {
            Err(ProgramError::Custom(42)) // Not supported
        }

        fn sol_get_clock_sysvar(&self, var_addr: *mut u8) -> u64 {
            unsafe {
                *(var_addr as *mut _ as *mut Clock) = Clock::default();
            }
            solana_program::entrypoint::SUCCESS
        }

        fn sol_get_epoch_schedule_sysvar(&self, _var_addr: *mut u8) -> u64 {
            program_error::UNSUPPORTED_SYSVAR
        }

        #[allow(deprecated)]
        fn sol_get_fees_sysvar(&self, _var_addr: *mut u8) -> u64 {
            program_error::UNSUPPORTED_SYSVAR
        }

        fn sol_get_rent_sysvar(&self, var_addr: *mut u8) -> u64 {
            unsafe {
                *(var_addr as *mut _ as *mut Rent) = Rent::default();
            }
            solana_program::entrypoint::SUCCESS
        }

        fn sol_set_return_data(&self, data: &[u8]) {
            assert_eq!(&*EXPECTED_DATA.read().unwrap(), data)
        }
    }

    fn do_process_instruction(
        instruction: Instruction,
        accounts: Vec<&mut SolanaAccount>,
    ) -> ProgramResult {
        {
            use std::sync::Once;
            static ONCE: Once = Once::new();

            ONCE.call_once(|| {
                solana_sdk::program_stubs::set_syscall_stubs(Box::new(SyscallStubs {}));
            });
        }

        let mut meta = instruction
            .accounts
            .iter()
            .zip(accounts)
            .map(|(account_meta, account)| (&account_meta.pubkey, account_meta.is_signer, account))
            .collect::<Vec<_>>();

        let account_infos = create_is_signer_account_infos(&mut meta);
        Processor::process(&instruction.program_id, &account_infos, &instruction.data)
    }

    fn do_process_instruction_dups(
        instruction: Instruction,
        account_infos: Vec<AccountInfo>,
    ) -> ProgramResult {
        Processor::process(&instruction.program_id, &account_infos, &instruction.data)
    }

    fn return_token_error_as_program_error() -> ProgramError {
        TokenError::MintMismatch.into()
    }

    fn rent_sysvar() -> SolanaAccount {
        create_account_for_test(&Rent::default())
    }

    fn mint_minimum_balance() -> u64 {
        Rent::default().minimum_balance(Mint::get_packed_len())
    }

    fn account_minimum_balance() -> u64 {
        Rent::default().minimum_balance(Account::get_packed_len())
    }

    fn multisig_minimum_balance() -> u64 {
        Rent::default().minimum_balance(Multisig::get_packed_len())
    }

    fn native_mint() -> SolanaAccount {
        let mut rent_sysvar = rent_sysvar();
        let mut mint_account =
            SolanaAccount::new(mint_minimum_balance(), Mint::get_packed_len(), &crate::id());
        do_process_instruction(
            initialize_mint(
                &crate::id(),
                &crate::native_mint::id(),
                &Pubkey::default(),
                None,
                crate::native_mint::DECIMALS,
            )
            .unwrap(),
            vec![&mut mint_account, &mut rent_sysvar],
        )
        .unwrap();
        mint_account
    }

    #[test]
    fn test_print_error() {
        let error = return_token_error_as_program_error();
        error.print::<TokenError>();
    }

    #[test]
    #[should_panic(expected = "Custom(3)")]
    fn test_error_unwrap() {
        Err::<(), ProgramError>(return_token_error_as_program_error()).unwrap();
    }

    #[test]
    fn test_unique_account_sizes() {
        assert_ne!(Mint::get_packed_len(), 0);
        assert_ne!(Mint::get_packed_len(), Account::get_packed_len());
        assert_ne!(Mint::get_packed_len(), Multisig::get_packed_len());
        assert_ne!(Account::get_packed_len(), 0);
        assert_ne!(Account::get_packed_len(), Multisig::get_packed_len());
        assert_ne!(Multisig::get_packed_len(), 0);
    }

    #[test]
    fn test_initialize_mint() {
        let program_id = crate::id();
        let owner_key = Pubkey::new_unique();
        let mint_key = Pubkey::new_unique();
        let mut mint_account = SolanaAccount::new(42, Mint::get_packed_len(), &program_id);
        let mint2_key = Pubkey::new_unique();
        let mut mint2_account =
            SolanaAccount::new(mint_minimum_balance(), Mint::get_packed_len(), &program_id);
        let mut rent_sysvar = rent_sysvar();

        // mint is not rent exempt
        assert_eq!(
            Err(TokenError::NotRentExempt.into()),
            do_process_instruction(
                initialize_mint(&program_id, &mint_key, &owner_key, None, 2).unwrap(),
                vec![&mut mint_account, &mut rent_sysvar]
            )
        );

        mint_account.lamports = mint_minimum_balance();

        // create new mint
        do_process_instruction(
            initialize_mint(&program_id, &mint_key, &owner_key, None, 2).unwrap(),
            vec![&mut mint_account, &mut rent_sysvar],
        )
        .unwrap();

        // create twice
        assert_eq!(
            Err(TokenError::AlreadyInUse.into()),
            do_process_instruction(
                initialize_mint(&program_id, &mint_key, &owner_key, None, 2,).unwrap(),
                vec![&mut mint_account, &mut rent_sysvar]
            )
        );

        // create another mint that can freeze
        do_process_instruction(
            initialize_mint(&program_id, &mint2_key, &owner_key, Some(&owner_key), 2).unwrap(),
            vec![&mut mint2_account, &mut rent_sysvar],
        )
        .unwrap();
        let mint = Mint::unpack_unchecked(&mint2_account.data).unwrap();
        assert_eq!(mint.freeze_authority, COption::Some(owner_key));
    }

    #[test]
    fn test_initialize_mint2() {
        let program_id = crate::id();
        let owner_key = Pubkey::new_unique();
        let mint_key = Pubkey::new_unique();
        let mut mint_account = SolanaAccount::new(42, Mint::get_packed_len(), &program_id);
        let mint2_key = Pubkey::new_unique();
        let mut mint2_account =
            SolanaAccount::new(mint_minimum_balance(), Mint::get_packed_len(), &program_id);

        // mint is not rent exempt
        assert_eq!(
            Err(TokenError::NotRentExempt.into()),
            do_process_instruction(
                initialize_mint2(&program_id, &mint_key, &owner_key, None, 2).unwrap(),
                vec![&mut mint_account]
            )
        );

        mint_account.lamports = mint_minimum_balance();

        // create new mint
        do_process_instruction(
            initialize_mint2(&program_id, &mint_key, &owner_key, None, 2).unwrap(),
            vec![&mut mint_account],
        )
        .unwrap();

        // create twice
        assert_eq!(
            Err(TokenError::AlreadyInUse.into()),
            do_process_instruction(
                initialize_mint2(&program_id, &mint_key, &owner_key, None, 2,).unwrap(),
                vec![&mut mint_account]
            )
        );

        // create another mint that can freeze
        do_process_instruction(
            initialize_mint2(&program_id, &mint2_key, &owner_key, Some(&owner_key), 2).unwrap(),
            vec![&mut mint2_account],
        )
        .unwrap();
        let mint = Mint::unpack_unchecked(&mint2_account.data).unwrap();
        assert_eq!(mint.freeze_authority, COption::Some(owner_key));
    }

    #[test]
    fn test_initialize_mint_account() {
        let program_id = crate::id();
        let account_key = Pubkey::new_unique();
        let mut account_account = SolanaAccount::new(42, Account::get_packed_len(), &program_id);
        let owner_key = Pubkey::new_unique();
        let mut owner_account = SolanaAccount::default();
        let mint_key = Pubkey::new_unique();
        let mut mint_account =
            SolanaAccount::new(mint_minimum_balance(), Mint::get_packed_len(), &program_id);
        let mut rent_sysvar = rent_sysvar();

        // account is not rent exempt
        assert_eq!(
            Err(TokenError::NotRentExempt.into()),
            do_process_instruction(
                initialize_account(&program_id, &account_key, &mint_key, &owner_key).unwrap(),
                vec![
                    &mut account_account,
                    &mut mint_account,
                    &mut owner_account,
                    &mut rent_sysvar
                ],
            )
        );

        account_account.lamports = account_minimum_balance();

        // mint is not valid (not initialized)
        assert_eq!(
            Err(TokenError::InvalidMint.into()),
            do_process_instruction(
                initialize_account(&program_id, &account_key, &mint_key, &owner_key).unwrap(),
                vec![
                    &mut account_account,
                    &mut mint_account,
                    &mut owner_account,
                    &mut rent_sysvar
                ],
            )
        );

        // create mint
        do_process_instruction(
            initialize_mint(&program_id, &mint_key, &owner_key, None, 2).unwrap(),
            vec![&mut mint_account, &mut rent_sysvar],
        )
        .unwrap();

        // mint not owned by program
        let not_program_id = Pubkey::new_unique();
        mint_account.owner = not_program_id;
        assert_eq!(
            Err(ProgramError::IncorrectProgramId),
            do_process_instruction(
                initialize_account(&program_id, &account_key, &mint_key, &owner_key).unwrap(),
                vec![
                    &mut account_account,
                    &mut mint_account,
                    &mut owner_account,
                    &mut rent_sysvar
                ],
            )
        );
        mint_account.owner = program_id;

        // create account
        do_process_instruction(
            initialize_account(&program_id, &account_key, &mint_key, &owner_key).unwrap(),
            vec![
                &mut account_account,
                &mut mint_account,
                &mut owner_account,
                &mut rent_sysvar,
            ],
        )
        .unwrap();

        // create twice
        assert_eq!(
            Err(TokenError::AlreadyInUse.into()),
            do_process_instruction(
                initialize_account(&program_id, &account_key, &mint_key, &owner_key).unwrap(),
                vec![
                    &mut account_account,
                    &mut mint_account,
                    &mut owner_account,
                    &mut rent_sysvar
                ],
            )
        );
    }

    #[test]
    fn test_transfer_dups() {
        let program_id = crate::id();
        let account1_key = Pubkey::new_unique();
        let mut account1_account = SolanaAccount::new(
            account_minimum_balance(),
            Account::get_packed_len(),
            &program_id,
        );
        let mut account1_info: AccountInfo = (&account1_key, true, &mut account1_account).into();
        let account2_key = Pubkey::new_unique();
        let mut account2_account = SolanaAccount::new(
            account_minimum_balance(),
            Account::get_packed_len(),
            &program_id,
        );
        let mut account2_info: AccountInfo = (&account2_key, false, &mut account2_account).into();
        let account3_key = Pubkey::new_unique();
        let mut account3_account = SolanaAccount::new(
            account_minimum_balance(),
            Account::get_packed_len(),
            &program_id,
        );
        let account3_info: AccountInfo = (&account3_key, false, &mut account3_account).into();
        let account4_key = Pubkey::new_unique();
        let mut account4_account = SolanaAccount::new(
            account_minimum_balance(),
            Account::get_packed_len(),
            &program_id,
        );
        let account4_info: AccountInfo = (&account4_key, true, &mut account4_account).into();
        let multisig_key = Pubkey::new_unique();
        let mut multisig_account = SolanaAccount::new(
            multisig_minimum_balance(),
            Multisig::get_packed_len(),
            &program_id,
        );
        let multisig_info: AccountInfo = (&multisig_key, true, &mut multisig_account).into();
        let owner_key = Pubkey::new_unique();
        let mut owner_account = SolanaAccount::default();
        let owner_info: AccountInfo = (&owner_key, true, &mut owner_account).into();
        let mint_key = Pubkey::new_unique();
        let mut mint_account =
            SolanaAccount::new(mint_minimum_balance(), Mint::get_packed_len(), &program_id);
        let mint_info: AccountInfo = (&mint_key, false, &mut mint_account).into();
        let rent_key = rent::id();
        let mut rent_sysvar = rent_sysvar();
        let rent_info: AccountInfo = (&rent_key, false, &mut rent_sysvar).into();

        // create mint
        do_process_instruction_dups(
            initialize_mint(&program_id, &mint_key, &owner_key, None, 2).unwrap(),
            vec![mint_info.clone(), rent_info.clone()],
        )
        .unwrap();

        // create account
        do_process_instruction_dups(
            initialize_account(&program_id, &account1_key, &mint_key, &account1_key).unwrap(),
            vec![
                account1_info.clone(),
                mint_info.clone(),
                account1_info.clone(),
                rent_info.clone(),
            ],
        )
        .unwrap();

        // create another account
        do_process_instruction_dups(
            initialize_account(&program_id, &account2_key, &mint_key, &owner_key).unwrap(),
            vec![
                account2_info.clone(),
                mint_info.clone(),
                owner_info.clone(),
                rent_info.clone(),
            ],
        )
        .unwrap();

        // mint to account
        do_process_instruction_dups(
            mint_to(&program_id, &mint_key, &account1_key, &owner_key, &[], 1000).unwrap(),
            vec![mint_info.clone(), account1_info.clone(), owner_info.clone()],
        )
        .unwrap();

        // source-owner transfer
        do_process_instruction_dups(
            #[allow(deprecated)]
            transfer(
                &program_id,
                &account1_key,
                &account2_key,
                &account1_key,
                &[],
                500,
            )
            .unwrap(),
            vec![
                account1_info.clone(),
                account2_info.clone(),
                account1_info.clone(),
            ],
        )
        .unwrap();

        // source-owner TransferChecked
        do_process_instruction_dups(
            transfer_checked(
                &program_id,
                &account1_key,
                &mint_key,
                &account2_key,
                &account1_key,
                &[],
                500,
                2,
            )
            .unwrap(),
            vec![
                account1_info.clone(),
                mint_info.clone(),
                account2_info.clone(),
                account1_info.clone(),
            ],
        )
        .unwrap();

        // source-delegate transfer
        let mut account = Account::unpack_unchecked(&account1_info.data.borrow()).unwrap();
        account.amount = 1000;
        account.delegated_amount = 1000;
        account.delegate = COption::Some(account1_key);
        account.owner = owner_key;
        Account::pack(account, &mut account1_info.data.borrow_mut()).unwrap();

        do_process_instruction_dups(
            #[allow(deprecated)]
            transfer(
                &program_id,
                &account1_key,
                &account2_key,
                &account1_key,
                &[],
                500,
            )
            .unwrap(),
            vec![
                account1_info.clone(),
                account2_info.clone(),
                account1_info.clone(),
            ],
        )
        .unwrap();

        // source-delegate TransferChecked
        do_process_instruction_dups(
            transfer_checked(
                &program_id,
                &account1_key,
                &mint_key,
                &account2_key,
                &account1_key,
                &[],
                500,
                2,
            )
            .unwrap(),
            vec![
                account1_info.clone(),
                mint_info.clone(),
                account2_info.clone(),
                account1_info.clone(),
            ],
        )
        .unwrap();

        // test destination-owner transfer
        do_process_instruction_dups(
            initialize_account(&program_id, &account3_key, &mint_key, &account2_key).unwrap(),
            vec![
                account3_info.clone(),
                mint_info.clone(),
                account2_info.clone(),
                rent_info.clone(),
            ],
        )
        .unwrap();
        do_process_instruction_dups(
            mint_to(&program_id, &mint_key, &account3_key, &owner_key, &[], 1000).unwrap(),
            vec![mint_info.clone(), account3_info.clone(), owner_info.clone()],
        )
        .unwrap();

        account1_info.is_signer = false;
        account2_info.is_signer = true;
        do_process_instruction_dups(
            #[allow(deprecated)]
            transfer(
                &program_id,
                &account3_key,
                &account2_key,
                &account2_key,
                &[],
                500,
            )
            .unwrap(),
            vec![
                account3_info.clone(),
                account2_info.clone(),
                account2_info.clone(),
            ],
        )
        .unwrap();

        // destination-owner TransferChecked
        do_process_instruction_dups(
            transfer_checked(
                &program_id,
                &account3_key,
                &mint_key,
                &account2_key,
                &account2_key,
                &[],
                500,
                2,
            )
            .unwrap(),
            vec![
                account3_info.clone(),
                mint_info.clone(),
                account2_info.clone(),
                account2_info.clone(),
            ],
        )
        .unwrap();

        // test source-multisig signer
        do_process_instruction_dups(
            initialize_multisig(&program_id, &multisig_key, &[&account4_key], 1).unwrap(),
            vec![
                multisig_info.clone(),
                rent_info.clone(),
                account4_info.clone(),
            ],
        )
        .unwrap();

        do_process_instruction_dups(
            initialize_account(&program_id, &account4_key, &mint_key, &multisig_key).unwrap(),
            vec![
                account4_info.clone(),
                mint_info.clone(),
                multisig_info.clone(),
                rent_info.clone(),
            ],
        )
        .unwrap();

        do_process_instruction_dups(
            mint_to(&program_id, &mint_key, &account4_key, &owner_key, &[], 1000).unwrap(),
            vec![mint_info.clone(), account4_info.clone(), owner_info.clone()],
        )
        .unwrap();

        // source-multisig-signer transfer
        do_process_instruction_dups(
            #[allow(deprecated)]
            transfer(
                &program_id,
                &account4_key,
                &account2_key,
                &multisig_key,
                &[&account4_key],
                500,
            )
            .unwrap(),
            vec![
                account4_info.clone(),
                account2_info.clone(),
                multisig_info.clone(),
                account4_info.clone(),
            ],
        )
        .unwrap();

        // source-multisig-signer TransferChecked
        do_process_instruction_dups(
            transfer_checked(
                &program_id,
                &account4_key,
                &mint_key,
                &account2_key,
                &multisig_key,
                &[&account4_key],
                500,
                2,
            )
            .unwrap(),
            vec![
                account4_info.clone(),
                mint_info.clone(),
                account2_info.clone(),
                multisig_info.clone(),
                account4_info.clone(),
            ],
        )
        .unwrap();
    }

    #[test]
    fn test_transfer() {
        let program_id = crate::id();
        let account_key = Pubkey::new_unique();
        let mut account_account = SolanaAccount::new(
            account_minimum_balance(),
            Account::get_packed_len(),
            &program_id,
        );
        let account2_key = Pubkey::new_unique();
        let mut account2_account = SolanaAccount::new(
            account_minimum_balance(),
            Account::get_packed_len(),
            &program_id,
        );
        let account3_key = Pubkey::new_unique();
        let mut account3_account = SolanaAccount::new(
            account_minimum_balance(),
            Account::get_packed_len(),
            &program_id,
        );
        let delegate_key = Pubkey::new_unique();
        let mut delegate_account = SolanaAccount::default();
        let mismatch_key = Pubkey::new_unique();
        let mut mismatch_account = SolanaAccount::new(
            account_minimum_balance(),
            Account::get_packed_len(),
            &program_id,
        );
        let owner_key = Pubkey::new_unique();
        let mut owner_account = SolanaAccount::default();
        let owner2_key = Pubkey::new_unique();
        let mut owner2_account = SolanaAccount::default();
        let mint_key = Pubkey::new_unique();
        let mut mint_account =
            SolanaAccount::new(mint_minimum_balance(), Mint::get_packed_len(), &program_id);
        let mint2_key = Pubkey::new_unique();
        let mut rent_sysvar = rent_sysvar();

        // create mint
        do_process_instruction(
            initialize_mint(&program_id, &mint_key, &owner_key, None, 2).unwrap(),
            vec![&mut mint_account, &mut rent_sysvar],
        )
        .unwrap();

        // create account
        do_process_instruction(
            initialize_account(&program_id, &account_key, &mint_key, &owner_key).unwrap(),
            vec![
                &mut account_account,
                &mut mint_account,
                &mut owner_account,
                &mut rent_sysvar,
            ],
        )
        .unwrap();

        // create another account
        do_process_instruction(
            initialize_account(&program_id, &account2_key, &mint_key, &owner_key).unwrap(),
            vec![
                &mut account2_account,
                &mut mint_account,
                &mut owner_account,
                &mut rent_sysvar,
            ],
        )
        .unwrap();

        // create another account
        do_process_instruction(
            initialize_account(&program_id, &account3_key, &mint_key, &owner_key).unwrap(),
            vec![
                &mut account3_account,
                &mut mint_account,
                &mut owner_account,
                &mut rent_sysvar,
            ],
        )
        .unwrap();

        // create mismatch account
        do_process_instruction(
            initialize_account(&program_id, &mismatch_key, &mint_key, &owner_key).unwrap(),
            vec![
                &mut mismatch_account,
                &mut mint_account,
                &mut owner_account,
                &mut rent_sysvar,
            ],
        )
        .unwrap();
        let mut account = Account::unpack_unchecked(&mismatch_account.data).unwrap();
        account.mint = mint2_key;
        Account::pack(account, &mut mismatch_account.data).unwrap();

        // mint to account
        do_process_instruction(
            mint_to(&program_id, &mint_key, &account_key, &owner_key, &[], 1000).unwrap(),
            vec![&mut mint_account, &mut account_account, &mut owner_account],
        )
        .unwrap();

        // missing signer
        #[allow(deprecated)]
        let mut instruction = transfer(
            &program_id,
            &account_key,
            &account2_key,
            &owner_key,
            &[],
            1000,
        )
        .unwrap();
        instruction.accounts[2].is_signer = false;
        assert_eq!(
            Err(ProgramError::MissingRequiredSignature),
            do_process_instruction(
                instruction,
                vec![
                    &mut account_account,
                    &mut account2_account,
                    &mut owner_account,
                ],
            )
        );

        // mismatch mint
        assert_eq!(
            Err(TokenError::MintMismatch.into()),
            do_process_instruction(
                #[allow(deprecated)]
                transfer(
                    &program_id,
                    &account_key,
                    &mismatch_key,
                    &owner_key,
                    &[],
                    1000
                )
                .unwrap(),
                vec![
                    &mut account_account,
                    &mut mismatch_account,
                    &mut owner_account,
                ],
            )
        );

        // missing owner
        assert_eq!(
            Err(TokenError::OwnerMismatch.into()),
            do_process_instruction(
                #[allow(deprecated)]
                transfer(
                    &program_id,
                    &account_key,
                    &account2_key,
                    &owner2_key,
                    &[],
                    1000
                )
                .unwrap(),
                vec![
                    &mut account_account,
                    &mut account2_account,
                    &mut owner2_account,
                ],
            )
        );

        // account not owned by program
        let not_program_id = Pubkey::new_unique();
        account_account.owner = not_program_id;
        assert_eq!(
            Err(ProgramError::IncorrectProgramId),
            do_process_instruction(
                #[allow(deprecated)]
                transfer(&program_id, &account_key, &account2_key, &owner_key, &[], 0,).unwrap(),
                vec![
                    &mut account_account,
                    &mut account2_account,
                    &mut owner2_account,
                ],
            )
        );
        account_account.owner = program_id;

        // account 2 not owned by program
        let not_program_id = Pubkey::new_unique();
        account2_account.owner = not_program_id;
        assert_eq!(
            Err(ProgramError::IncorrectProgramId),
            do_process_instruction(
                #[allow(deprecated)]
                transfer(&program_id, &account_key, &account2_key, &owner_key, &[], 0,).unwrap(),
                vec![
                    &mut account_account,
                    &mut account2_account,
                    &mut owner2_account,
                ],
            )
        );
        account2_account.owner = program_id;

        // transfer
        do_process_instruction(
            #[allow(deprecated)]
            transfer(
                &program_id,
                &account_key,
                &account2_key,
                &owner_key,
                &[],
                1000,
            )
            .unwrap(),
            vec![
                &mut account_account,
                &mut account2_account,
                &mut owner_account,
            ],
        )
        .unwrap();

        // insufficient funds
        assert_eq!(
            Err(TokenError::InsufficientFunds.into()),
            do_process_instruction(
                #[allow(deprecated)]
                transfer(&program_id, &account_key, &account2_key, &owner_key, &[], 1).unwrap(),
                vec![
                    &mut account_account,
                    &mut account2_account,
                    &mut owner_account,
                ],
            )
        );

        // transfer half back
        do_process_instruction(
            #[allow(deprecated)]
            transfer(
                &program_id,
                &account2_key,
                &account_key,
                &owner_key,
                &[],
                500,
            )
            .unwrap(),
            vec![
                &mut account2_account,
                &mut account_account,
                &mut owner_account,
            ],
        )
        .unwrap();

        // incorrect decimals
        assert_eq!(
            Err(TokenError::MintDecimalsMismatch.into()),
            do_process_instruction(
                transfer_checked(
                    &program_id,
                    &account2_key,
                    &mint_key,
                    &account_key,
                    &owner_key,
                    &[],
                    1,
                    10 // <-- incorrect decimals
                )
                .unwrap(),
                vec![
                    &mut account2_account,
                    &mut mint_account,
                    &mut account_account,
                    &mut owner_account,
                ],
            )
        );

        // incorrect mint
        assert_eq!(
            Err(TokenError::MintMismatch.into()),
            do_process_instruction(
                transfer_checked(
                    &program_id,
                    &account2_key,
                    &account3_key, // <-- incorrect mint
                    &account_key,
                    &owner_key,
                    &[],
                    1,
                    2
                )
                .unwrap(),
                vec![
                    &mut account2_account,
                    &mut account3_account, // <-- incorrect mint
                    &mut account_account,
                    &mut owner_account,
                ],
            )
        );
        // transfer rest with explicit decimals
        do_process_instruction(
            transfer_checked(
                &program_id,
                &account2_key,
                &mint_key,
                &account_key,
                &owner_key,
                &[],
                500,
                2,
            )
            .unwrap(),
            vec![
                &mut account2_account,
                &mut mint_account,
                &mut account_account,
                &mut owner_account,
            ],
        )
        .unwrap();

        // insufficient funds
        assert_eq!(
            Err(TokenError::InsufficientFunds.into()),
            do_process_instruction(
                #[allow(deprecated)]
                transfer(&program_id, &account2_key, &account_key, &owner_key, &[], 1).unwrap(),
                vec![
                    &mut account2_account,
                    &mut account_account,
                    &mut owner_account,
                ],
            )
        );

        // approve delegate
        do_process_instruction(
            approve(
                &program_id,
                &account_key,
                &delegate_key,
                &owner_key,
                &[],
                100,
            )
            .unwrap(),
            vec![
                &mut account_account,
                &mut delegate_account,
                &mut owner_account,
            ],
        )
        .unwrap();

        // transfer via delegate
        do_process_instruction(
            #[allow(deprecated)]
            transfer(
                &program_id,
                &account_key,
                &account2_key,
                &delegate_key,
                &[],
                100,
            )
            .unwrap(),
            vec![
                &mut account_account,
                &mut account2_account,
                &mut delegate_account,
            ],
        )
        .unwrap();

        // insufficient funds approved via delegate
        assert_eq!(
            Err(TokenError::OwnerMismatch.into()),
            do_process_instruction(
                #[allow(deprecated)]
                transfer(
                    &program_id,
                    &account_key,
                    &account2_key,
                    &delegate_key,
                    &[],
                    100
                )
                .unwrap(),
                vec![
                    &mut account_account,
                    &mut account2_account,
                    &mut delegate_account,
                ],
            )
        );

        // transfer rest
        do_process_instruction(
            #[allow(deprecated)]
            transfer(
                &program_id,
                &account_key,
                &account2_key,
                &owner_key,
                &[],
                900,
            )
            .unwrap(),
            vec![
                &mut account_account,
                &mut account2_account,
                &mut owner_account,
            ],
        )
        .unwrap();

        // approve delegate
        do_process_instruction(
            approve(
                &program_id,
                &account_key,
                &delegate_key,
                &owner_key,
                &[],
                100,
            )
            .unwrap(),
            vec![
                &mut account_account,
                &mut delegate_account,
                &mut owner_account,
            ],
        )
        .unwrap();

        // insufficient funds in source account via delegate
        assert_eq!(
            Err(TokenError::InsufficientFunds.into()),
            do_process_instruction(
                #[allow(deprecated)]
                transfer(
                    &program_id,
                    &account_key,
                    &account2_key,
                    &delegate_key,
                    &[],
                    100
                )
                .unwrap(),
                vec![
                    &mut account_account,
                    &mut account2_account,
                    &mut delegate_account,
                ],
            )
        );
    }

    #[test]
    fn test_self_transfer() {
        let program_id = crate::id();
        let account_key = Pubkey::new_unique();
        let mut account_account = SolanaAccount::new(
            account_minimum_balance(),
            Account::get_packed_len(),
            &program_id,
        );
        let account2_key = Pubkey::new_unique();
        let mut account2_account = SolanaAccount::new(
            account_minimum_balance(),
            Account::get_packed_len(),
            &program_id,
        );
        let account3_key = Pubkey::new_unique();
        let mut account3_account = SolanaAccount::new(
            account_minimum_balance(),
            Account::get_packed_len(),
            &program_id,
        );
        let delegate_key = Pubkey::new_unique();
        let mut delegate_account = SolanaAccount::default();
        let owner_key = Pubkey::new_unique();
        let mut owner_account = SolanaAccount::default();
        let owner2_key = Pubkey::new_unique();
        let mut owner2_account = SolanaAccount::default();
        let mint_key = Pubkey::new_unique();
        let mut mint_account =
            SolanaAccount::new(mint_minimum_balance(), Mint::get_packed_len(), &program_id);
        let mut rent_sysvar = rent_sysvar();

        // create mint
        do_process_instruction(
            initialize_mint(&program_id, &mint_key, &owner_key, None, 2).unwrap(),
            vec![&mut mint_account, &mut rent_sysvar],
        )
        .unwrap();

        // create account
        do_process_instruction(
            initialize_account(&program_id, &account_key, &mint_key, &owner_key).unwrap(),
            vec![
                &mut account_account,
                &mut mint_account,
                &mut owner_account,
                &mut rent_sysvar,
            ],
        )
        .unwrap();

        // create another account
        do_process_instruction(
            initialize_account(&program_id, &account2_key, &mint_key, &owner_key).unwrap(),
            vec![
                &mut account2_account,
                &mut mint_account,
                &mut owner_account,
                &mut rent_sysvar,
            ],
        )
        .unwrap();

        // create another account
        do_process_instruction(
            initialize_account(&program_id, &account3_key, &mint_key, &owner_key).unwrap(),
            vec![
                &mut account3_account,
                &mut mint_account,
                &mut owner_account,
                &mut rent_sysvar,
            ],
        )
        .unwrap();

        // mint to account
        do_process_instruction(
            mint_to(&program_id, &mint_key, &account_key, &owner_key, &[], 1000).unwrap(),
            vec![&mut mint_account, &mut account_account, &mut owner_account],
        )
        .unwrap();

        let account_info = (&account_key, false, &mut account_account).into_account_info();
        let account3_info = (&account3_key, false, &mut account3_account).into_account_info();
        let delegate_info = (&delegate_key, true, &mut delegate_account).into_account_info();
        let owner_info = (&owner_key, true, &mut owner_account).into_account_info();
        let owner2_info = (&owner2_key, true, &mut owner2_account).into_account_info();
        let mint_info = (&mint_key, false, &mut mint_account).into_account_info();

        // transfer
        #[allow(deprecated)]
        let instruction = transfer(
            &program_id,
            account_info.key,
            account_info.key,
            owner_info.key,
            &[],
            1000,
        )
        .unwrap();
        assert_eq!(
            Ok(()),
            Processor::process(
                &instruction.program_id,
                &[
                    account_info.clone(),
                    account_info.clone(),
                    owner_info.clone(),
                ],
                &instruction.data,
            )
        );
        // no balance change...
        let account = Account::unpack_unchecked(&account_info.try_borrow_data().unwrap()).unwrap();
        assert_eq!(account.amount, 1000);

        // transfer checked
        let instruction = transfer_checked(
            &program_id,
            account_info.key,
            mint_info.key,
            account_info.key,
            owner_info.key,
            &[],
            1000,
            2,
        )
        .unwrap();
        assert_eq!(
            Ok(()),
            Processor::process(
                &instruction.program_id,
                &[
                    account_info.clone(),
                    mint_info.clone(),
                    account_info.clone(),
                    owner_info.clone(),
                ],
                &instruction.data,
            )
        );
        // no balance change...
        let account = Account::unpack_unchecked(&account_info.try_borrow_data().unwrap()).unwrap();
        assert_eq!(account.amount, 1000);

        // missing signer
        let mut owner_no_sign_info = owner_info.clone();
        #[allow(deprecated)]
        let mut instruction = transfer(
            &program_id,
            account_info.key,
            account_info.key,
            owner_no_sign_info.key,
            &[],
            1000,
        )
        .unwrap();
        instruction.accounts[2].is_signer = false;
        owner_no_sign_info.is_signer = false;
        assert_eq!(
            Err(ProgramError::MissingRequiredSignature),
            Processor::process(
                &instruction.program_id,
                &[
                    account_info.clone(),
                    account_info.clone(),
                    owner_no_sign_info.clone(),
                ],
                &instruction.data,
            )
        );

        // missing signer checked
        let mut instruction = transfer_checked(
            &program_id,
            account_info.key,
            mint_info.key,
            account_info.key,
            owner_no_sign_info.key,
            &[],
            1000,
            2,
        )
        .unwrap();
        instruction.accounts[3].is_signer = false;
        assert_eq!(
            Err(ProgramError::MissingRequiredSignature),
            Processor::process(
                &instruction.program_id,
                &[
                    account_info.clone(),
                    mint_info.clone(),
                    account_info.clone(),
                    owner_no_sign_info,
                ],
                &instruction.data,
            )
        );

        // missing owner
        #[allow(deprecated)]
        let instruction = transfer(
            &program_id,
            account_info.key,
            account_info.key,
            owner2_info.key,
            &[],
            1000,
        )
        .unwrap();
        assert_eq!(
            Err(TokenError::OwnerMismatch.into()),
            Processor::process(
                &instruction.program_id,
                &[
                    account_info.clone(),
                    account_info.clone(),
                    owner2_info.clone(),
                ],
                &instruction.data,
            )
        );

        // missing owner checked
        let instruction = transfer_checked(
            &program_id,
            account_info.key,
            mint_info.key,
            account_info.key,
            owner2_info.key,
            &[],
            1000,
            2,
        )
        .unwrap();
        assert_eq!(
            Err(TokenError::OwnerMismatch.into()),
            Processor::process(
                &instruction.program_id,
                &[
                    account_info.clone(),
                    mint_info.clone(),
                    account_info.clone(),
                    owner2_info.clone(),
                ],
                &instruction.data,
            )
        );

        // insufficient funds
        #[allow(deprecated)]
        let instruction = transfer(
            &program_id,
            account_info.key,
            account_info.key,
            owner_info.key,
            &[],
            1001,
        )
        .unwrap();
        assert_eq!(
            Err(TokenError::InsufficientFunds.into()),
            Processor::process(
                &instruction.program_id,
                &[
                    account_info.clone(),
                    account_info.clone(),
                    owner_info.clone(),
                ],
                &instruction.data,
            )
        );

        // insufficient funds checked
        let instruction = transfer_checked(
            &program_id,
            account_info.key,
            mint_info.key,
            account_info.key,
            owner_info.key,
            &[],
            1001,
            2,
        )
        .unwrap();
        assert_eq!(
            Err(TokenError::InsufficientFunds.into()),
            Processor::process(
                &instruction.program_id,
                &[
                    account_info.clone(),
                    mint_info.clone(),
                    account_info.clone(),
                    owner_info.clone(),
                ],
                &instruction.data,
            )
        );

        // incorrect decimals
        let instruction = transfer_checked(
            &program_id,
            account_info.key,
            mint_info.key,
            account_info.key,
            owner_info.key,
            &[],
            1,
            10, // <-- incorrect decimals
        )
        .unwrap();
        assert_eq!(
            Err(TokenError::MintDecimalsMismatch.into()),
            Processor::process(
                &instruction.program_id,
                &[
                    account_info.clone(),
                    mint_info.clone(),
                    account_info.clone(),
                    owner_info.clone(),
                ],
                &instruction.data,
            )
        );

        // incorrect mint
        let instruction = transfer_checked(
            &program_id,
            account_info.key,
            account3_info.key, // <-- incorrect mint
            account_info.key,
            owner_info.key,
            &[],
            1,
            2,
        )
        .unwrap();
        assert_eq!(
            Err(TokenError::MintMismatch.into()),
            Processor::process(
                &instruction.program_id,
                &[
                    account_info.clone(),
                    account3_info.clone(), // <-- incorrect mint
                    account_info.clone(),
                    owner_info.clone(),
                ],
                &instruction.data,
            )
        );

        // approve delegate
        let instruction = approve(
            &program_id,
            account_info.key,
            delegate_info.key,
            owner_info.key,
            &[],
            100,
        )
        .unwrap();
        Processor::process(
            &instruction.program_id,
            &[
                account_info.clone(),
                delegate_info.clone(),
                owner_info.clone(),
            ],
            &instruction.data,
        )
        .unwrap();

        // delegate transfer
        #[allow(deprecated)]
        let instruction = transfer(
            &program_id,
            account_info.key,
            account_info.key,
            delegate_info.key,
            &[],
            100,
        )
        .unwrap();
        assert_eq!(
            Ok(()),
            Processor::process(
                &instruction.program_id,
                &[
                    account_info.clone(),
                    account_info.clone(),
                    delegate_info.clone(),
                ],
                &instruction.data,
            )
        );
        // no balance change...
        let account = Account::unpack_unchecked(&account_info.try_borrow_data().unwrap()).unwrap();
        assert_eq!(account.amount, 1000);
        assert_eq!(account.delegated_amount, 100);

        // delegate transfer checked
        let instruction = transfer_checked(
            &program_id,
            account_info.key,
            mint_info.key,
            account_info.key,
            delegate_info.key,
            &[],
            100,
            2,
        )
        .unwrap();
        assert_eq!(
            Ok(()),
            Processor::process(
                &instruction.program_id,
                &[
                    account_info.clone(),
                    mint_info.clone(),
                    account_info.clone(),
                    delegate_info.clone(),
                ],
                &instruction.data,
            )
        );
        // no balance change...
        let account = Account::unpack_unchecked(&account_info.try_borrow_data().unwrap()).unwrap();
        assert_eq!(account.amount, 1000);
        assert_eq!(account.delegated_amount, 100);

        // delegate insufficient funds
        #[allow(deprecated)]
        let instruction = transfer(
            &program_id,
            account_info.key,
            account_info.key,
            delegate_info.key,
            &[],
            101,
        )
        .unwrap();
        assert_eq!(
            Err(TokenError::InsufficientFunds.into()),
            Processor::process(
                &instruction.program_id,
                &[
                    account_info.clone(),
                    account_info.clone(),
                    delegate_info.clone(),
                ],
                &instruction.data,
            )
        );

        // delegate insufficient funds checked
        let instruction = transfer_checked(
            &program_id,
            account_info.key,
            mint_info.key,
            account_info.key,
            delegate_info.key,
            &[],
            101,
            2,
        )
        .unwrap();
        assert_eq!(
            Err(TokenError::InsufficientFunds.into()),
            Processor::process(
                &instruction.program_id,
                &[
                    account_info.clone(),
                    mint_info.clone(),
                    account_info.clone(),
                    delegate_info.clone(),
                ],
                &instruction.data,
            )
        );

        // owner transfer with delegate assigned
        #[allow(deprecated)]
        let instruction = transfer(
            &program_id,
            account_info.key,
            account_info.key,
            owner_info.key,
            &[],
            1000,
        )
        .unwrap();
        assert_eq!(
            Ok(()),
            Processor::process(
                &instruction.program_id,
                &[
                    account_info.clone(),
                    account_info.clone(),
                    owner_info.clone(),
                ],
                &instruction.data,
            )
        );
        // no balance change...
        let account = Account::unpack_unchecked(&account_info.try_borrow_data().unwrap()).unwrap();
        assert_eq!(account.amount, 1000);

        // owner transfer with delegate assigned checked
        let instruction = transfer_checked(
            &program_id,
            account_info.key,
            mint_info.key,
            account_info.key,
            owner_info.key,
            &[],
            1000,
            2,
        )
        .unwrap();
        assert_eq!(
            Ok(()),
            Processor::process(
                &instruction.program_id,
                &[
                    account_info.clone(),
                    mint_info.clone(),
                    account_info.clone(),
                    owner_info.clone(),
                ],
                &instruction.data,
            )
        );
        // no balance change...
        let account = Account::unpack_unchecked(&account_info.try_borrow_data().unwrap()).unwrap();
        assert_eq!(account.amount, 1000);
    }

    #[test]
    fn test_mintable_token_with_zero_supply() {
        let program_id = crate::id();
        let account_key = Pubkey::new_unique();
        let mut account_account = SolanaAccount::new(
            account_minimum_balance(),
            Account::get_packed_len(),
            &program_id,
        );
        let owner_key = Pubkey::new_unique();
        let mut owner_account = SolanaAccount::default();
        let mint_key = Pubkey::new_unique();
        let mut mint_account =
            SolanaAccount::new(mint_minimum_balance(), Mint::get_packed_len(), &program_id);
        let mut rent_sysvar = rent_sysvar();

        // create mint-able token with zero supply
        let decimals = 2;
        do_process_instruction(
            initialize_mint(&program_id, &mint_key, &owner_key, None, decimals).unwrap(),
            vec![&mut mint_account, &mut rent_sysvar],
        )
        .unwrap();
        let mint = Mint::unpack_unchecked(&mint_account.data).unwrap();
        assert_eq!(
            mint,
            Mint {
                mint_authority: COption::Some(owner_key),
                supply: 0,
                decimals,
                is_initialized: true,
                freeze_authority: COption::None,
            }
        );

        // create account
        do_process_instruction(
            initialize_account(&program_id, &account_key, &mint_key, &owner_key).unwrap(),
            vec![
                &mut account_account,
                &mut mint_account,
                &mut owner_account,
                &mut rent_sysvar,
            ],
        )
        .unwrap();

        // mint to
        do_process_instruction(
            mint_to(&program_id, &mint_key, &account_key, &owner_key, &[], 42).unwrap(),
            vec![&mut mint_account, &mut account_account, &mut owner_account],
        )
        .unwrap();
        let _ = Mint::unpack(&mint_account.data).unwrap();
        let account = Account::unpack_unchecked(&account_account.data).unwrap();
        assert_eq!(account.amount, 42);

        // mint to 2, with incorrect decimals
        assert_eq!(
            Err(TokenError::MintDecimalsMismatch.into()),
            do_process_instruction(
                mint_to_checked(
                    &program_id,
                    &mint_key,
                    &account_key,
                    &owner_key,
                    &[],
                    42,
                    decimals + 1
                )
                .unwrap(),
                vec![&mut mint_account, &mut account_account, &mut owner_account],
            )
        );

        let _ = Mint::unpack(&mint_account.data).unwrap();
        let account = Account::unpack_unchecked(&account_account.data).unwrap();
        assert_eq!(account.amount, 42);

        // mint to 2
        do_process_instruction(
            mint_to_checked(
                &program_id,
                &mint_key,
                &account_key,
                &owner_key,
                &[],
                42,
                decimals,
            )
            .unwrap(),
            vec![&mut mint_account, &mut account_account, &mut owner_account],
        )
        .unwrap();
        let _ = Mint::unpack(&mint_account.data).unwrap();
        let account = Account::unpack_unchecked(&account_account.data).unwrap();
        assert_eq!(account.amount, 84);
    }

    #[test]
    fn test_approve_dups() {
        let program_id = crate::id();
        let account1_key = Pubkey::new_unique();
        let mut account1_account = SolanaAccount::new(
            account_minimum_balance(),
            Account::get_packed_len(),
            &program_id,
        );
        let account1_info: AccountInfo = (&account1_key, true, &mut account1_account).into();
        let account2_key = Pubkey::new_unique();
        let mut account2_account = SolanaAccount::new(
            account_minimum_balance(),
            Account::get_packed_len(),
            &program_id,
        );
        let account2_info: AccountInfo = (&account2_key, false, &mut account2_account).into();
        let account3_key = Pubkey::new_unique();
        let mut account3_account = SolanaAccount::new(
            account_minimum_balance(),
            Account::get_packed_len(),
            &program_id,
        );
        let account3_info: AccountInfo = (&account3_key, true, &mut account3_account).into();
        let multisig_key = Pubkey::new_unique();
        let mut multisig_account = SolanaAccount::new(
            multisig_minimum_balance(),
            Multisig::get_packed_len(),
            &program_id,
        );
        let multisig_info: AccountInfo = (&multisig_key, true, &mut multisig_account).into();
        let owner_key = Pubkey::new_unique();
        let mut owner_account = SolanaAccount::default();
        let owner_info: AccountInfo = (&owner_key, true, &mut owner_account).into();
        let mint_key = Pubkey::new_unique();
        let mut mint_account =
            SolanaAccount::new(mint_minimum_balance(), Mint::get_packed_len(), &program_id);
        let mint_info: AccountInfo = (&mint_key, false, &mut mint_account).into();
        let rent_key = rent::id();
        let mut rent_sysvar = rent_sysvar();
        let rent_info: AccountInfo = (&rent_key, false, &mut rent_sysvar).into();

        // create mint
        do_process_instruction_dups(
            initialize_mint(&program_id, &mint_key, &owner_key, None, 2).unwrap(),
            vec![mint_info.clone(), rent_info.clone()],
        )
        .unwrap();

        // create account
        do_process_instruction_dups(
            initialize_account(&program_id, &account1_key, &mint_key, &account1_key).unwrap(),
            vec![
                account1_info.clone(),
                mint_info.clone(),
                account1_info.clone(),
                rent_info.clone(),
            ],
        )
        .unwrap();

        // create another account
        do_process_instruction_dups(
            initialize_account(&program_id, &account2_key, &mint_key, &owner_key).unwrap(),
            vec![
                account2_info.clone(),
                mint_info.clone(),
                owner_info.clone(),
                rent_info.clone(),
            ],
        )
        .unwrap();

        // mint to account
        do_process_instruction_dups(
            mint_to(&program_id, &mint_key, &account1_key, &owner_key, &[], 1000).unwrap(),
            vec![mint_info.clone(), account1_info.clone(), owner_info.clone()],
        )
        .unwrap();

        // source-owner approve
        do_process_instruction_dups(
            approve(
                &program_id,
                &account1_key,
                &account2_key,
                &account1_key,
                &[],
                500,
            )
            .unwrap(),
            vec![
                account1_info.clone(),
                account2_info.clone(),
                account1_info.clone(),
            ],
        )
        .unwrap();

        // source-owner approve_checked
        do_process_instruction_dups(
            approve_checked(
                &program_id,
                &account1_key,
                &mint_key,
                &account2_key,
                &account1_key,
                &[],
                500,
                2,
            )
            .unwrap(),
            vec![
                account1_info.clone(),
                mint_info.clone(),
                account2_info.clone(),
                account1_info.clone(),
            ],
        )
        .unwrap();

        // source-owner revoke
        do_process_instruction_dups(
            revoke(&program_id, &account1_key, &account1_key, &[]).unwrap(),
            vec![account1_info.clone(), account1_info.clone()],
        )
        .unwrap();

        // test source-multisig signer
        do_process_instruction_dups(
            initialize_multisig(&program_id, &multisig_key, &[&account3_key], 1).unwrap(),
            vec![
                multisig_info.clone(),
                rent_info.clone(),
                account3_info.clone(),
            ],
        )
        .unwrap();

        do_process_instruction_dups(
            initialize_account(&program_id, &account3_key, &mint_key, &multisig_key).unwrap(),
            vec![
                account3_info.clone(),
                mint_info.clone(),
                multisig_info.clone(),
                rent_info.clone(),
            ],
        )
        .unwrap();

        do_process_instruction_dups(
            mint_to(&program_id, &mint_key, &account3_key, &owner_key, &[], 1000).unwrap(),
            vec![mint_info.clone(), account3_info.clone(), owner_info.clone()],
        )
        .unwrap();

        // source-multisig-signer approve
        do_process_instruction_dups(
            approve(
                &program_id,
                &account3_key,
                &account2_key,
                &multisig_key,
                &[&account3_key],
                500,
            )
            .unwrap(),
            vec![
                account3_info.clone(),
                account2_info.clone(),
                multisig_info.clone(),
                account3_info.clone(),
            ],
        )
        .unwrap();

        // source-multisig-signer approve_checked
        do_process_instruction_dups(
            approve_checked(
                &program_id,
                &account3_key,
                &mint_key,
                &account2_key,
                &multisig_key,
                &[&account3_key],
                500,
                2,
            )
            .unwrap(),
            vec![
                account3_info.clone(),
                mint_info.clone(),
                account2_info.clone(),
                multisig_info.clone(),
                account3_info.clone(),
            ],
        )
        .unwrap();

        // source-owner multisig-signer
        do_process_instruction_dups(
            revoke(&program_id, &account3_key, &multisig_key, &[&account3_key]).unwrap(),
            vec![
                account3_info.clone(),
                multisig_info.clone(),
                account3_info.clone(),
            ],
        )
        .unwrap();

        // approve to source
        do_process_instruction_dups(
            approve_checked(
                &program_id,
                &account2_key,
                &mint_key,
                &account2_key,
                &owner_key,
                &[],
                500,
                2,
            )
            .unwrap(),
            vec![
                account2_info.clone(),
                mint_info.clone(),
                account2_info.clone(),
                owner_info.clone(),
            ],
        )
        .unwrap();

        // source-delegate revoke, force account2 to be a signer
        let account2_info: AccountInfo = (&account2_key, true, &mut account2_account).into();
        do_process_instruction_dups(
            revoke(&program_id, &account2_key, &account2_key, &[]).unwrap(),
            vec![account2_info.clone(), account2_info.clone()],
        )
        .unwrap();
    }

    #[test]
    fn test_approve() {
        let program_id = crate::id();
        let account_key = Pubkey::new_unique();
        let mut account_account = SolanaAccount::new(
            account_minimum_balance(),
            Account::get_packed_len(),
            &program_id,
        );
        let account2_key = Pubkey::new_unique();
        let mut account2_account = SolanaAccount::new(
            account_minimum_balance(),
            Account::get_packed_len(),
            &program_id,
        );
        let delegate_key = Pubkey::new_unique();
        let mut delegate_account = SolanaAccount::default();
        let owner_key = Pubkey::new_unique();
        let mut owner_account = SolanaAccount::default();
        let owner2_key = Pubkey::new_unique();
        let mut owner2_account = SolanaAccount::default();
        let mint_key = Pubkey::new_unique();
        let mut mint_account =
            SolanaAccount::new(mint_minimum_balance(), Mint::get_packed_len(), &program_id);
        let mut rent_sysvar = rent_sysvar();

        // create mint
        do_process_instruction(
            initialize_mint(&program_id, &mint_key, &owner_key, None, 2).unwrap(),
            vec![&mut mint_account, &mut rent_sysvar],
        )
        .unwrap();

        // create account
        do_process_instruction(
            initialize_account(&program_id, &account_key, &mint_key, &owner_key).unwrap(),
            vec![
                &mut account_account,
                &mut mint_account,
                &mut owner_account,
                &mut rent_sysvar,
            ],
        )
        .unwrap();

        // create another account
        do_process_instruction(
            initialize_account(&program_id, &account2_key, &mint_key, &owner_key).unwrap(),
            vec![
                &mut account2_account,
                &mut mint_account,
                &mut owner_account,
                &mut rent_sysvar,
            ],
        )
        .unwrap();

        // mint to account
        do_process_instruction(
            mint_to(&program_id, &mint_key, &account_key, &owner_key, &[], 1000).unwrap(),
            vec![&mut mint_account, &mut account_account, &mut owner_account],
        )
        .unwrap();

        // missing signer
        let mut instruction = approve(
            &program_id,
            &account_key,
            &delegate_key,
            &owner_key,
            &[],
            100,
        )
        .unwrap();
        instruction.accounts[2].is_signer = false;
        assert_eq!(
            Err(ProgramError::MissingRequiredSignature),
            do_process_instruction(
                instruction,
                vec![
                    &mut account_account,
                    &mut delegate_account,
                    &mut owner_account,
                ],
            )
        );

        // no owner
        assert_eq!(
            Err(TokenError::OwnerMismatch.into()),
            do_process_instruction(
                approve(
                    &program_id,
                    &account_key,
                    &delegate_key,
                    &owner2_key,
                    &[],
                    100
                )
                .unwrap(),
                vec![
                    &mut account_account,
                    &mut delegate_account,
                    &mut owner2_account,
                ],
            )
        );

        // approve delegate
        do_process_instruction(
            approve(
                &program_id,
                &account_key,
                &delegate_key,
                &owner_key,
                &[],
                100,
            )
            .unwrap(),
            vec![
                &mut account_account,
                &mut delegate_account,
                &mut owner_account,
            ],
        )
        .unwrap();

        // approve delegate 2, with incorrect decimals
        assert_eq!(
            Err(TokenError::MintDecimalsMismatch.into()),
            do_process_instruction(
                approve_checked(
                    &program_id,
                    &account_key,
                    &mint_key,
                    &delegate_key,
                    &owner_key,
                    &[],
                    100,
                    0 // <-- incorrect decimals
                )
                .unwrap(),
                vec![
                    &mut account_account,
                    &mut mint_account,
                    &mut delegate_account,
                    &mut owner_account,
                ],
            )
        );

        // approve delegate 2, with incorrect mint
        assert_eq!(
            Err(TokenError::MintMismatch.into()),
            do_process_instruction(
                approve_checked(
                    &program_id,
                    &account_key,
                    &account2_key, // <-- bad mint
                    &delegate_key,
                    &owner_key,
                    &[],
                    100,
                    0
                )
                .unwrap(),
                vec![
                    &mut account_account,
                    &mut account2_account, // <-- bad mint
                    &mut delegate_account,
                    &mut owner_account,
                ],
            )
        );

        // approve delegate 2
        do_process_instruction(
            approve_checked(
                &program_id,
                &account_key,
                &mint_key,
                &delegate_key,
                &owner_key,
                &[],
                100,
                2,
            )
            .unwrap(),
            vec![
                &mut account_account,
                &mut mint_account,
                &mut delegate_account,
                &mut owner_account,
            ],
        )
        .unwrap();

        // revoke delegate
        do_process_instruction(
            revoke(&program_id, &account_key, &owner_key, &[]).unwrap(),
            vec![&mut account_account, &mut owner_account],
        )
        .unwrap();

        // approve delegate 3
        do_process_instruction(
            approve_checked(
                &program_id,
                &account_key,
                &mint_key,
                &delegate_key,
                &owner_key,
                &[],
                100,
                2,
            )
            .unwrap(),
            vec![
                &mut account_account,
                &mut mint_account,
                &mut delegate_account,
                &mut owner_account,
            ],
        )
        .unwrap();

        // revoke by delegate
        do_process_instruction(
            revoke(&program_id, &account_key, &delegate_key, &[]).unwrap(),
            vec![&mut account_account, &mut delegate_account],
        )
        .unwrap();

        // fails the second time
        assert_eq!(
            Err(TokenError::OwnerMismatch.into()),
            do_process_instruction(
                revoke(&program_id, &account_key, &delegate_key, &[]).unwrap(),
                vec![&mut account_account, &mut delegate_account],
            )
        );
    }

    #[test]
    fn test_set_authority_dups() {
        let program_id = crate::id();
        let account1_key = Pubkey::new_unique();
        let mut account1_account = SolanaAccount::new(
            account_minimum_balance(),
            Account::get_packed_len(),
            &program_id,
        );
        let account1_info: AccountInfo = (&account1_key, true, &mut account1_account).into();
        let owner_key = Pubkey::new_unique();
        let mint_key = Pubkey::new_unique();
        let mut mint_account =
            SolanaAccount::new(mint_minimum_balance(), Mint::get_packed_len(), &program_id);
        let mint_info: AccountInfo = (&mint_key, true, &mut mint_account).into();
        let rent_key = rent::id();
        let mut rent_sysvar = rent_sysvar();
        let rent_info: AccountInfo = (&rent_key, false, &mut rent_sysvar).into();

        // create mint
        do_process_instruction_dups(
            initialize_mint(&program_id, &mint_key, &mint_key, Some(&mint_key), 2).unwrap(),
            vec![mint_info.clone(), rent_info.clone()],
        )
        .unwrap();

        // create account
        do_process_instruction_dups(
            initialize_account(&program_id, &account1_key, &mint_key, &account1_key).unwrap(),
            vec![
                account1_info.clone(),
                mint_info.clone(),
                account1_info.clone(),
                rent_info.clone(),
            ],
        )
        .unwrap();

        // set mint_authority when currently self
        do_process_instruction_dups(
            set_authority(
                &program_id,
                &mint_key,
                Some(&owner_key),
                AuthorityType::MintTokens,
                &mint_key,
                &[],
            )
            .unwrap(),
            vec![mint_info.clone(), mint_info.clone()],
        )
        .unwrap();

        // set freeze_authority when currently self
        do_process_instruction_dups(
            set_authority(
                &program_id,
                &mint_key,
                Some(&owner_key),
                AuthorityType::FreezeAccount,
                &mint_key,
                &[],
            )
            .unwrap(),
            vec![mint_info.clone(), mint_info.clone()],
        )
        .unwrap();

        // set account owner when currently self
        do_process_instruction_dups(
            set_authority(
                &program_id,
                &account1_key,
                Some(&owner_key),
                AuthorityType::AccountOwner,
                &account1_key,
                &[],
            )
            .unwrap(),
            vec![account1_info.clone(), account1_info.clone()],
        )
        .unwrap();

        // set close_authority when currently self
        let mut account = Account::unpack_unchecked(&account1_info.data.borrow()).unwrap();
        account.close_authority = COption::Some(account1_key);
        Account::pack(account, &mut account1_info.data.borrow_mut()).unwrap();

        do_process_instruction_dups(
            set_authority(
                &program_id,
                &account1_key,
                Some(&owner_key),
                AuthorityType::CloseAccount,
                &account1_key,
                &[],
            )
            .unwrap(),
            vec![account1_info.clone(), account1_info.clone()],
        )
        .unwrap();
    }

    #[test]
    fn test_set_authority() {
        let program_id = crate::id();
        let account_key = Pubkey::new_unique();
        let mut account_account = SolanaAccount::new(
            account_minimum_balance(),
            Account::get_packed_len(),
            &program_id,
        );
        let account2_key = Pubkey::new_unique();
        let mut account2_account = SolanaAccount::new(
            account_minimum_balance(),
            Account::get_packed_len(),
            &program_id,
        );
        let owner_key = Pubkey::new_unique();
        let mut owner_account = SolanaAccount::default();
        let owner2_key = Pubkey::new_unique();
        let mut owner2_account = SolanaAccount::default();
        let owner3_key = Pubkey::new_unique();
        let mut owner3_account = SolanaAccount::default();
        let mint_key = Pubkey::new_unique();
        let mut mint_account =
            SolanaAccount::new(mint_minimum_balance(), Mint::get_packed_len(), &program_id);
        let mint2_key = Pubkey::new_unique();
        let mut mint2_account =
            SolanaAccount::new(mint_minimum_balance(), Mint::get_packed_len(), &program_id);
        let mut rent_sysvar = rent_sysvar();

        // create new mint with owner
        do_process_instruction(
            initialize_mint(&program_id, &mint_key, &owner_key, None, 2).unwrap(),
            vec![&mut mint_account, &mut rent_sysvar],
        )
        .unwrap();

        // create mint with owner and freeze_authority
        do_process_instruction(
            initialize_mint(&program_id, &mint2_key, &owner_key, Some(&owner_key), 2).unwrap(),
            vec![&mut mint2_account, &mut rent_sysvar],
        )
        .unwrap();

        // invalid account
        assert_eq!(
            Err(ProgramError::InvalidAccountData),
            do_process_instruction(
                set_authority(
                    &program_id,
                    &account_key,
                    Some(&owner2_key),
                    AuthorityType::AccountOwner,
                    &owner_key,
                    &[]
                )
                .unwrap(),
                vec![&mut account_account, &mut owner_account],
            )
        );

        // create account
        do_process_instruction(
            initialize_account(&program_id, &account_key, &mint_key, &owner_key).unwrap(),
            vec![
                &mut account_account,
                &mut mint_account,
                &mut owner_account,
                &mut rent_sysvar,
            ],
        )
        .unwrap();

        // create another account
        do_process_instruction(
            initialize_account(&program_id, &account2_key, &mint2_key, &owner_key).unwrap(),
            vec![
                &mut account2_account,
                &mut mint2_account,
                &mut owner_account,
                &mut rent_sysvar,
            ],
        )
        .unwrap();

        // missing owner
        assert_eq!(
            Err(TokenError::OwnerMismatch.into()),
            do_process_instruction(
                set_authority(
                    &program_id,
                    &account_key,
                    Some(&owner_key),
                    AuthorityType::AccountOwner,
                    &owner2_key,
                    &[]
                )
                .unwrap(),
                vec![&mut account_account, &mut owner2_account],
            )
        );

        // owner did not sign
        let mut instruction = set_authority(
            &program_id,
            &account_key,
            Some(&owner2_key),
            AuthorityType::AccountOwner,
            &owner_key,
            &[],
        )
        .unwrap();
        instruction.accounts[1].is_signer = false;
        assert_eq!(
            Err(ProgramError::MissingRequiredSignature),
            do_process_instruction(instruction, vec![&mut account_account, &mut owner_account,],)
        );

        // wrong authority type
        assert_eq!(
            Err(TokenError::AuthorityTypeNotSupported.into()),
            do_process_instruction(
                set_authority(
                    &program_id,
                    &account_key,
                    Some(&owner2_key),
                    AuthorityType::FreezeAccount,
                    &owner_key,
                    &[],
                )
                .unwrap(),
                vec![&mut account_account, &mut owner_account],
            )
        );

        // account owner may not be set to None
        assert_eq!(
            Err(TokenError::InvalidInstruction.into()),
            do_process_instruction(
                set_authority(
                    &program_id,
                    &account_key,
                    None,
                    AuthorityType::AccountOwner,
                    &owner_key,
                    &[],
                )
                .unwrap(),
                vec![&mut account_account, &mut owner_account],
            )
        );

        // set delegate
        do_process_instruction(
            approve(
                &program_id,
                &account_key,
                &owner2_key,
                &owner_key,
                &[],
                u64::MAX,
            )
            .unwrap(),
            vec![
                &mut account_account,
                &mut owner2_account,
                &mut owner_account,
            ],
        )
        .unwrap();
        let account = Account::unpack_unchecked(&account_account.data).unwrap();
        assert_eq!(account.delegate, COption::Some(owner2_key));
        assert_eq!(account.delegated_amount, u64::MAX);

        // set owner
        do_process_instruction(
            set_authority(
                &program_id,
                &account_key,
                Some(&owner3_key),
                AuthorityType::AccountOwner,
                &owner_key,
                &[],
            )
            .unwrap(),
            vec![&mut account_account, &mut owner_account],
        )
        .unwrap();

        // check delegate cleared
        let account = Account::unpack_unchecked(&account_account.data).unwrap();
        assert_eq!(account.delegate, COption::None);
        assert_eq!(account.delegated_amount, 0);

        // set owner without existing delegate
        do_process_instruction(
            set_authority(
                &program_id,
                &account_key,
                Some(&owner2_key),
                AuthorityType::AccountOwner,
                &owner3_key,
                &[],
            )
            .unwrap(),
            vec![&mut account_account, &mut owner3_account],
        )
        .unwrap();

        // set close_authority
        do_process_instruction(
            set_authority(
                &program_id,
                &account_key,
                Some(&owner2_key),
                AuthorityType::CloseAccount,
                &owner2_key,
                &[],
            )
            .unwrap(),
            vec![&mut account_account, &mut owner2_account],
        )
        .unwrap();

        // close_authority may be set to None
        do_process_instruction(
            set_authority(
                &program_id,
                &account_key,
                None,
                AuthorityType::CloseAccount,
                &owner2_key,
                &[],
            )
            .unwrap(),
            vec![&mut account_account, &mut owner2_account],
        )
        .unwrap();

        // wrong owner
        assert_eq!(
            Err(TokenError::OwnerMismatch.into()),
            do_process_instruction(
                set_authority(
                    &program_id,
                    &mint_key,
                    Some(&owner3_key),
                    AuthorityType::MintTokens,
                    &owner2_key,
                    &[]
                )
                .unwrap(),
                vec![&mut mint_account, &mut owner2_account],
            )
        );

        // owner did not sign
        let mut instruction = set_authority(
            &program_id,
            &mint_key,
            Some(&owner2_key),
            AuthorityType::MintTokens,
            &owner_key,
            &[],
        )
        .unwrap();
        instruction.accounts[1].is_signer = false;
        assert_eq!(
            Err(ProgramError::MissingRequiredSignature),
            do_process_instruction(instruction, vec![&mut mint_account, &mut owner_account],)
        );

        // cannot freeze
        assert_eq!(
            Err(TokenError::MintCannotFreeze.into()),
            do_process_instruction(
                set_authority(
                    &program_id,
                    &mint_key,
                    Some(&owner2_key),
                    AuthorityType::FreezeAccount,
                    &owner_key,
                    &[],
                )
                .unwrap(),
                vec![&mut mint_account, &mut owner_account],
            )
        );

        // set owner
        do_process_instruction(
            set_authority(
                &program_id,
                &mint_key,
                Some(&owner2_key),
                AuthorityType::MintTokens,
                &owner_key,
                &[],
            )
            .unwrap(),
            vec![&mut mint_account, &mut owner_account],
        )
        .unwrap();

        // set owner to None
        do_process_instruction(
            set_authority(
                &program_id,
                &mint_key,
                None,
                AuthorityType::MintTokens,
                &owner2_key,
                &[],
            )
            .unwrap(),
            vec![&mut mint_account, &mut owner2_account],
        )
        .unwrap();

        // test unsetting mint_authority is one-way operation
        assert_eq!(
            Err(TokenError::FixedSupply.into()),
            do_process_instruction(
                set_authority(
                    &program_id,
                    &mint2_key,
                    Some(&owner2_key),
                    AuthorityType::MintTokens,
                    &owner_key,
                    &[]
                )
                .unwrap(),
                vec![&mut mint_account, &mut owner_account],
            )
        );

        // set freeze_authority
        do_process_instruction(
            set_authority(
                &program_id,
                &mint2_key,
                Some(&owner2_key),
                AuthorityType::FreezeAccount,
                &owner_key,
                &[],
            )
            .unwrap(),
            vec![&mut mint2_account, &mut owner_account],
        )
        .unwrap();

        // test unsetting freeze_authority is one-way operation
        do_process_instruction(
            set_authority(
                &program_id,
                &mint2_key,
                None,
                AuthorityType::FreezeAccount,
                &owner2_key,
                &[],
            )
            .unwrap(),
            vec![&mut mint2_account, &mut owner2_account],
        )
        .unwrap();

        assert_eq!(
            Err(TokenError::MintCannotFreeze.into()),
            do_process_instruction(
                set_authority(
                    &program_id,
                    &mint2_key,
                    Some(&owner2_key),
                    AuthorityType::FreezeAccount,
                    &owner_key,
                    &[],
                )
                .unwrap(),
                vec![&mut mint2_account, &mut owner2_account],
            )
        );
    }

    #[test]
    fn test_set_authority_with_immutable_owner_extension() {
        let program_id = crate::id();
        let account_key = Pubkey::new_unique();

        let account_len =
            ExtensionType::get_account_len::<Account>(&[ExtensionType::ImmutableOwner]);
        let mut account_account = SolanaAccount::new(
            Rent::default().minimum_balance(account_len),
            account_len,
            &program_id,
        );
        let owner_key = Pubkey::new_unique();
        let mut owner_account = SolanaAccount::default();
        let owner2_key = Pubkey::new_unique();

        let mint_key = Pubkey::new_unique();
        let mut mint_account =
            SolanaAccount::new(mint_minimum_balance(), Mint::get_packed_len(), &program_id);
        let mut rent_sysvar = rent_sysvar();

        // create mint
        assert_eq!(
            Ok(()),
            do_process_instruction(
                initialize_mint(&program_id, &mint_key, &owner_key, None, 2).unwrap(),
                vec![&mut mint_account, &mut rent_sysvar],
            )
        );

        // create account
        assert_eq!(
            Ok(()),
            do_process_instruction(
                initialize_immutable_owner(&program_id, &account_key).unwrap(),
                vec![&mut account_account],
            )
        );
        assert_eq!(
            Ok(()),
            do_process_instruction(
                initialize_account(&program_id, &account_key, &mint_key, &owner_key).unwrap(),
                vec![
                    &mut account_account,
                    &mut mint_account,
                    &mut owner_account,
                    &mut rent_sysvar,
                ],
            )
        );

        // Immutable Owner extension blocks account owner authority changes
        assert_eq!(
            Err(TokenError::ImmutableOwner.into()),
            do_process_instruction(
                set_authority(
                    &program_id,
                    &account_key,
                    Some(&owner2_key),
                    AuthorityType::AccountOwner,
                    &owner_key,
                    &[],
                )
                .unwrap(),
                vec![&mut account_account, &mut owner_account],
            )
        );
    }

    #[test]
    fn test_mint_to_dups() {
        let program_id = crate::id();
        let account1_key = Pubkey::new_unique();
        let mut account1_account = SolanaAccount::new(
            account_minimum_balance(),
            Account::get_packed_len(),
            &program_id,
        );
        let account1_info: AccountInfo = (&account1_key, true, &mut account1_account).into();
        let owner_key = Pubkey::new_unique();
        let mut owner_account = SolanaAccount::default();
        let owner_info: AccountInfo = (&owner_key, true, &mut owner_account).into();
        let mint_key = Pubkey::new_unique();
        let mut mint_account =
            SolanaAccount::new(mint_minimum_balance(), Mint::get_packed_len(), &program_id);
        let mint_info: AccountInfo = (&mint_key, true, &mut mint_account).into();
        let rent_key = rent::id();
        let mut rent_sysvar = rent_sysvar();
        let rent_info: AccountInfo = (&rent_key, false, &mut rent_sysvar).into();

        // create mint
        do_process_instruction_dups(
            initialize_mint(&program_id, &mint_key, &mint_key, None, 2).unwrap(),
            vec![mint_info.clone(), rent_info.clone()],
        )
        .unwrap();

        // create account
        do_process_instruction_dups(
            initialize_account(&program_id, &account1_key, &mint_key, &owner_key).unwrap(),
            vec![
                account1_info.clone(),
                mint_info.clone(),
                owner_info.clone(),
                rent_info.clone(),
            ],
        )
        .unwrap();

        // mint_to when mint_authority is self
        do_process_instruction_dups(
            mint_to(&program_id, &mint_key, &account1_key, &mint_key, &[], 42).unwrap(),
            vec![mint_info.clone(), account1_info.clone(), mint_info.clone()],
        )
        .unwrap();

        // mint_to_checked when mint_authority is self
        do_process_instruction_dups(
            mint_to_checked(&program_id, &mint_key, &account1_key, &mint_key, &[], 42, 2).unwrap(),
            vec![mint_info.clone(), account1_info.clone(), mint_info.clone()],
        )
        .unwrap();

        // mint_to when mint_authority is account owner
        let mut mint = Mint::unpack_unchecked(&mint_info.data.borrow()).unwrap();
        mint.mint_authority = COption::Some(account1_key);
        Mint::pack(mint, &mut mint_info.data.borrow_mut()).unwrap();
        do_process_instruction_dups(
            mint_to(
                &program_id,
                &mint_key,
                &account1_key,
                &account1_key,
                &[],
                42,
            )
            .unwrap(),
            vec![
                mint_info.clone(),
                account1_info.clone(),
                account1_info.clone(),
            ],
        )
        .unwrap();

        // mint_to_checked when mint_authority is account owner
        do_process_instruction_dups(
            mint_to(
                &program_id,
                &mint_key,
                &account1_key,
                &account1_key,
                &[],
                42,
            )
            .unwrap(),
            vec![
                mint_info.clone(),
                account1_info.clone(),
                account1_info.clone(),
            ],
        )
        .unwrap();
    }

    #[test]
    fn test_mint_to() {
        let program_id = crate::id();
        let account_key = Pubkey::new_unique();
        let mut account_account = SolanaAccount::new(
            account_minimum_balance(),
            Account::get_packed_len(),
            &program_id,
        );
        let account2_key = Pubkey::new_unique();
        let mut account2_account = SolanaAccount::new(
            account_minimum_balance(),
            Account::get_packed_len(),
            &program_id,
        );
        let account3_key = Pubkey::new_unique();
        let mut account3_account = SolanaAccount::new(
            account_minimum_balance(),
            Account::get_packed_len(),
            &program_id,
        );
        let mismatch_key = Pubkey::new_unique();
        let mut mismatch_account = SolanaAccount::new(
            account_minimum_balance(),
            Account::get_packed_len(),
            &program_id,
        );
        let owner_key = Pubkey::new_unique();
        let mut owner_account = SolanaAccount::default();
        let owner2_key = Pubkey::new_unique();
        let mut owner2_account = SolanaAccount::default();
        let mint_key = Pubkey::new_unique();
        let mut mint_account =
            SolanaAccount::new(mint_minimum_balance(), Mint::get_packed_len(), &program_id);
        let mint2_key = Pubkey::new_unique();
        let uninitialized_key = Pubkey::new_unique();
        let mut uninitialized_account = SolanaAccount::new(
            account_minimum_balance(),
            Account::get_packed_len(),
            &program_id,
        );
        let mut rent_sysvar = rent_sysvar();

        // create new mint with owner
        do_process_instruction(
            initialize_mint(&program_id, &mint_key, &owner_key, None, 2).unwrap(),
            vec![&mut mint_account, &mut rent_sysvar],
        )
        .unwrap();

        // create account
        do_process_instruction(
            initialize_account(&program_id, &account_key, &mint_key, &owner_key).unwrap(),
            vec![
                &mut account_account,
                &mut mint_account,
                &mut owner_account,
                &mut rent_sysvar,
            ],
        )
        .unwrap();

        // create another account
        do_process_instruction(
            initialize_account(&program_id, &account2_key, &mint_key, &owner_key).unwrap(),
            vec![
                &mut account2_account,
                &mut mint_account,
                &mut owner_account,
                &mut rent_sysvar,
            ],
        )
        .unwrap();

        // create another account
        do_process_instruction(
            initialize_account(&program_id, &account3_key, &mint_key, &owner_key).unwrap(),
            vec![
                &mut account3_account,
                &mut mint_account,
                &mut owner_account,
                &mut rent_sysvar,
            ],
        )
        .unwrap();

        // create mismatch account
        do_process_instruction(
            initialize_account(&program_id, &mismatch_key, &mint_key, &owner_key).unwrap(),
            vec![
                &mut mismatch_account,
                &mut mint_account,
                &mut owner_account,
                &mut rent_sysvar,
            ],
        )
        .unwrap();
        let mut account = Account::unpack_unchecked(&mismatch_account.data).unwrap();
        account.mint = mint2_key;
        Account::pack(account, &mut mismatch_account.data).unwrap();

        // mint to
        do_process_instruction(
            mint_to(&program_id, &mint_key, &account_key, &owner_key, &[], 42).unwrap(),
            vec![&mut mint_account, &mut account_account, &mut owner_account],
        )
        .unwrap();

        let mint = Mint::unpack_unchecked(&mint_account.data).unwrap();
        assert_eq!(mint.supply, 42);
        let account = Account::unpack_unchecked(&account_account.data).unwrap();
        assert_eq!(account.amount, 42);

        // mint to another account to test supply accumulation
        do_process_instruction(
            mint_to(&program_id, &mint_key, &account2_key, &owner_key, &[], 42).unwrap(),
            vec![&mut mint_account, &mut account2_account, &mut owner_account],
        )
        .unwrap();

        let mint = Mint::unpack_unchecked(&mint_account.data).unwrap();
        assert_eq!(mint.supply, 84);
        let account = Account::unpack_unchecked(&account2_account.data).unwrap();
        assert_eq!(account.amount, 42);

        // missing signer
        let mut instruction =
            mint_to(&program_id, &mint_key, &account2_key, &owner_key, &[], 42).unwrap();
        instruction.accounts[2].is_signer = false;
        assert_eq!(
            Err(ProgramError::MissingRequiredSignature),
            do_process_instruction(
                instruction,
                vec![&mut mint_account, &mut account2_account, &mut owner_account],
            )
        );

        // mismatch account
        assert_eq!(
            Err(TokenError::MintMismatch.into()),
            do_process_instruction(
                mint_to(&program_id, &mint_key, &mismatch_key, &owner_key, &[], 42).unwrap(),
                vec![&mut mint_account, &mut mismatch_account, &mut owner_account],
            )
        );

        // missing owner
        assert_eq!(
            Err(TokenError::OwnerMismatch.into()),
            do_process_instruction(
                mint_to(&program_id, &mint_key, &account2_key, &owner2_key, &[], 42).unwrap(),
                vec![
                    &mut mint_account,
                    &mut account2_account,
                    &mut owner2_account,
                ],
            )
        );

        // mint not owned by program
        let not_program_id = Pubkey::new_unique();
        mint_account.owner = not_program_id;
        assert_eq!(
            Err(ProgramError::IncorrectProgramId),
            do_process_instruction(
                mint_to(&program_id, &mint_key, &account_key, &owner_key, &[], 0).unwrap(),
                vec![&mut mint_account, &mut account_account, &mut owner_account],
            )
        );
        mint_account.owner = program_id;

        // account not owned by program
        let not_program_id = Pubkey::new_unique();
        account_account.owner = not_program_id;
        assert_eq!(
            Err(ProgramError::IncorrectProgramId),
            do_process_instruction(
                mint_to(&program_id, &mint_key, &account_key, &owner_key, &[], 0).unwrap(),
                vec![&mut mint_account, &mut account_account, &mut owner_account],
            )
        );
        account_account.owner = program_id;

        // uninitialized destination account
        assert_eq!(
            Err(ProgramError::UninitializedAccount),
            do_process_instruction(
                mint_to(
                    &program_id,
                    &mint_key,
                    &uninitialized_key,
                    &owner_key,
                    &[],
                    42
                )
                .unwrap(),
                vec![
                    &mut mint_account,
                    &mut uninitialized_account,
                    &mut owner_account,
                ],
            )
        );

        // unset mint_authority and test minting fails
        do_process_instruction(
            set_authority(
                &program_id,
                &mint_key,
                None,
                AuthorityType::MintTokens,
                &owner_key,
                &[],
            )
            .unwrap(),
            vec![&mut mint_account, &mut owner_account],
        )
        .unwrap();
        assert_eq!(
            Err(TokenError::FixedSupply.into()),
            do_process_instruction(
                mint_to(&program_id, &mint_key, &account2_key, &owner_key, &[], 42).unwrap(),
                vec![&mut mint_account, &mut account2_account, &mut owner_account],
            )
        );
    }

    #[test]
    fn test_burn_dups() {
        let program_id = crate::id();
        let account1_key = Pubkey::new_unique();
        let mut account1_account = SolanaAccount::new(
            account_minimum_balance(),
            Account::get_packed_len(),
            &program_id,
        );
        let account1_info: AccountInfo = (&account1_key, true, &mut account1_account).into();
        let owner_key = Pubkey::new_unique();
        let mut owner_account = SolanaAccount::default();
        let owner_info: AccountInfo = (&owner_key, true, &mut owner_account).into();
        let mint_key = Pubkey::new_unique();
        let mut mint_account =
            SolanaAccount::new(mint_minimum_balance(), Mint::get_packed_len(), &program_id);
        let mint_info: AccountInfo = (&mint_key, true, &mut mint_account).into();
        let rent_key = rent::id();
        let mut rent_sysvar = rent_sysvar();
        let rent_info: AccountInfo = (&rent_key, false, &mut rent_sysvar).into();

        // create mint
        do_process_instruction_dups(
            initialize_mint(&program_id, &mint_key, &owner_key, None, 2).unwrap(),
            vec![mint_info.clone(), rent_info.clone()],
        )
        .unwrap();

        // create account
        do_process_instruction_dups(
            initialize_account(&program_id, &account1_key, &mint_key, &account1_key).unwrap(),
            vec![
                account1_info.clone(),
                mint_info.clone(),
                account1_info.clone(),
                rent_info.clone(),
            ],
        )
        .unwrap();

        // mint to account
        do_process_instruction_dups(
            mint_to(&program_id, &mint_key, &account1_key, &owner_key, &[], 1000).unwrap(),
            vec![mint_info.clone(), account1_info.clone(), owner_info.clone()],
        )
        .unwrap();

        // source-owner burn
        do_process_instruction_dups(
            burn(
                &program_id,
                &mint_key,
                &account1_key,
                &account1_key,
                &[],
                500,
            )
            .unwrap(),
            vec![
                account1_info.clone(),
                mint_info.clone(),
                account1_info.clone(),
            ],
        )
        .unwrap();

        // source-owner burn_checked
        do_process_instruction_dups(
            burn_checked(
                &program_id,
                &account1_key,
                &mint_key,
                &account1_key,
                &[],
                500,
                2,
            )
            .unwrap(),
            vec![
                account1_info.clone(),
                mint_info.clone(),
                account1_info.clone(),
            ],
        )
        .unwrap();

        // mint-owner burn
        do_process_instruction_dups(
            mint_to(&program_id, &mint_key, &account1_key, &owner_key, &[], 1000).unwrap(),
            vec![mint_info.clone(), account1_info.clone(), owner_info.clone()],
        )
        .unwrap();
        let mut account = Account::unpack_unchecked(&account1_info.data.borrow()).unwrap();
        account.owner = mint_key;
        Account::pack(account, &mut account1_info.data.borrow_mut()).unwrap();
        do_process_instruction_dups(
            burn(&program_id, &account1_key, &mint_key, &mint_key, &[], 500).unwrap(),
            vec![account1_info.clone(), mint_info.clone(), mint_info.clone()],
        )
        .unwrap();

        // mint-owner burn_checked
        do_process_instruction_dups(
            burn_checked(
                &program_id,
                &account1_key,
                &mint_key,
                &mint_key,
                &[],
                500,
                2,
            )
            .unwrap(),
            vec![account1_info.clone(), mint_info.clone(), mint_info.clone()],
        )
        .unwrap();

        // source-delegate burn
        do_process_instruction_dups(
            mint_to(&program_id, &mint_key, &account1_key, &owner_key, &[], 1000).unwrap(),
            vec![mint_info.clone(), account1_info.clone(), owner_info.clone()],
        )
        .unwrap();
        let mut account = Account::unpack_unchecked(&account1_info.data.borrow()).unwrap();
        account.delegated_amount = 1000;
        account.delegate = COption::Some(account1_key);
        account.owner = owner_key;
        Account::pack(account, &mut account1_info.data.borrow_mut()).unwrap();
        do_process_instruction_dups(
            burn(
                &program_id,
                &account1_key,
                &mint_key,
                &account1_key,
                &[],
                500,
            )
            .unwrap(),
            vec![
                account1_info.clone(),
                mint_info.clone(),
                account1_info.clone(),
            ],
        )
        .unwrap();

        // source-delegate burn_checked
        do_process_instruction_dups(
            burn_checked(
                &program_id,
                &account1_key,
                &mint_key,
                &account1_key,
                &[],
                500,
                2,
            )
            .unwrap(),
            vec![
                account1_info.clone(),
                mint_info.clone(),
                account1_info.clone(),
            ],
        )
        .unwrap();

        // mint-delegate burn
        do_process_instruction_dups(
            mint_to(&program_id, &mint_key, &account1_key, &owner_key, &[], 1000).unwrap(),
            vec![mint_info.clone(), account1_info.clone(), owner_info.clone()],
        )
        .unwrap();
        let mut account = Account::unpack_unchecked(&account1_info.data.borrow()).unwrap();
        account.delegated_amount = 1000;
        account.delegate = COption::Some(mint_key);
        account.owner = owner_key;
        Account::pack(account, &mut account1_info.data.borrow_mut()).unwrap();
        do_process_instruction_dups(
            burn(&program_id, &account1_key, &mint_key, &mint_key, &[], 500).unwrap(),
            vec![account1_info.clone(), mint_info.clone(), mint_info.clone()],
        )
        .unwrap();

        // mint-delegate burn_checked
        do_process_instruction_dups(
            burn_checked(
                &program_id,
                &account1_key,
                &mint_key,
                &mint_key,
                &[],
                500,
                2,
            )
            .unwrap(),
            vec![account1_info.clone(), mint_info.clone(), mint_info.clone()],
        )
        .unwrap();
    }

    #[test]
    fn test_burn() {
        let program_id = crate::id();
        let account_key = Pubkey::new_unique();
        let mut account_account = SolanaAccount::new(
            account_minimum_balance(),
            Account::get_packed_len(),
            &program_id,
        );
        let account2_key = Pubkey::new_unique();
        let mut account2_account = SolanaAccount::new(
            account_minimum_balance(),
            Account::get_packed_len(),
            &program_id,
        );
        let account3_key = Pubkey::new_unique();
        let mut account3_account = SolanaAccount::new(
            account_minimum_balance(),
            Account::get_packed_len(),
            &program_id,
        );
        let delegate_key = Pubkey::new_unique();
        let mut delegate_account = SolanaAccount::default();
        let mismatch_key = Pubkey::new_unique();
        let mut mismatch_account = SolanaAccount::new(
            account_minimum_balance(),
            Account::get_packed_len(),
            &program_id,
        );
        let owner_key = Pubkey::new_unique();
        let mut owner_account = SolanaAccount::default();
        let owner2_key = Pubkey::new_unique();
        let mut owner2_account = SolanaAccount::default();
        let mint_key = Pubkey::new_unique();
        let mut mint_account =
            SolanaAccount::new(mint_minimum_balance(), Mint::get_packed_len(), &program_id);
        let mint2_key = Pubkey::new_unique();
        let mut rent_sysvar = rent_sysvar();

        // create new mint
        do_process_instruction(
            initialize_mint(&program_id, &mint_key, &owner_key, None, 2).unwrap(),
            vec![&mut mint_account, &mut rent_sysvar],
        )
        .unwrap();

        // create account
        do_process_instruction(
            initialize_account(&program_id, &account_key, &mint_key, &owner_key).unwrap(),
            vec![
                &mut account_account,
                &mut mint_account,
                &mut owner_account,
                &mut rent_sysvar,
            ],
        )
        .unwrap();

        // create another account
        do_process_instruction(
            initialize_account(&program_id, &account2_key, &mint_key, &owner_key).unwrap(),
            vec![
                &mut account2_account,
                &mut mint_account,
                &mut owner_account,
                &mut rent_sysvar,
            ],
        )
        .unwrap();

        // create another account
        do_process_instruction(
            initialize_account(&program_id, &account3_key, &mint_key, &owner_key).unwrap(),
            vec![
                &mut account3_account,
                &mut mint_account,
                &mut owner_account,
                &mut rent_sysvar,
            ],
        )
        .unwrap();

        // create mismatch account
        do_process_instruction(
            initialize_account(&program_id, &mismatch_key, &mint_key, &owner_key).unwrap(),
            vec![
                &mut mismatch_account,
                &mut mint_account,
                &mut owner_account,
                &mut rent_sysvar,
            ],
        )
        .unwrap();

        // mint to account
        do_process_instruction(
            mint_to(&program_id, &mint_key, &account_key, &owner_key, &[], 1000).unwrap(),
            vec![&mut mint_account, &mut account_account, &mut owner_account],
        )
        .unwrap();

        // mint to mismatch account and change mint key
        do_process_instruction(
            mint_to(&program_id, &mint_key, &mismatch_key, &owner_key, &[], 1000).unwrap(),
            vec![&mut mint_account, &mut mismatch_account, &mut owner_account],
        )
        .unwrap();
        let mut account = Account::unpack_unchecked(&mismatch_account.data).unwrap();
        account.mint = mint2_key;
        Account::pack(account, &mut mismatch_account.data).unwrap();

        // missing signer
        let mut instruction =
            burn(&program_id, &account_key, &mint_key, &delegate_key, &[], 42).unwrap();
        instruction.accounts[1].is_signer = false;
        assert_eq!(
            Err(TokenError::OwnerMismatch.into()),
            do_process_instruction(
                instruction,
                vec![
                    &mut account_account,
                    &mut mint_account,
                    &mut delegate_account
                ],
            )
        );

        // missing owner
        assert_eq!(
            Err(TokenError::OwnerMismatch.into()),
            do_process_instruction(
                burn(&program_id, &account_key, &mint_key, &owner2_key, &[], 42).unwrap(),
                vec![&mut account_account, &mut mint_account, &mut owner2_account],
            )
        );

        // account not owned by program
        let not_program_id = Pubkey::new_unique();
        account_account.owner = not_program_id;
        assert_eq!(
            Err(ProgramError::IncorrectProgramId),
            do_process_instruction(
                burn(&program_id, &account_key, &mint_key, &owner_key, &[], 0).unwrap(),
                vec![&mut account_account, &mut mint_account, &mut owner_account],
            )
        );
        account_account.owner = program_id;

        // mint not owned by program
        let not_program_id = Pubkey::new_unique();
        mint_account.owner = not_program_id;
        assert_eq!(
            Err(ProgramError::IncorrectProgramId),
            do_process_instruction(
                burn(&program_id, &account_key, &mint_key, &owner_key, &[], 0).unwrap(),
                vec![&mut account_account, &mut mint_account, &mut owner_account],
            )
        );
        mint_account.owner = program_id;

        // mint mismatch
        assert_eq!(
            Err(TokenError::MintMismatch.into()),
            do_process_instruction(
                burn(&program_id, &mismatch_key, &mint_key, &owner_key, &[], 42).unwrap(),
                vec![&mut mismatch_account, &mut mint_account, &mut owner_account],
            )
        );

        // burn
        do_process_instruction(
            burn(&program_id, &account_key, &mint_key, &owner_key, &[], 21).unwrap(),
            vec![&mut account_account, &mut mint_account, &mut owner_account],
        )
        .unwrap();

        // burn_checked, with incorrect decimals
        assert_eq!(
            Err(TokenError::MintDecimalsMismatch.into()),
            do_process_instruction(
                burn_checked(&program_id, &account_key, &mint_key, &owner_key, &[], 21, 3).unwrap(),
                vec![&mut account_account, &mut mint_account, &mut owner_account],
            )
        );

        // burn_checked
        do_process_instruction(
            burn_checked(&program_id, &account_key, &mint_key, &owner_key, &[], 21, 2).unwrap(),
            vec![&mut account_account, &mut mint_account, &mut owner_account],
        )
        .unwrap();

        let mint = Mint::unpack_unchecked(&mint_account.data).unwrap();
        assert_eq!(mint.supply, 2000 - 42);
        let account = Account::unpack_unchecked(&account_account.data).unwrap();
        assert_eq!(account.amount, 1000 - 42);

        // insufficient funds
        assert_eq!(
            Err(TokenError::InsufficientFunds.into()),
            do_process_instruction(
                burn(
                    &program_id,
                    &account_key,
                    &mint_key,
                    &owner_key,
                    &[],
                    100_000_000
                )
                .unwrap(),
                vec![&mut account_account, &mut mint_account, &mut owner_account],
            )
        );

        // approve delegate
        do_process_instruction(
            approve(
                &program_id,
                &account_key,
                &delegate_key,
                &owner_key,
                &[],
                84,
            )
            .unwrap(),
            vec![
                &mut account_account,
                &mut delegate_account,
                &mut owner_account,
            ],
        )
        .unwrap();

        // not a delegate of source account
        assert_eq!(
            Err(TokenError::InsufficientFunds.into()),
            do_process_instruction(
                burn(
                    &program_id,
                    &account_key,
                    &mint_key,
                    &owner_key,
                    &[],
                    100_000_000
                )
                .unwrap(),
                vec![&mut account_account, &mut mint_account, &mut owner_account],
            )
        );

        // burn via delegate
        do_process_instruction(
            burn(&program_id, &account_key, &mint_key, &delegate_key, &[], 84).unwrap(),
            vec![
                &mut account_account,
                &mut mint_account,
                &mut delegate_account,
            ],
        )
        .unwrap();

        // match
        let mint = Mint::unpack_unchecked(&mint_account.data).unwrap();
        assert_eq!(mint.supply, 2000 - 42 - 84);
        let account = Account::unpack_unchecked(&account_account.data).unwrap();
        assert_eq!(account.amount, 1000 - 42 - 84);

        // insufficient funds approved via delegate
        assert_eq!(
            Err(TokenError::OwnerMismatch.into()),
            do_process_instruction(
                burn(
                    &program_id,
                    &account_key,
                    &mint_key,
                    &delegate_key,
                    &[],
                    100
                )
                .unwrap(),
                vec![
                    &mut account_account,
                    &mut mint_account,
                    &mut delegate_account
                ],
            )
        );
    }

    #[test]
    fn test_multisig() {
        let program_id = crate::id();
        let mint_key = Pubkey::new_unique();
        let mut mint_account =
            SolanaAccount::new(mint_minimum_balance(), Mint::get_packed_len(), &program_id);
        let account_key = Pubkey::new_unique();
        let mut account = SolanaAccount::new(
            account_minimum_balance(),
            Account::get_packed_len(),
            &program_id,
        );
        let account2_key = Pubkey::new_unique();
        let mut account2_account = SolanaAccount::new(
            account_minimum_balance(),
            Account::get_packed_len(),
            &program_id,
        );
        let owner_key = Pubkey::new_unique();
        let mut owner_account = SolanaAccount::default();
        let multisig_key = Pubkey::new_unique();
        let mut multisig_account = SolanaAccount::new(42, Multisig::get_packed_len(), &program_id);
        let multisig_delegate_key = Pubkey::new_unique();
        let mut multisig_delegate_account = SolanaAccount::new(
            multisig_minimum_balance(),
            Multisig::get_packed_len(),
            &program_id,
        );
        let signer_keys = vec![Pubkey::new_unique(); MAX_SIGNERS];
        let signer_key_refs: Vec<&Pubkey> = signer_keys.iter().collect();
        let mut signer_accounts = vec![SolanaAccount::new(0, 0, &program_id); MAX_SIGNERS];
        let mut rent_sysvar = rent_sysvar();

        // multisig is not rent exempt
        let account_info_iter = &mut signer_accounts.iter_mut();
        assert_eq!(
            Err(TokenError::NotRentExempt.into()),
            do_process_instruction(
                initialize_multisig(&program_id, &multisig_key, &[&signer_keys[0]], 1).unwrap(),
                vec![
                    &mut multisig_account,
                    &mut rent_sysvar,
                    account_info_iter.next().unwrap(),
                ],
            )
        );

        multisig_account.lamports = multisig_minimum_balance();
        let mut multisig_account2 = multisig_account.clone();

        // single signer
        let account_info_iter = &mut signer_accounts.iter_mut();
        do_process_instruction(
            initialize_multisig(&program_id, &multisig_key, &[&signer_keys[0]], 1).unwrap(),
            vec![
                &mut multisig_account,
                &mut rent_sysvar,
                account_info_iter.next().unwrap(),
            ],
        )
        .unwrap();

        // single signer using `initialize_multisig2`
        let account_info_iter = &mut signer_accounts.iter_mut();
        do_process_instruction(
            initialize_multisig2(&program_id, &multisig_key, &[&signer_keys[0]], 1).unwrap(),
            vec![&mut multisig_account2, account_info_iter.next().unwrap()],
        )
        .unwrap();

        // multiple signer
        let account_info_iter = &mut signer_accounts.iter_mut();
        do_process_instruction(
            initialize_multisig(
                &program_id,
                &multisig_delegate_key,
                &signer_key_refs,
                MAX_SIGNERS as u8,
            )
            .unwrap(),
            vec![
                &mut multisig_delegate_account,
                &mut rent_sysvar,
                account_info_iter.next().unwrap(),
                account_info_iter.next().unwrap(),
                account_info_iter.next().unwrap(),
                account_info_iter.next().unwrap(),
                account_info_iter.next().unwrap(),
                account_info_iter.next().unwrap(),
                account_info_iter.next().unwrap(),
                account_info_iter.next().unwrap(),
                account_info_iter.next().unwrap(),
                account_info_iter.next().unwrap(),
                account_info_iter.next().unwrap(),
            ],
        )
        .unwrap();

        // create new mint with multisig owner
        do_process_instruction(
            initialize_mint(&program_id, &mint_key, &multisig_key, None, 2).unwrap(),
            vec![&mut mint_account, &mut rent_sysvar],
        )
        .unwrap();

        // create account with multisig owner
        do_process_instruction(
            initialize_account(&program_id, &account_key, &mint_key, &multisig_key).unwrap(),
            vec![
                &mut account,
                &mut mint_account,
                &mut multisig_account,
                &mut rent_sysvar,
            ],
        )
        .unwrap();

        // create another account with multisig owner
        do_process_instruction(
            initialize_account(
                &program_id,
                &account2_key,
                &mint_key,
                &multisig_delegate_key,
            )
            .unwrap(),
            vec![
                &mut account2_account,
                &mut mint_account,
                &mut multisig_account,
                &mut rent_sysvar,
            ],
        )
        .unwrap();

        // mint to account
        let account_info_iter = &mut signer_accounts.iter_mut();
        do_process_instruction(
            mint_to(
                &program_id,
                &mint_key,
                &account_key,
                &multisig_key,
                &[&signer_keys[0]],
                1000,
            )
            .unwrap(),
            vec![
                &mut mint_account,
                &mut account,
                &mut multisig_account,
                account_info_iter.next().unwrap(),
            ],
        )
        .unwrap();

        // approve
        let account_info_iter = &mut signer_accounts.iter_mut();
        do_process_instruction(
            approve(
                &program_id,
                &account_key,
                &multisig_delegate_key,
                &multisig_key,
                &[&signer_keys[0]],
                100,
            )
            .unwrap(),
            vec![
                &mut account,
                &mut multisig_delegate_account,
                &mut multisig_account,
                account_info_iter.next().unwrap(),
            ],
        )
        .unwrap();

        // transfer
        let account_info_iter = &mut signer_accounts.iter_mut();
        do_process_instruction(
            #[allow(deprecated)]
            transfer(
                &program_id,
                &account_key,
                &account2_key,
                &multisig_key,
                &[&signer_keys[0]],
                42,
            )
            .unwrap(),
            vec![
                &mut account,
                &mut account2_account,
                &mut multisig_account,
                account_info_iter.next().unwrap(),
            ],
        )
        .unwrap();

        // transfer via delegate
        let account_info_iter = &mut signer_accounts.iter_mut();
        do_process_instruction(
            #[allow(deprecated)]
            transfer(
                &program_id,
                &account_key,
                &account2_key,
                &multisig_delegate_key,
                &signer_key_refs,
                42,
            )
            .unwrap(),
            vec![
                &mut account,
                &mut account2_account,
                &mut multisig_delegate_account,
                account_info_iter.next().unwrap(),
                account_info_iter.next().unwrap(),
                account_info_iter.next().unwrap(),
                account_info_iter.next().unwrap(),
                account_info_iter.next().unwrap(),
                account_info_iter.next().unwrap(),
                account_info_iter.next().unwrap(),
                account_info_iter.next().unwrap(),
                account_info_iter.next().unwrap(),
                account_info_iter.next().unwrap(),
                account_info_iter.next().unwrap(),
            ],
        )
        .unwrap();

        // mint to
        let account_info_iter = &mut signer_accounts.iter_mut();
        do_process_instruction(
            mint_to(
                &program_id,
                &mint_key,
                &account2_key,
                &multisig_key,
                &[&signer_keys[0]],
                42,
            )
            .unwrap(),
            vec![
                &mut mint_account,
                &mut account2_account,
                &mut multisig_account,
                account_info_iter.next().unwrap(),
            ],
        )
        .unwrap();

        // burn
        let account_info_iter = &mut signer_accounts.iter_mut();
        do_process_instruction(
            burn(
                &program_id,
                &account_key,
                &mint_key,
                &multisig_key,
                &[&signer_keys[0]],
                42,
            )
            .unwrap(),
            vec![
                &mut account,
                &mut mint_account,
                &mut multisig_account,
                account_info_iter.next().unwrap(),
            ],
        )
        .unwrap();

        // burn via delegate
        let account_info_iter = &mut signer_accounts.iter_mut();
        do_process_instruction(
            burn(
                &program_id,
                &account_key,
                &mint_key,
                &multisig_delegate_key,
                &signer_key_refs,
                42,
            )
            .unwrap(),
            vec![
                &mut account,
                &mut mint_account,
                &mut multisig_delegate_account,
                account_info_iter.next().unwrap(),
                account_info_iter.next().unwrap(),
                account_info_iter.next().unwrap(),
                account_info_iter.next().unwrap(),
                account_info_iter.next().unwrap(),
                account_info_iter.next().unwrap(),
                account_info_iter.next().unwrap(),
                account_info_iter.next().unwrap(),
                account_info_iter.next().unwrap(),
                account_info_iter.next().unwrap(),
                account_info_iter.next().unwrap(),
            ],
        )
        .unwrap();

        // freeze account
        let account3_key = Pubkey::new_unique();
        let mut account3_account = SolanaAccount::new(
            account_minimum_balance(),
            Account::get_packed_len(),
            &program_id,
        );
        let mint2_key = Pubkey::new_unique();
        let mut mint2_account =
            SolanaAccount::new(mint_minimum_balance(), Mint::get_packed_len(), &program_id);
        do_process_instruction(
            initialize_mint(
                &program_id,
                &mint2_key,
                &multisig_key,
                Some(&multisig_key),
                2,
            )
            .unwrap(),
            vec![&mut mint2_account, &mut rent_sysvar],
        )
        .unwrap();
        do_process_instruction(
            initialize_account(&program_id, &account3_key, &mint2_key, &owner_key).unwrap(),
            vec![
                &mut account3_account,
                &mut mint2_account,
                &mut owner_account,
                &mut rent_sysvar,
            ],
        )
        .unwrap();
        let account_info_iter = &mut signer_accounts.iter_mut();
        do_process_instruction(
            mint_to(
                &program_id,
                &mint2_key,
                &account3_key,
                &multisig_key,
                &[&signer_keys[0]],
                1000,
            )
            .unwrap(),
            vec![
                &mut mint2_account,
                &mut account3_account,
                &mut multisig_account,
                account_info_iter.next().unwrap(),
            ],
        )
        .unwrap();
        let account_info_iter = &mut signer_accounts.iter_mut();
        do_process_instruction(
            freeze_account(
                &program_id,
                &account3_key,
                &mint2_key,
                &multisig_key,
                &[&signer_keys[0]],
            )
            .unwrap(),
            vec![
                &mut account3_account,
                &mut mint2_account,
                &mut multisig_account,
                account_info_iter.next().unwrap(),
            ],
        )
        .unwrap();

        // do SetAuthority on mint
        let account_info_iter = &mut signer_accounts.iter_mut();
        do_process_instruction(
            set_authority(
                &program_id,
                &mint_key,
                Some(&owner_key),
                AuthorityType::MintTokens,
                &multisig_key,
                &[&signer_keys[0]],
            )
            .unwrap(),
            vec![
                &mut mint_account,
                &mut multisig_account,
                account_info_iter.next().unwrap(),
            ],
        )
        .unwrap();

        // do SetAuthority on account
        let account_info_iter = &mut signer_accounts.iter_mut();
        do_process_instruction(
            set_authority(
                &program_id,
                &account_key,
                Some(&owner_key),
                AuthorityType::AccountOwner,
                &multisig_key,
                &[&signer_keys[0]],
            )
            .unwrap(),
            vec![
                &mut account,
                &mut multisig_account,
                account_info_iter.next().unwrap(),
            ],
        )
        .unwrap();
    }

    #[test]
    fn test_validate_owner() {
        let program_id = crate::id();
        let owner_key = Pubkey::new_unique();
        let account_to_validate = Pubkey::new_unique();
        let mut signer_keys = [Pubkey::default(); MAX_SIGNERS];
        for signer_key in signer_keys.iter_mut().take(MAX_SIGNERS) {
            *signer_key = Pubkey::new_unique();
        }
        let mut signer_lamports = 0;
        let mut signer_data = vec![];
        let mut signers = vec![
            AccountInfo::new(
                &owner_key,
                true,
                false,
                &mut signer_lamports,
                &mut signer_data,
                &program_id,
                false,
                Epoch::default(),
            );
            MAX_SIGNERS + 1
        ];
        for (signer, key) in signers.iter_mut().zip(&signer_keys) {
            signer.key = key;
        }
        let mut lamports = 0;
        let mut data = vec![0; Multisig::get_packed_len()];
        let mut multisig = Multisig::unpack_unchecked(&data).unwrap();
        multisig.m = MAX_SIGNERS as u8;
        multisig.n = MAX_SIGNERS as u8;
        multisig.signers = signer_keys;
        multisig.is_initialized = true;
        Multisig::pack(multisig, &mut data).unwrap();
        let owner_account_info = AccountInfo::new(
            &owner_key,
            false,
            false,
            &mut lamports,
            &mut data,
            &program_id,
            false,
            Epoch::default(),
        );

        // no multisig, but the account is its own authority, and data is mutably borrowed
        {
            let mut lamports = 0;
            let mut data = vec![0; Account::get_packed_len()];
            let mut account = Account::unpack_unchecked(&data).unwrap();
            account.owner = account_to_validate;
            Account::pack(account, &mut data).unwrap();
            let account_info = AccountInfo::new(
                &account_to_validate,
                true,
                false,
                &mut lamports,
                &mut data,
                &program_id,
                false,
                Epoch::default(),
            );
            let account_info_data_len = account_info.data_len();
            let mut borrowed_data = account_info.try_borrow_mut_data().unwrap();
            Processor::validate_owner(
                &program_id,
                &account_to_validate,
                &account_info,
                account_info_data_len,
                &[],
            )
            .unwrap();
            // modify the data to be sure that it wasn't silently dropped by the compiler
            borrowed_data[0] = 1;
        }

        // full 11 of 11
        Processor::validate_owner(
            &program_id,
            &owner_key,
            &owner_account_info,
            owner_account_info.data_len(),
            &signers,
        )
        .unwrap();

        // 1 of 11
        {
            let mut multisig =
                Multisig::unpack_unchecked(&owner_account_info.data.borrow()).unwrap();
            multisig.m = 1;
            Multisig::pack(multisig, &mut owner_account_info.data.borrow_mut()).unwrap();
        }
        Processor::validate_owner(
            &program_id,
            &owner_key,
            &owner_account_info,
            owner_account_info.data_len(),
            &signers,
        )
        .unwrap();

        // 2:1
        {
            let mut multisig =
                Multisig::unpack_unchecked(&owner_account_info.data.borrow()).unwrap();
            multisig.m = 2;
            multisig.n = 1;
            Multisig::pack(multisig, &mut owner_account_info.data.borrow_mut()).unwrap();
        }
        assert_eq!(
            Err(ProgramError::MissingRequiredSignature),
            Processor::validate_owner(
                &program_id,
                &owner_key,
                &owner_account_info,
                owner_account_info.data_len(),
                &signers
            )
        );

        // 0:11
        {
            let mut multisig =
                Multisig::unpack_unchecked(&owner_account_info.data.borrow()).unwrap();
            multisig.m = 0;
            multisig.n = 11;
            Multisig::pack(multisig, &mut owner_account_info.data.borrow_mut()).unwrap();
        }
        Processor::validate_owner(
            &program_id,
            &owner_key,
            &owner_account_info,
            owner_account_info.data_len(),
            &signers,
        )
        .unwrap();

        // 2:11 but 0 provided
        {
            let mut multisig =
                Multisig::unpack_unchecked(&owner_account_info.data.borrow()).unwrap();
            multisig.m = 2;
            multisig.n = 11;
            Multisig::pack(multisig, &mut owner_account_info.data.borrow_mut()).unwrap();
        }
        assert_eq!(
            Err(ProgramError::MissingRequiredSignature),
            Processor::validate_owner(
                &program_id,
                &owner_key,
                &owner_account_info,
                owner_account_info.data_len(),
                &[]
            )
        );
        // 2:11 but 1 provided
        {
            let mut multisig =
                Multisig::unpack_unchecked(&owner_account_info.data.borrow()).unwrap();
            multisig.m = 2;
            multisig.n = 11;
            Multisig::pack(multisig, &mut owner_account_info.data.borrow_mut()).unwrap();
        }
        assert_eq!(
            Err(ProgramError::MissingRequiredSignature),
            Processor::validate_owner(
                &program_id,
                &owner_key,
                &owner_account_info,
                owner_account_info.data_len(),
                &signers[0..1]
            )
        );

        // 2:11, 2 from middle provided
        {
            let mut multisig =
                Multisig::unpack_unchecked(&owner_account_info.data.borrow()).unwrap();
            multisig.m = 2;
            multisig.n = 11;
            Multisig::pack(multisig, &mut owner_account_info.data.borrow_mut()).unwrap();
        }
        Processor::validate_owner(
            &program_id,
            &owner_key,
            &owner_account_info,
            owner_account_info.data_len(),
            &signers[5..7],
        )
        .unwrap();

        // 11:11, one is not a signer
        {
            let mut multisig =
                Multisig::unpack_unchecked(&owner_account_info.data.borrow()).unwrap();
            multisig.m = 11;
            multisig.n = 11;
            Multisig::pack(multisig, &mut owner_account_info.data.borrow_mut()).unwrap();
        }
        signers[5].is_signer = false;
        assert_eq!(
            Err(ProgramError::MissingRequiredSignature),
            Processor::validate_owner(
                &program_id,
                &owner_key,
                &owner_account_info,
                owner_account_info.data_len(),
                &signers
            )
        );
        signers[5].is_signer = true;

        // 11:11, single signer signs multiple times
        {
            let mut signer_lamports = 0;
            let mut signer_data = vec![];
            let signers = vec![
                AccountInfo::new(
                    &signer_keys[5],
                    true,
                    false,
                    &mut signer_lamports,
                    &mut signer_data,
                    &program_id,
                    false,
                    Epoch::default(),
                );
                MAX_SIGNERS + 1
            ];
            let mut multisig =
                Multisig::unpack_unchecked(&owner_account_info.data.borrow()).unwrap();
            multisig.m = 11;
            multisig.n = 11;
            Multisig::pack(multisig, &mut owner_account_info.data.borrow_mut()).unwrap();
            assert_eq!(
                Err(ProgramError::MissingRequiredSignature),
                Processor::validate_owner(
                    &program_id,
                    &owner_key,
                    &owner_account_info,
                    owner_account_info.data_len(),
                    &signers
                )
            );
        }
    }

    #[test]
    fn test_owner_close_account_dups() {
        let program_id = crate::id();
        let owner_key = Pubkey::new_unique();
        let mint_key = Pubkey::new_unique();
        let mut mint_account =
            SolanaAccount::new(mint_minimum_balance(), Mint::get_packed_len(), &program_id);
        let mint_info: AccountInfo = (&mint_key, false, &mut mint_account).into();
        let rent_key = rent::id();
        let mut rent_sysvar = rent_sysvar();
        let rent_info: AccountInfo = (&rent_key, false, &mut rent_sysvar).into();

        // create mint
        do_process_instruction_dups(
            initialize_mint(&program_id, &mint_key, &owner_key, None, 2).unwrap(),
            vec![mint_info.clone(), rent_info.clone()],
        )
        .unwrap();

        let to_close_key = Pubkey::new_unique();
        let mut to_close_account = SolanaAccount::new(
            account_minimum_balance(),
            Account::get_packed_len(),
            &program_id,
        );
        let to_close_account_info: AccountInfo =
            (&to_close_key, true, &mut to_close_account).into();
        let destination_account_key = Pubkey::new_unique();
        let mut destination_account = SolanaAccount::new(
            account_minimum_balance(),
            Account::get_packed_len(),
            &program_id,
        );
        let destination_account_info: AccountInfo =
            (&destination_account_key, true, &mut destination_account).into();
        // create account
        do_process_instruction_dups(
            initialize_account(&program_id, &to_close_key, &mint_key, &to_close_key).unwrap(),
            vec![
                to_close_account_info.clone(),
                mint_info.clone(),
                to_close_account_info.clone(),
                rent_info.clone(),
            ],
        )
        .unwrap();

        // source-owner close
        do_process_instruction_dups(
            close_account(
                &program_id,
                &to_close_key,
                &destination_account_key,
                &to_close_key,
                &[],
            )
            .unwrap(),
            vec![
                to_close_account_info.clone(),
                destination_account_info.clone(),
                to_close_account_info.clone(),
            ],
        )
        .unwrap();
        assert_eq!(*to_close_account_info.data.borrow(), &[0u8; Account::LEN]);
    }

    #[test]
    fn test_close_authority_close_account_dups() {
        let program_id = crate::id();
        let owner_key = Pubkey::new_unique();
        let mint_key = Pubkey::new_unique();
        let mut mint_account =
            SolanaAccount::new(mint_minimum_balance(), Mint::get_packed_len(), &program_id);
        let mint_info: AccountInfo = (&mint_key, false, &mut mint_account).into();
        let rent_key = rent::id();
        let mut rent_sysvar = rent_sysvar();
        let rent_info: AccountInfo = (&rent_key, false, &mut rent_sysvar).into();

        // create mint
        do_process_instruction_dups(
            initialize_mint(&program_id, &mint_key, &owner_key, None, 2).unwrap(),
            vec![mint_info.clone(), rent_info.clone()],
        )
        .unwrap();

        let to_close_key = Pubkey::new_unique();
        let mut to_close_account = SolanaAccount::new(
            account_minimum_balance(),
            Account::get_packed_len(),
            &program_id,
        );
        let to_close_account_info: AccountInfo =
            (&to_close_key, true, &mut to_close_account).into();
        let destination_account_key = Pubkey::new_unique();
        let mut destination_account = SolanaAccount::new(
            account_minimum_balance(),
            Account::get_packed_len(),
            &program_id,
        );
        let destination_account_info: AccountInfo =
            (&destination_account_key, true, &mut destination_account).into();
        // create account
        do_process_instruction_dups(
            initialize_account(&program_id, &to_close_key, &mint_key, &to_close_key).unwrap(),
            vec![
                to_close_account_info.clone(),
                mint_info.clone(),
                to_close_account_info.clone(),
                rent_info.clone(),
            ],
        )
        .unwrap();
        let mut account = Account::unpack_unchecked(&to_close_account_info.data.borrow()).unwrap();
        account.close_authority = COption::Some(to_close_key);
        account.owner = owner_key;
        Account::pack(account, &mut to_close_account_info.data.borrow_mut()).unwrap();
        do_process_instruction_dups(
            close_account(
                &program_id,
                &to_close_key,
                &destination_account_key,
                &to_close_key,
                &[],
            )
            .unwrap(),
            vec![
                to_close_account_info.clone(),
                destination_account_info.clone(),
                to_close_account_info.clone(),
            ],
        )
        .unwrap();
        assert_eq!(*to_close_account_info.data.borrow(), &[0u8; Account::LEN]);
    }

    #[test]
    fn test_close_account() {
        let program_id = crate::id();
        let mint_key = Pubkey::new_unique();
        let mut mint_account =
            SolanaAccount::new(mint_minimum_balance(), Mint::get_packed_len(), &program_id);
        let account_key = Pubkey::new_unique();
        let mut account_account = SolanaAccount::new(
            account_minimum_balance(),
            Account::get_packed_len(),
            &program_id,
        );
        let account2_key = Pubkey::new_unique();
        let mut account2_account = SolanaAccount::new(
            account_minimum_balance() + 42,
            Account::get_packed_len(),
            &program_id,
        );
        let account3_key = Pubkey::new_unique();
        let mut account3_account = SolanaAccount::new(
            account_minimum_balance(),
            Account::get_packed_len(),
            &program_id,
        );
        let owner_key = Pubkey::new_unique();
        let mut owner_account = SolanaAccount::default();
        let owner2_key = Pubkey::new_unique();
        let mut owner2_account = SolanaAccount::default();
        let mut rent_sysvar = rent_sysvar();

        // uninitialized
        assert_eq!(
            Err(ProgramError::UninitializedAccount),
            do_process_instruction(
                close_account(&program_id, &account_key, &account3_key, &owner2_key, &[]).unwrap(),
                vec![
                    &mut account_account,
                    &mut account3_account,
                    &mut owner2_account,
                ],
            )
        );

        // initialize and mint to non-native account
        do_process_instruction(
            initialize_mint(&program_id, &mint_key, &owner_key, None, 2).unwrap(),
            vec![&mut mint_account, &mut rent_sysvar],
        )
        .unwrap();
        do_process_instruction(
            initialize_account(&program_id, &account_key, &mint_key, &owner_key).unwrap(),
            vec![
                &mut account_account,
                &mut mint_account,
                &mut owner_account,
                &mut rent_sysvar,
            ],
        )
        .unwrap();
        do_process_instruction(
            mint_to(&program_id, &mint_key, &account_key, &owner_key, &[], 42).unwrap(),
            vec![
                &mut mint_account,
                &mut account_account,
                &mut owner_account,
                &mut rent_sysvar,
            ],
        )
        .unwrap();
        let account = Account::unpack_unchecked(&account_account.data).unwrap();
        assert_eq!(account.amount, 42);

        // initialize native account
        do_process_instruction(
            initialize_account(
                &program_id,
                &account2_key,
                &crate::native_mint::id(),
                &owner_key,
            )
            .unwrap(),
            vec![
                &mut account2_account,
                &mut mint_account,
                &mut owner_account,
                &mut rent_sysvar,
            ],
        )
        .unwrap();
        let account = Account::unpack_unchecked(&account2_account.data).unwrap();
        assert!(account.is_native());
        assert_eq!(account.amount, 42);

        // close non-native account with balance
        assert_eq!(
            Err(TokenError::NonNativeHasBalance.into()),
            do_process_instruction(
                close_account(&program_id, &account_key, &account3_key, &owner_key, &[]).unwrap(),
                vec![
                    &mut account_account,
                    &mut account3_account,
                    &mut owner_account,
                ],
            )
        );
        assert_eq!(account_account.lamports, account_minimum_balance());

        // empty account
        do_process_instruction(
            burn(&program_id, &account_key, &mint_key, &owner_key, &[], 42).unwrap(),
            vec![&mut account_account, &mut mint_account, &mut owner_account],
        )
        .unwrap();

        // wrong owner
        assert_eq!(
            Err(TokenError::OwnerMismatch.into()),
            do_process_instruction(
                close_account(&program_id, &account_key, &account3_key, &owner2_key, &[]).unwrap(),
                vec![
                    &mut account_account,
                    &mut account3_account,
                    &mut owner2_account,
                ],
            )
        );

        // close account
        do_process_instruction(
            close_account(&program_id, &account_key, &account3_key, &owner_key, &[]).unwrap(),
            vec![
                &mut account_account,
                &mut account3_account,
                &mut owner_account,
            ],
        )
        .unwrap();
        assert_eq!(account_account.lamports, 0);
        assert_eq!(account3_account.lamports, 2 * account_minimum_balance());
        let account = Account::unpack_unchecked(&account_account.data).unwrap();
        assert_eq!(account.amount, 0);

        // fund and initialize new non-native account to test close authority
        let account_key = Pubkey::new_unique();
        let mut account_account = SolanaAccount::new(
            account_minimum_balance(),
            Account::get_packed_len(),
            &program_id,
        );
        let owner2_key = Pubkey::new_unique();
        let mut owner2_account = SolanaAccount::new(
            account_minimum_balance(),
            Account::get_packed_len(),
            &program_id,
        );
        do_process_instruction(
            initialize_account(&program_id, &account_key, &mint_key, &owner_key).unwrap(),
            vec![
                &mut account_account,
                &mut mint_account,
                &mut owner_account,
                &mut rent_sysvar,
            ],
        )
        .unwrap();
        account_account.lamports = 2;

        do_process_instruction(
            set_authority(
                &program_id,
                &account_key,
                Some(&owner2_key),
                AuthorityType::CloseAccount,
                &owner_key,
                &[],
            )
            .unwrap(),
            vec![&mut account_account, &mut owner_account],
        )
        .unwrap();

        // account owner cannot authorize close if close_authority is set
        assert_eq!(
            Err(TokenError::OwnerMismatch.into()),
            do_process_instruction(
                close_account(&program_id, &account_key, &account3_key, &owner_key, &[]).unwrap(),
                vec![
                    &mut account_account,
                    &mut account3_account,
                    &mut owner_account,
                ],
            )
        );

        // close non-native account with close_authority
        do_process_instruction(
            close_account(&program_id, &account_key, &account3_key, &owner2_key, &[]).unwrap(),
            vec![
                &mut account_account,
                &mut account3_account,
                &mut owner2_account,
            ],
        )
        .unwrap();
        assert_eq!(account_account.lamports, 0);
        assert_eq!(account3_account.lamports, 2 * account_minimum_balance() + 2);
        let account = Account::unpack_unchecked(&account_account.data).unwrap();
        assert_eq!(account.amount, 0);

        // close native account
        do_process_instruction(
            close_account(&program_id, &account2_key, &account3_key, &owner_key, &[]).unwrap(),
            vec![
                &mut account2_account,
                &mut account3_account,
                &mut owner_account,
            ],
        )
        .unwrap();
        assert_eq!(account2_account.data, [0u8; Account::LEN]);
        assert_eq!(
            account3_account.lamports,
            3 * account_minimum_balance() + 2 + 42
        );
    }

    #[test]
    fn test_native_token() {
        let program_id = crate::id();
        let mut mint_account = native_mint();
        let account_key = Pubkey::new_unique();
        let mut account_account = SolanaAccount::new(
            account_minimum_balance() + 40,
            Account::get_packed_len(),
            &program_id,
        );
        let account2_key = Pubkey::new_unique();
        let mut account2_account = SolanaAccount::new(
            account_minimum_balance(),
            Account::get_packed_len(),
            &program_id,
        );
        let account3_key = Pubkey::new_unique();
        let mut account3_account = SolanaAccount::new(account_minimum_balance(), 0, &program_id);
        let owner_key = Pubkey::new_unique();
        let mut owner_account = SolanaAccount::default();
        let owner2_key = Pubkey::new_unique();
        let mut owner2_account = SolanaAccount::default();
        let owner3_key = Pubkey::new_unique();
        let mut rent_sysvar = rent_sysvar();

        // initialize native account
        do_process_instruction(
            initialize_account(
                &program_id,
                &account_key,
                &crate::native_mint::id(),
                &owner_key,
            )
            .unwrap(),
            vec![
                &mut account_account,
                &mut mint_account,
                &mut owner_account,
                &mut rent_sysvar,
            ],
        )
        .unwrap();
        let account = Account::unpack_unchecked(&account_account.data).unwrap();
        assert!(account.is_native());
        assert_eq!(account.amount, 40);

        // initialize native account
        do_process_instruction(
            initialize_account(
                &program_id,
                &account2_key,
                &crate::native_mint::id(),
                &owner_key,
            )
            .unwrap(),
            vec![
                &mut account2_account,
                &mut mint_account,
                &mut owner_account,
                &mut rent_sysvar,
            ],
        )
        .unwrap();
        let account = Account::unpack_unchecked(&account2_account.data).unwrap();
        assert!(account.is_native());
        assert_eq!(account.amount, 0);

        // mint_to unsupported
        assert_eq!(
            Err(TokenError::NativeNotSupported.into()),
            do_process_instruction(
                mint_to(
                    &program_id,
                    &crate::native_mint::id(),
                    &account_key,
                    &owner_key,
                    &[],
                    42
                )
                .unwrap(),
                vec![&mut mint_account, &mut account_account, &mut owner_account],
            )
        );

        // burn unsupported
        let bogus_mint_key = Pubkey::new_unique();
        let mut bogus_mint_account =
            SolanaAccount::new(mint_minimum_balance(), Mint::get_packed_len(), &program_id);
        do_process_instruction(
            initialize_mint(&program_id, &bogus_mint_key, &owner_key, None, 2).unwrap(),
            vec![&mut bogus_mint_account, &mut rent_sysvar],
        )
        .unwrap();

        assert_eq!(
            Err(TokenError::NativeNotSupported.into()),
            do_process_instruction(
                burn(
                    &program_id,
                    &account_key,
                    &bogus_mint_key,
                    &owner_key,
                    &[],
                    42
                )
                .unwrap(),
                vec![
                    &mut account_account,
                    &mut bogus_mint_account,
                    &mut owner_account
                ],
            )
        );

        // ensure can't transfer below rent-exempt reserve
        assert_eq!(
            Err(TokenError::InsufficientFunds.into()),
            do_process_instruction(
                #[allow(deprecated)]
                transfer(
                    &program_id,
                    &account_key,
                    &account2_key,
                    &owner_key,
                    &[],
                    50,
                )
                .unwrap(),
                vec![
                    &mut account_account,
                    &mut account2_account,
                    &mut owner_account,
                ],
            )
        );

        // transfer between native accounts
        do_process_instruction(
            #[allow(deprecated)]
            transfer(
                &program_id,
                &account_key,
                &account2_key,
                &owner_key,
                &[],
                40,
            )
            .unwrap(),
            vec![
                &mut account_account,
                &mut account2_account,
                &mut owner_account,
            ],
        )
        .unwrap();
        assert_eq!(account_account.lamports, account_minimum_balance());
        let account = Account::unpack_unchecked(&account_account.data).unwrap();
        assert!(account.is_native());
        assert_eq!(account.amount, 0);
        assert_eq!(account2_account.lamports, account_minimum_balance() + 40);
        let account = Account::unpack_unchecked(&account2_account.data).unwrap();
        assert!(account.is_native());
        assert_eq!(account.amount, 40);

        // set close authority
        do_process_instruction(
            set_authority(
                &program_id,
                &account_key,
                Some(&owner3_key),
                AuthorityType::CloseAccount,
                &owner_key,
                &[],
            )
            .unwrap(),
            vec![&mut account_account, &mut owner_account],
        )
        .unwrap();
        let account = Account::unpack_unchecked(&account_account.data).unwrap();
        assert_eq!(account.close_authority, COption::Some(owner3_key));

        // set new account owner
        do_process_instruction(
            set_authority(
                &program_id,
                &account_key,
                Some(&owner2_key),
                AuthorityType::AccountOwner,
                &owner_key,
                &[],
            )
            .unwrap(),
            vec![&mut account_account, &mut owner_account],
        )
        .unwrap();

        // close authority cleared
        let account = Account::unpack_unchecked(&account_account.data).unwrap();
        assert_eq!(account.close_authority, COption::None);

        // close native account
        do_process_instruction(
            close_account(&program_id, &account_key, &account3_key, &owner2_key, &[]).unwrap(),
            vec![
                &mut account_account,
                &mut account3_account,
                &mut owner2_account,
            ],
        )
        .unwrap();
        assert_eq!(account_account.lamports, 0);
        assert_eq!(account3_account.lamports, 2 * account_minimum_balance());
        assert_eq!(account_account.data, [0u8; Account::LEN]);
    }

    #[test]
    fn test_overflow() {
        let program_id = crate::id();
        let account_key = Pubkey::new_unique();
        let mut account_account = SolanaAccount::new(
            account_minimum_balance(),
            Account::get_packed_len(),
            &program_id,
        );
        let account2_key = Pubkey::new_unique();
        let mut account2_account = SolanaAccount::new(
            account_minimum_balance(),
            Account::get_packed_len(),
            &program_id,
        );
        let owner_key = Pubkey::new_unique();
        let mut owner_account = SolanaAccount::default();
        let owner2_key = Pubkey::new_unique();
        let mut owner2_account = SolanaAccount::default();
        let mint_owner_key = Pubkey::new_unique();
        let mut mint_owner_account = SolanaAccount::default();
        let mint_key = Pubkey::new_unique();
        let mut mint_account =
            SolanaAccount::new(mint_minimum_balance(), Mint::get_packed_len(), &program_id);
        let mut rent_sysvar = rent_sysvar();

        // create new mint with owner
        do_process_instruction(
            initialize_mint(&program_id, &mint_key, &mint_owner_key, None, 2).unwrap(),
            vec![&mut mint_account, &mut rent_sysvar],
        )
        .unwrap();

        // create an account
        do_process_instruction(
            initialize_account(&program_id, &account_key, &mint_key, &owner_key).unwrap(),
            vec![
                &mut account_account,
                &mut mint_account,
                &mut owner_account,
                &mut rent_sysvar,
            ],
        )
        .unwrap();

        // create another account
        do_process_instruction(
            initialize_account(&program_id, &account2_key, &mint_key, &owner2_key).unwrap(),
            vec![
                &mut account2_account,
                &mut mint_account,
                &mut owner2_account,
                &mut rent_sysvar,
            ],
        )
        .unwrap();

        // mint the max to an account
        do_process_instruction(
            mint_to(
                &program_id,
                &mint_key,
                &account_key,
                &mint_owner_key,
                &[],
                u64::MAX,
            )
            .unwrap(),
            vec![
                &mut mint_account,
                &mut account_account,
                &mut mint_owner_account,
            ],
        )
        .unwrap();
        let account = Account::unpack_unchecked(&account_account.data).unwrap();
        assert_eq!(account.amount, u64::MAX);

        // attempt to mint one more to account
        assert_eq!(
            Err(TokenError::Overflow.into()),
            do_process_instruction(
                mint_to(
                    &program_id,
                    &mint_key,
                    &account_key,
                    &mint_owner_key,
                    &[],
                    1,
                )
                .unwrap(),
                vec![
                    &mut mint_account,
                    &mut account_account,
                    &mut mint_owner_account,
                ],
            )
        );
        let account = Account::unpack_unchecked(&account_account.data).unwrap();
        assert_eq!(account.amount, u64::MAX);

        // attempt to mint one more to the other account
        assert_eq!(
            Err(TokenError::Overflow.into()),
            do_process_instruction(
                mint_to(
                    &program_id,
                    &mint_key,
                    &account2_key,
                    &mint_owner_key,
                    &[],
                    1,
                )
                .unwrap(),
                vec![
                    &mut mint_account,
                    &mut account2_account,
                    &mut mint_owner_account,
                ],
            )
        );

        // burn some of the supply
        do_process_instruction(
            burn(&program_id, &account_key, &mint_key, &owner_key, &[], 100).unwrap(),
            vec![&mut account_account, &mut mint_account, &mut owner_account],
        )
        .unwrap();
        let account = Account::unpack_unchecked(&account_account.data).unwrap();
        assert_eq!(account.amount, u64::MAX - 100);

        do_process_instruction(
            mint_to(
                &program_id,
                &mint_key,
                &account_key,
                &mint_owner_key,
                &[],
                100,
            )
            .unwrap(),
            vec![
                &mut mint_account,
                &mut account_account,
                &mut mint_owner_account,
            ],
        )
        .unwrap();
        let account = Account::unpack_unchecked(&account_account.data).unwrap();
        assert_eq!(account.amount, u64::MAX);

        // manipulate account balance to attempt overflow transfer
        let mut account = Account::unpack_unchecked(&account2_account.data).unwrap();
        account.amount = 1;
        Account::pack(account, &mut account2_account.data).unwrap();

        assert_eq!(
            Err(TokenError::Overflow.into()),
            do_process_instruction(
                #[allow(deprecated)]
                transfer(
                    &program_id,
                    &account2_key,
                    &account_key,
                    &owner2_key,
                    &[],
                    1,
                )
                .unwrap(),
                vec![
                    &mut account2_account,
                    &mut account_account,
                    &mut owner2_account,
                ],
            )
        );
    }

    #[test]
    fn test_frozen() {
        let program_id = crate::id();
        let account_key = Pubkey::new_unique();
        let mut account_account = SolanaAccount::new(
            account_minimum_balance(),
            Account::get_packed_len(),
            &program_id,
        );
        let account2_key = Pubkey::new_unique();
        let mut account2_account = SolanaAccount::new(
            account_minimum_balance(),
            Account::get_packed_len(),
            &program_id,
        );
        let owner_key = Pubkey::new_unique();
        let mut owner_account = SolanaAccount::default();
        let mint_key = Pubkey::new_unique();
        let mut mint_account =
            SolanaAccount::new(mint_minimum_balance(), Mint::get_packed_len(), &program_id);
        let mut rent_sysvar = rent_sysvar();

        // create new mint and fund first account
        do_process_instruction(
            initialize_mint(&program_id, &mint_key, &owner_key, None, 2).unwrap(),
            vec![&mut mint_account, &mut rent_sysvar],
        )
        .unwrap();

        // create account
        do_process_instruction(
            initialize_account(&program_id, &account_key, &mint_key, &owner_key).unwrap(),
            vec![
                &mut account_account,
                &mut mint_account,
                &mut owner_account,
                &mut rent_sysvar,
            ],
        )
        .unwrap();

        // create another account
        do_process_instruction(
            initialize_account(&program_id, &account2_key, &mint_key, &owner_key).unwrap(),
            vec![
                &mut account2_account,
                &mut mint_account,
                &mut owner_account,
                &mut rent_sysvar,
            ],
        )
        .unwrap();

        // fund first account
        do_process_instruction(
            mint_to(&program_id, &mint_key, &account_key, &owner_key, &[], 1000).unwrap(),
            vec![&mut mint_account, &mut account_account, &mut owner_account],
        )
        .unwrap();

        // no transfer if either account is frozen
        let mut account = Account::unpack_unchecked(&account2_account.data).unwrap();
        account.state = AccountState::Frozen;
        Account::pack(account, &mut account2_account.data).unwrap();
        assert_eq!(
            Err(TokenError::AccountFrozen.into()),
            do_process_instruction(
                #[allow(deprecated)]
                transfer(
                    &program_id,
                    &account_key,
                    &account2_key,
                    &owner_key,
                    &[],
                    500,
                )
                .unwrap(),
                vec![
                    &mut account_account,
                    &mut account2_account,
                    &mut owner_account,
                ],
            )
        );

        let mut account = Account::unpack_unchecked(&account_account.data).unwrap();
        account.state = AccountState::Initialized;
        Account::pack(account, &mut account_account.data).unwrap();
        let mut account = Account::unpack_unchecked(&account2_account.data).unwrap();
        account.state = AccountState::Frozen;
        Account::pack(account, &mut account2_account.data).unwrap();
        assert_eq!(
            Err(TokenError::AccountFrozen.into()),
            do_process_instruction(
                #[allow(deprecated)]
                transfer(
                    &program_id,
                    &account_key,
                    &account2_key,
                    &owner_key,
                    &[],
                    500,
                )
                .unwrap(),
                vec![
                    &mut account_account,
                    &mut account2_account,
                    &mut owner_account,
                ],
            )
        );

        // no approve if account is frozen
        let mut account = Account::unpack_unchecked(&account_account.data).unwrap();
        account.state = AccountState::Frozen;
        Account::pack(account, &mut account_account.data).unwrap();
        let delegate_key = Pubkey::new_unique();
        let mut delegate_account = SolanaAccount::default();
        assert_eq!(
            Err(TokenError::AccountFrozen.into()),
            do_process_instruction(
                approve(
                    &program_id,
                    &account_key,
                    &delegate_key,
                    &owner_key,
                    &[],
                    100
                )
                .unwrap(),
                vec![
                    &mut account_account,
                    &mut delegate_account,
                    &mut owner_account,
                ],
            )
        );

        // no revoke if account is frozen
        let mut account = Account::unpack_unchecked(&account_account.data).unwrap();
        account.delegate = COption::Some(delegate_key);
        account.delegated_amount = 100;
        Account::pack(account, &mut account_account.data).unwrap();
        assert_eq!(
            Err(TokenError::AccountFrozen.into()),
            do_process_instruction(
                revoke(&program_id, &account_key, &owner_key, &[]).unwrap(),
                vec![&mut account_account, &mut owner_account],
            )
        );

        // no set authority if account is frozen
        let new_owner_key = Pubkey::new_unique();
        assert_eq!(
            Err(TokenError::AccountFrozen.into()),
            do_process_instruction(
                set_authority(
                    &program_id,
                    &account_key,
                    Some(&new_owner_key),
                    AuthorityType::AccountOwner,
                    &owner_key,
                    &[]
                )
                .unwrap(),
                vec![&mut account_account, &mut owner_account,],
            )
        );

        // no mint_to if destination account is frozen
        assert_eq!(
            Err(TokenError::AccountFrozen.into()),
            do_process_instruction(
                mint_to(&program_id, &mint_key, &account_key, &owner_key, &[], 100).unwrap(),
                vec![&mut mint_account, &mut account_account, &mut owner_account,],
            )
        );

        // no burn if account is frozen
        assert_eq!(
            Err(TokenError::AccountFrozen.into()),
            do_process_instruction(
                burn(&program_id, &account_key, &mint_key, &owner_key, &[], 100).unwrap(),
                vec![&mut account_account, &mut mint_account, &mut owner_account],
            )
        );
    }

    #[test]
    fn test_freeze_thaw_dups() {
        let program_id = crate::id();
        let account1_key = Pubkey::new_unique();
        let mut account1_account = SolanaAccount::new(
            account_minimum_balance(),
            Account::get_packed_len(),
            &program_id,
        );
        let account1_info: AccountInfo = (&account1_key, true, &mut account1_account).into();
        let owner_key = Pubkey::new_unique();
        let mint_key = Pubkey::new_unique();
        let mut mint_account =
            SolanaAccount::new(mint_minimum_balance(), Mint::get_packed_len(), &program_id);
        let mint_info: AccountInfo = (&mint_key, true, &mut mint_account).into();
        let rent_key = rent::id();
        let mut rent_sysvar = rent_sysvar();
        let rent_info: AccountInfo = (&rent_key, false, &mut rent_sysvar).into();

        // create mint
        do_process_instruction_dups(
            initialize_mint(&program_id, &mint_key, &owner_key, Some(&account1_key), 2).unwrap(),
            vec![mint_info.clone(), rent_info.clone()],
        )
        .unwrap();

        // create account
        do_process_instruction_dups(
            initialize_account(&program_id, &account1_key, &mint_key, &account1_key).unwrap(),
            vec![
                account1_info.clone(),
                mint_info.clone(),
                account1_info.clone(),
                rent_info.clone(),
            ],
        )
        .unwrap();

        // freeze where mint freeze_authority is account
        do_process_instruction_dups(
            freeze_account(&program_id, &account1_key, &mint_key, &account1_key, &[]).unwrap(),
            vec![
                account1_info.clone(),
                mint_info.clone(),
                account1_info.clone(),
            ],
        )
        .unwrap();

        // thaw where mint freeze_authority is account
        let mut account = Account::unpack_unchecked(&account1_info.data.borrow()).unwrap();
        account.state = AccountState::Frozen;
        Account::pack(account, &mut account1_info.data.borrow_mut()).unwrap();
        do_process_instruction_dups(
            thaw_account(&program_id, &account1_key, &mint_key, &account1_key, &[]).unwrap(),
            vec![
                account1_info.clone(),
                mint_info.clone(),
                account1_info.clone(),
            ],
        )
        .unwrap();
    }

    #[test]
    fn test_freeze_account() {
        let program_id = crate::id();
        let account_key = Pubkey::new_unique();
        let mut account_account = SolanaAccount::new(
            account_minimum_balance(),
            Account::get_packed_len(),
            &program_id,
        );
        let account_owner_key = Pubkey::new_unique();
        let mut account_owner_account = SolanaAccount::default();
        let owner_key = Pubkey::new_unique();
        let mut owner_account = SolanaAccount::default();
        let owner2_key = Pubkey::new_unique();
        let mut owner2_account = SolanaAccount::default();
        let mint_key = Pubkey::new_unique();
        let mut mint_account =
            SolanaAccount::new(mint_minimum_balance(), Mint::get_packed_len(), &program_id);
        let mut rent_sysvar = rent_sysvar();

        // create new mint with owner different from account owner
        do_process_instruction(
            initialize_mint(&program_id, &mint_key, &owner_key, None, 2).unwrap(),
            vec![&mut mint_account, &mut rent_sysvar],
        )
        .unwrap();

        // create account
        do_process_instruction(
            initialize_account(&program_id, &account_key, &mint_key, &account_owner_key).unwrap(),
            vec![
                &mut account_account,
                &mut mint_account,
                &mut account_owner_account,
                &mut rent_sysvar,
            ],
        )
        .unwrap();

        // mint to account
        do_process_instruction(
            mint_to(&program_id, &mint_key, &account_key, &owner_key, &[], 1000).unwrap(),
            vec![&mut mint_account, &mut account_account, &mut owner_account],
        )
        .unwrap();

        // mint cannot freeze
        assert_eq!(
            Err(TokenError::MintCannotFreeze.into()),
            do_process_instruction(
                freeze_account(&program_id, &account_key, &mint_key, &owner_key, &[]).unwrap(),
                vec![&mut account_account, &mut mint_account, &mut owner_account],
            )
        );

        // missing freeze_authority
        let mut mint = Mint::unpack_unchecked(&mint_account.data).unwrap();
        mint.freeze_authority = COption::Some(owner_key);
        Mint::pack(mint, &mut mint_account.data).unwrap();
        assert_eq!(
            Err(TokenError::OwnerMismatch.into()),
            do_process_instruction(
                freeze_account(&program_id, &account_key, &mint_key, &owner2_key, &[]).unwrap(),
                vec![&mut account_account, &mut mint_account, &mut owner2_account],
            )
        );

        // check explicit thaw
        assert_eq!(
            Err(TokenError::InvalidState.into()),
            do_process_instruction(
                thaw_account(&program_id, &account_key, &mint_key, &owner2_key, &[]).unwrap(),
                vec![&mut account_account, &mut mint_account, &mut owner2_account],
            )
        );

        // freeze
        do_process_instruction(
            freeze_account(&program_id, &account_key, &mint_key, &owner_key, &[]).unwrap(),
            vec![&mut account_account, &mut mint_account, &mut owner_account],
        )
        .unwrap();
        let account = Account::unpack_unchecked(&account_account.data).unwrap();
        assert_eq!(account.state, AccountState::Frozen);

        // check explicit freeze
        assert_eq!(
            Err(TokenError::InvalidState.into()),
            do_process_instruction(
                freeze_account(&program_id, &account_key, &mint_key, &owner_key, &[]).unwrap(),
                vec![&mut account_account, &mut mint_account, &mut owner_account],
            )
        );

        // check thaw authority
        assert_eq!(
            Err(TokenError::OwnerMismatch.into()),
            do_process_instruction(
                thaw_account(&program_id, &account_key, &mint_key, &owner2_key, &[]).unwrap(),
                vec![&mut account_account, &mut mint_account, &mut owner2_account],
            )
        );

        // thaw
        do_process_instruction(
            thaw_account(&program_id, &account_key, &mint_key, &owner_key, &[]).unwrap(),
            vec![&mut account_account, &mut mint_account, &mut owner_account],
        )
        .unwrap();
        let account = Account::unpack_unchecked(&account_account.data).unwrap();
        assert_eq!(account.state, AccountState::Initialized);
    }

    #[test]
    fn test_initialize_account2_and_3() {
        let program_id = crate::id();
        let account_key = Pubkey::new_unique();
        let mut account_account = SolanaAccount::new(
            account_minimum_balance(),
            Account::get_packed_len(),
            &program_id,
        );
        let mut account2_account = SolanaAccount::new(
            account_minimum_balance(),
            Account::get_packed_len(),
            &program_id,
        );
        let mut account3_account = SolanaAccount::new(
            account_minimum_balance(),
            Account::get_packed_len(),
            &program_id,
        );
        let owner_key = Pubkey::new_unique();
        let mut owner_account = SolanaAccount::default();
        let mint_key = Pubkey::new_unique();
        let mut mint_account =
            SolanaAccount::new(mint_minimum_balance(), Mint::get_packed_len(), &program_id);
        let mut rent_sysvar = rent_sysvar();

        // create mint
        do_process_instruction(
            initialize_mint(&program_id, &mint_key, &owner_key, None, 2).unwrap(),
            vec![&mut mint_account, &mut rent_sysvar],
        )
        .unwrap();

        do_process_instruction(
            initialize_account(&program_id, &account_key, &mint_key, &owner_key).unwrap(),
            vec![
                &mut account_account,
                &mut mint_account,
                &mut owner_account,
                &mut rent_sysvar,
            ],
        )
        .unwrap();

        do_process_instruction(
            initialize_account2(&program_id, &account_key, &mint_key, &owner_key).unwrap(),
            vec![&mut account2_account, &mut mint_account, &mut rent_sysvar],
        )
        .unwrap();

        assert_eq!(account_account, account2_account);

        do_process_instruction(
            initialize_account3(&program_id, &account_key, &mint_key, &owner_key).unwrap(),
            vec![&mut account3_account, &mut mint_account],
        )
        .unwrap();

        assert_eq!(account_account, account3_account);
    }

    #[test]
    fn test_sync_native() {
        let program_id = crate::id();
        let mint_key = Pubkey::new_unique();
        let mut mint_account =
            SolanaAccount::new(mint_minimum_balance(), Mint::get_packed_len(), &program_id);
        let native_account_key = Pubkey::new_unique();
        let lamports = 40;
        let mut native_account = SolanaAccount::new(
            account_minimum_balance() + lamports,
            Account::get_packed_len(),
            &program_id,
        );
        let non_native_account_key = Pubkey::new_unique();
        let mut non_native_account = SolanaAccount::new(
            account_minimum_balance() + 50,
            Account::get_packed_len(),
            &program_id,
        );

        let owner_key = Pubkey::new_unique();
        let mut owner_account = SolanaAccount::default();
        let mut rent_sysvar = rent_sysvar();

        // initialize non-native mint
        do_process_instruction(
            initialize_mint(&program_id, &mint_key, &owner_key, None, 2).unwrap(),
            vec![&mut mint_account, &mut rent_sysvar],
        )
        .unwrap();

        // initialize non-native account
        do_process_instruction(
            initialize_account(&program_id, &non_native_account_key, &mint_key, &owner_key)
                .unwrap(),
            vec![
                &mut non_native_account,
                &mut mint_account,
                &mut owner_account,
                &mut rent_sysvar,
            ],
        )
        .unwrap();

        let account = Account::unpack_unchecked(&non_native_account.data).unwrap();
        assert!(!account.is_native());
        assert_eq!(account.amount, 0);

        // fail sync non-native
        assert_eq!(
            Err(TokenError::NonNativeNotSupported.into()),
            do_process_instruction(
                sync_native(&program_id, &non_native_account_key,).unwrap(),
                vec![&mut non_native_account],
            )
        );

        // fail sync uninitialized
        assert_eq!(
            Err(ProgramError::UninitializedAccount),
            do_process_instruction(
                sync_native(&program_id, &native_account_key,).unwrap(),
                vec![&mut native_account],
            )
        );

        // wrap native account
        do_process_instruction(
            initialize_account(
                &program_id,
                &native_account_key,
                &crate::native_mint::id(),
                &owner_key,
            )
            .unwrap(),
            vec![
                &mut native_account,
                &mut mint_account,
                &mut owner_account,
                &mut rent_sysvar,
            ],
        )
        .unwrap();

        // fail sync, not owned by program
        let not_program_id = Pubkey::new_unique();
        native_account.owner = not_program_id;
        assert_eq!(
            Err(ProgramError::IncorrectProgramId),
            do_process_instruction(
                sync_native(&program_id, &native_account_key,).unwrap(),
                vec![&mut native_account],
            )
        );
        native_account.owner = program_id;

        let account = Account::unpack_unchecked(&native_account.data).unwrap();
        assert!(account.is_native());
        assert_eq!(account.amount, lamports);

        // sync, no change
        do_process_instruction(
            sync_native(&program_id, &native_account_key).unwrap(),
            vec![&mut native_account],
        )
        .unwrap();
        let account = Account::unpack_unchecked(&native_account.data).unwrap();
        assert_eq!(account.amount, lamports);

        // transfer sol
        let new_lamports = lamports + 50;
        native_account.lamports = account_minimum_balance() + new_lamports;

        // success sync
        do_process_instruction(
            sync_native(&program_id, &native_account_key).unwrap(),
            vec![&mut native_account],
        )
        .unwrap();
        let account = Account::unpack_unchecked(&native_account.data).unwrap();
        assert_eq!(account.amount, new_lamports);

        // reduce sol
        native_account.lamports -= 1;

        // fail sync
        assert_eq!(
            Err(TokenError::InvalidState.into()),
            do_process_instruction(
                sync_native(&program_id, &native_account_key,).unwrap(),
                vec![&mut native_account],
            )
        );
    }

    #[test]
    #[serial]
    fn test_get_account_data_size() {
        // see integration tests for return-data validity
        let program_id = crate::id();
        let owner_key = Pubkey::new_unique();
        let mut owner_account = SolanaAccount::default();
        let mut rent_sysvar = rent_sysvar();

        // Base mint
        let mut mint_account =
            SolanaAccount::new(mint_minimum_balance(), Mint::get_packed_len(), &program_id);
        let mint_key = Pubkey::new_unique();
        do_process_instruction(
            initialize_mint(&program_id, &mint_key, &owner_key, None, 2).unwrap(),
            vec![&mut mint_account, &mut rent_sysvar],
        )
        .unwrap();

        set_expected_data(
            ExtensionType::get_account_len::<Account>(&[])
                .to_le_bytes()
                .to_vec(),
        );
        do_process_instruction(
            get_account_data_size(&program_id, &mint_key, &[]).unwrap(),
            vec![&mut mint_account],
        )
        .unwrap();

        set_expected_data(
            ExtensionType::get_account_len::<Account>(&[ExtensionType::TransferFeeAmount])
                .to_le_bytes()
                .to_vec(),
        );
        do_process_instruction(
            get_account_data_size(
                &program_id,
                &mint_key,
                &[
                    ExtensionType::TransferFeeAmount,
                    ExtensionType::TransferFeeAmount, // Duplicate user input ignored...
                ],
            )
            .unwrap(),
            vec![&mut mint_account],
        )
        .unwrap();

        // Native mint
        let mut mint_account = native_mint();
        set_expected_data(
            ExtensionType::get_account_len::<Account>(&[])
                .to_le_bytes()
                .to_vec(),
        );
        do_process_instruction(
            get_account_data_size(&program_id, &mint_key, &[]).unwrap(),
            vec![&mut mint_account],
        )
        .unwrap();

        // Extended mint
        let mint_len = ExtensionType::get_account_len::<Mint>(&[ExtensionType::TransferFeeConfig]);
        let mut extended_mint_account = SolanaAccount::new(
            Rent::default().minimum_balance(mint_len),
            mint_len,
            &program_id,
        );
        let extended_mint_key = Pubkey::new_unique();
        do_process_instruction(
            initialize_transfer_fee_config(&program_id, &extended_mint_key, None, None, 10, 4242)
                .unwrap(),
            vec![&mut extended_mint_account],
        )
        .unwrap();
        do_process_instruction(
            initialize_mint(&program_id, &extended_mint_key, &owner_key, None, 2).unwrap(),
            vec![&mut extended_mint_account, &mut rent_sysvar],
        )
        .unwrap();

        set_expected_data(
            ExtensionType::get_account_len::<Account>(&[ExtensionType::TransferFeeAmount])
                .to_le_bytes()
                .to_vec(),
        );
        do_process_instruction(
            get_account_data_size(&program_id, &mint_key, &[]).unwrap(),
            vec![&mut extended_mint_account],
        )
        .unwrap();

        do_process_instruction(
            get_account_data_size(
                &program_id,
                &mint_key,
                &[ExtensionType::TransferFeeAmount], // User extension that's also added by the mint ignored...
            )
            .unwrap(),
            vec![&mut extended_mint_account],
        )
        .unwrap();

        // Invalid mint
        let mut invalid_mint_account = SolanaAccount::new(
            account_minimum_balance(),
            Account::get_packed_len(),
            &program_id,
        );
        let invalid_mint_key = Pubkey::new_unique();
        do_process_instruction(
            initialize_account(&program_id, &invalid_mint_key, &mint_key, &owner_key).unwrap(),
            vec![
                &mut invalid_mint_account,
                &mut mint_account,
                &mut owner_account,
                &mut rent_sysvar,
            ],
        )
        .unwrap();

        assert_eq!(
            do_process_instruction(
                get_account_data_size(&program_id, &invalid_mint_key, &[]).unwrap(),
                vec![&mut invalid_mint_account],
            ),
            Err(TokenError::InvalidMint.into())
        );

        // Invalid mint owner
        let invalid_program_id = Pubkey::new_unique();
        let mut invalid_mint_account = SolanaAccount::new(
            mint_minimum_balance(),
            Mint::get_packed_len(),
            &invalid_program_id,
        );
        let invalid_mint_key = Pubkey::new_unique();
        let mut instruction =
            initialize_mint(&program_id, &invalid_mint_key, &owner_key, None, 2).unwrap();
        instruction.program_id = invalid_program_id;
        do_process_instruction(
            instruction,
            vec![&mut invalid_mint_account, &mut rent_sysvar],
        )
        .unwrap();

        assert_eq!(
            do_process_instruction(
                get_account_data_size(&program_id, &invalid_mint_key, &[]).unwrap(),
                vec![&mut invalid_mint_account],
            ),
            Err(ProgramError::IncorrectProgramId)
        );
    }

    #[test]
    #[serial]
    fn test_amount_to_ui_amount() {
        let program_id = crate::id();
        let owner_key = Pubkey::new_unique();
        let mint_key = Pubkey::new_unique();
        let mut mint_account =
            SolanaAccount::new(mint_minimum_balance(), Mint::get_packed_len(), &program_id);
        let mut rent_sysvar = rent_sysvar();

        // fail if an invalid mint is passed in
        assert_eq!(
            Err(TokenError::InvalidMint.into()),
            do_process_instruction(
                amount_to_ui_amount(&program_id, &mint_key, 110).unwrap(),
                vec![&mut mint_account],
            )
        );

        // create mint
        do_process_instruction(
            initialize_mint(&program_id, &mint_key, &owner_key, None, 2).unwrap(),
            vec![&mut mint_account, &mut rent_sysvar],
        )
        .unwrap();

        set_expected_data("0.23".as_bytes().to_vec());
        do_process_instruction(
            amount_to_ui_amount(&program_id, &mint_key, 23).unwrap(),
            vec![&mut mint_account],
        )
        .unwrap();

        set_expected_data("1.1".as_bytes().to_vec());
        do_process_instruction(
            amount_to_ui_amount(&program_id, &mint_key, 110).unwrap(),
            vec![&mut mint_account],
        )
        .unwrap();

        set_expected_data("42".as_bytes().to_vec());
        do_process_instruction(
            amount_to_ui_amount(&program_id, &mint_key, 4200).unwrap(),
            vec![&mut mint_account],
        )
        .unwrap();

        set_expected_data("0".as_bytes().to_vec());
        do_process_instruction(
            amount_to_ui_amount(&program_id, &mint_key, 0).unwrap(),
            vec![&mut mint_account],
        )
        .unwrap();
    }

    #[test]
    #[serial]
    fn test_ui_amount_to_amount() {
        let program_id = crate::id();
        let owner_key = Pubkey::new_unique();
        let mint_key = Pubkey::new_unique();
        let mut mint_account =
            SolanaAccount::new(mint_minimum_balance(), Mint::get_packed_len(), &program_id);
        let mut rent_sysvar = rent_sysvar();

        // fail if an invalid mint is passed in
        assert_eq!(
            Err(TokenError::InvalidMint.into()),
            do_process_instruction(
                ui_amount_to_amount(&program_id, &mint_key, "1.1").unwrap(),
                vec![&mut mint_account],
            )
        );

        // create mint
        do_process_instruction(
            initialize_mint(&program_id, &mint_key, &owner_key, None, 2).unwrap(),
            vec![&mut mint_account, &mut rent_sysvar],
        )
        .unwrap();

        set_expected_data(23u64.to_le_bytes().to_vec());
        do_process_instruction(
            ui_amount_to_amount(&program_id, &mint_key, "0.23").unwrap(),
            vec![&mut mint_account],
        )
        .unwrap();

        set_expected_data(20u64.to_le_bytes().to_vec());
        do_process_instruction(
            ui_amount_to_amount(&program_id, &mint_key, "0.20").unwrap(),
            vec![&mut mint_account],
        )
        .unwrap();

        set_expected_data(20u64.to_le_bytes().to_vec());
        do_process_instruction(
            ui_amount_to_amount(&program_id, &mint_key, "0.2000").unwrap(),
            vec![&mut mint_account],
        )
        .unwrap();

        set_expected_data(20u64.to_le_bytes().to_vec());
        do_process_instruction(
            ui_amount_to_amount(&program_id, &mint_key, ".20").unwrap(),
            vec![&mut mint_account],
        )
        .unwrap();

        set_expected_data(110u64.to_le_bytes().to_vec());
        do_process_instruction(
            ui_amount_to_amount(&program_id, &mint_key, "1.1").unwrap(),
            vec![&mut mint_account],
        )
        .unwrap();

        set_expected_data(110u64.to_le_bytes().to_vec());
        do_process_instruction(
            ui_amount_to_amount(&program_id, &mint_key, "1.10").unwrap(),
            vec![&mut mint_account],
        )
        .unwrap();

        set_expected_data(4200u64.to_le_bytes().to_vec());
        do_process_instruction(
            ui_amount_to_amount(&program_id, &mint_key, "42").unwrap(),
            vec![&mut mint_account],
        )
        .unwrap();

        set_expected_data(4200u64.to_le_bytes().to_vec());
        do_process_instruction(
            ui_amount_to_amount(&program_id, &mint_key, "42.").unwrap(),
            vec![&mut mint_account],
        )
        .unwrap();

        set_expected_data(0u64.to_le_bytes().to_vec());
        do_process_instruction(
            ui_amount_to_amount(&program_id, &mint_key, "0").unwrap(),
            vec![&mut mint_account],
        )
        .unwrap();

        // fail if invalid ui_amount passed in
        assert_eq!(
            Err(ProgramError::InvalidArgument),
            do_process_instruction(
                ui_amount_to_amount(&program_id, &mint_key, "").unwrap(),
                vec![&mut mint_account],
            )
        );
        assert_eq!(
            Err(ProgramError::InvalidArgument),
            do_process_instruction(
                ui_amount_to_amount(&program_id, &mint_key, ".").unwrap(),
                vec![&mut mint_account],
            )
        );
        assert_eq!(
            Err(ProgramError::InvalidArgument),
            do_process_instruction(
                ui_amount_to_amount(&program_id, &mint_key, "0.111").unwrap(),
                vec![&mut mint_account],
            )
        );
        assert_eq!(
            Err(ProgramError::InvalidArgument),
            do_process_instruction(
                ui_amount_to_amount(&program_id, &mint_key, "0.t").unwrap(),
                vec![&mut mint_account],
            )
        );
    }
}<|MERGE_RESOLUTION|>--- conflicted
+++ resolved
@@ -1258,7 +1258,22 @@
         Ok(())
     }
 
-<<<<<<< HEAD
+    /// Processes an [InitializePermanentDelegate](enum.TokenInstruction.html) instruction
+    pub fn process_initialize_permanent_delegate(
+        accounts: &[AccountInfo],
+        delegate: Pubkey,
+    ) -> ProgramResult {
+        let account_info_iter = &mut accounts.iter();
+        let mint_account_info = next_account_info(account_info_iter)?;
+
+        let mut mint_data = mint_account_info.data.borrow_mut();
+        let mut mint = StateWithExtensionsMut::<Mint>::unpack_uninitialized(&mut mint_data)?;
+        let extension = mint.init_extension::<PermanentDelegate>(true)?;
+        extension.delegate = Some(delegate).try_into()?;
+
+        Ok(())
+    }
+
     /// Migrate Multisig Native is used to transfer Lamports transfered to Multisig account
     /// by system program's transfer instruction to WrappedSol ATA owned by Multisig.
     pub fn process_migrate_multisig_lamports(
@@ -1318,21 +1333,6 @@
             .ok_or(TokenError::Overflow)?;
 
         Self::process_sync_native(accounts)?;
-=======
-    /// Processes an [InitializePermanentDelegate](enum.TokenInstruction.html) instruction
-    pub fn process_initialize_permanent_delegate(
-        accounts: &[AccountInfo],
-        delegate: Pubkey,
-    ) -> ProgramResult {
-        let account_info_iter = &mut accounts.iter();
-        let mint_account_info = next_account_info(account_info_iter)?;
-
-        let mut mint_data = mint_account_info.data.borrow_mut();
-        let mut mint = StateWithExtensionsMut::<Mint>::unpack_uninitialized(&mut mint_data)?;
-        let extension = mint.init_extension::<PermanentDelegate>(true)?;
-        extension.delegate = Some(delegate).try_into()?;
-
->>>>>>> c5fcbefe
         Ok(())
     }
 
@@ -1499,15 +1499,13 @@
             TokenInstruction::CpiGuardExtension => {
                 cpi_guard::processor::process_instruction(program_id, accounts, &input[1..])
             }
-<<<<<<< HEAD
+            TokenInstruction::InitializePermanentDelegate { delegate } => {
+                msg!("Instruction: InitializePermanentDelegate");
+                Self::process_initialize_permanent_delegate(accounts, delegate)
+            }
             TokenInstruction::MigrateMultisigLamports => {
                 msg!("Instruction: MigrateMultisigNative");
                 Self::process_migrate_multisig_lamports(program_id, accounts)
-=======
-            TokenInstruction::InitializePermanentDelegate { delegate } => {
-                msg!("Instruction: InitializePermanentDelegate");
-                Self::process_initialize_permanent_delegate(accounts, delegate)
->>>>>>> c5fcbefe
             }
         }
     }
