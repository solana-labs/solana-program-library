--- conflicted
+++ resolved
@@ -177,146 +177,6 @@
             sysvar_account_info,
         )?;
 
-<<<<<<< HEAD
-        if context_state.proof_type != ProofType::TransferWithFee.into() {
-            return Err(ProgramError::InvalidInstructionData);
-        }
-
-        let proof_tranfer_fee_basis_points: u16 = context_state
-            .proof_context
-            .fee_parameters
-            .fee_rate_basis_points
-            .into();
-        let proof_maximum_fee: u64 = context_state
-            .proof_context
-            .fee_parameters
-            .maximum_fee
-            .into();
-
-        // check consistency of the transfer fee parameters in the mint extension with
-        // what were used to generate the zkp, which is not checked in the
-        // `From<TransferWithFeeProofContext>` implementation for
-        // `TransferWithFeeProofContextInfo`.
-        if u16::from(fee_parameters.transfer_fee_basis_points) != proof_tranfer_fee_basis_points
-            || u64::from(fee_parameters.maximum_fee) != proof_maximum_fee
-        {
-            return Err(TokenError::FeeParametersMismatch.into());
-        }
-
-        Ok(Some(context_state.proof_context.into()))
-    } else {
-        // interpret `account_info` as sysvar
-        let sysvar_account_info = next_account_info(account_info_iter)?;
-        let zkp_instruction =
-            get_instruction_relative(proof_instruction_offset, sysvar_account_info)?;
-        let proof_context = decode_proof_instruction_context::<
-            TransferWithFeeData,
-            TransferWithFeeProofContext,
-        >(ProofInstruction::VerifyTransferWithFee, &zkp_instruction)?;
-
-        let proof_tranfer_fee_basis_points: u16 =
-            proof_context.fee_parameters.fee_rate_basis_points.into();
-        let proof_maximum_fee: u64 = proof_context.fee_parameters.maximum_fee.into();
-
-        // check consistency of the transfer fee parameters in the mint extension with
-        // what were used to generate the zkp, which is not checked in the
-        // `From<TransferWithFeeProofContext>` implementation for
-        // `TransferWithFeeProofContextInfo`.
-        if u16::from(fee_parameters.transfer_fee_basis_points) != proof_tranfer_fee_basis_points
-            || u64::from(fee_parameters.maximum_fee) != proof_maximum_fee
-        {
-            return Err(TokenError::FeeParametersMismatch.into());
-        }
-
-        Ok(Some((*proof_context).into()))
-    }
-}
-
-/// Verify and process equality proof for [Transfer] and [TransferWithFee]
-/// instructions.
-pub fn verify_equality_proof(
-    account_info: &AccountInfo<'_>,
-) -> Result<CiphertextCommitmentEqualityProofContext, ProgramError> {
-    check_zk_token_proof_program_account(account_info.owner)?;
-    let context_state_account_data = account_info.data.borrow();
-    let equality_proof_context_state = pod_from_bytes::<
-        ProofContextState<CiphertextCommitmentEqualityProofContext>,
-    >(&context_state_account_data)?;
-
-    if equality_proof_context_state.proof_type != ProofType::CiphertextCommitmentEquality.into() {
-        return Err(ProgramError::InvalidInstructionData);
-    }
-
-    Ok(equality_proof_context_state.proof_context)
-}
-
-/// Verify and process ciphertext validity proof for [Transfer] and
-/// [TransferWithFee] instructions.
-pub fn verify_ciphertext_validity_proof(
-    account_info: &AccountInfo<'_>,
-) -> Result<BatchedGroupedCiphertext2HandlesValidityProofContext, ProgramError> {
-    check_zk_token_proof_program_account(account_info.owner)?;
-    let context_state_account_data = account_info.data.borrow();
-    let ciphertext_validity_proof_context_state = pod_from_bytes::<
-        ProofContextState<BatchedGroupedCiphertext2HandlesValidityProofContext>,
-    >(&context_state_account_data)?;
-
-    if ciphertext_validity_proof_context_state.proof_type
-        != ProofType::BatchedGroupedCiphertext2HandlesValidity.into()
-    {
-        return Err(ProgramError::InvalidInstructionData);
-    }
-
-    Ok(ciphertext_validity_proof_context_state.proof_context)
-}
-
-/// Verify and process range proof for [Transfer] instruction.
-pub fn verify_transfer_range_proof(
-    account_info: &AccountInfo<'_>,
-) -> Result<BatchedRangeProofContext, ProgramError> {
-    check_zk_token_proof_program_account(account_info.owner)?;
-    let context_state_account_data = account_info.data.borrow();
-    let range_proof_context_state =
-        pod_from_bytes::<ProofContextState<BatchedRangeProofContext>>(&context_state_account_data)?;
-
-    if range_proof_context_state.proof_type != ProofType::BatchedRangeProofU128.into() {
-        return Err(ProgramError::InvalidInstructionData);
-    }
-
-    Ok(range_proof_context_state.proof_context)
-}
-
-/// Verify and process range proof for [Transfer] instruction with fee.
-fn verify_transfer_with_fee_range_proof(
-    account_info: &AccountInfo<'_>,
-) -> Result<BatchedRangeProofContext, ProgramError> {
-    check_zk_token_proof_program_account(account_info.owner)?;
-    let context_state_account_data = account_info.data.borrow();
-    let range_proof_context_state =
-        pod_from_bytes::<ProofContextState<BatchedRangeProofContext>>(&context_state_account_data)?;
-
-    if range_proof_context_state.proof_type != ProofType::BatchedRangeProofU256.into() {
-        return Err(ProgramError::InvalidInstructionData);
-    }
-
-    Ok(range_proof_context_state.proof_context)
-}
-
-/// Verify and process fee sigma proof for [TransferWithFee] instruction.
-fn verify_fee_sigma_proof(
-    account_info: &AccountInfo<'_>,
-) -> Result<FeeSigmaProofContext, ProgramError> {
-    check_zk_token_proof_program_account(account_info.owner)?;
-    let context_state_account_data = account_info.data.borrow();
-    let fee_sigma_proof_context_state =
-        pod_from_bytes::<ProofContextState<FeeSigmaProofContext>>(&context_state_account_data)?;
-
-    if fee_sigma_proof_context_state.proof_type != ProofType::FeeSigma.into() {
-        return Err(ProgramError::InvalidInstructionData);
-    }
-
-    Ok(fee_sigma_proof_context_state.proof_context)
-=======
     // The `TransferWithFeeProofContext` constructor verifies the consistency of
     // the individual proof context and generates a
     // `TransferWithFeeProofInfo` struct that is used to process the rest of
@@ -335,5 +195,4 @@
     .map_err(|e| -> TokenError { e.into() })?;
 
     Ok(transfer_with_fee_proof_context)
->>>>>>> ab9fa9a6
 }