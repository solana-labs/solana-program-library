--- conflicted
+++ resolved
@@ -843,9 +843,11 @@
 ) -> Result<Instruction, ProgramError> {
     enable_or_disable_balance_credits(
         ConfidentialTransferInstruction::DisableBalanceCredits,
-<<<<<<< HEAD
-        &(),
-    )])
+        token_program_id,
+        token_account,
+        authority,
+        multisig_signers,
+    )
 }
 
 /// Create a inner `WithdrawWithheldTokensFromMint` instruction
@@ -989,11 +991,4 @@
         ConfidentialTransferInstruction::HarvestWithheldTokensToMint,
         &(),
     ))
-=======
-        token_program_id,
-        token_account,
-        authority,
-        multisig_signers,
-    )
->>>>>>> d557474f
 }