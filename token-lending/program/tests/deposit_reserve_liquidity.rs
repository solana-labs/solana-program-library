--- conflicted
+++ resolved
@@ -16,11 +16,7 @@
     );
 
     // limit to track compute unit increase
-<<<<<<< HEAD
-    test.set_bpf_compute_max_units(28_000);
-=======
     test.set_bpf_compute_max_units(30_000);
->>>>>>> c24bc966
 
     let user_accounts_owner = Keypair::new();
     let lending_market = add_lending_market(&mut test);
