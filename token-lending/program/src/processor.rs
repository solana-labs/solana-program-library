//! Program state processor

use crate::{
    dex_market::{DexMarket, TradeSimulator, BASE_MINT_OFFSET, QUOTE_MINT_OFFSET},
    error::LendingError,
    instruction::{BorrowAmountType, LendingInstruction},
    math::{Decimal, TryAdd, WAD},
    state::{
        LendingMarket, LiquidateResult, NewObligationParams, NewReserveParams, Obligation,
        RepayResult, Reserve, ReserveCollateral, ReserveConfig, ReserveLiquidity, PROGRAM_VERSION,
    },
};
use num_traits::FromPrimitive;
use solana_program::{
    account_info::{next_account_info, AccountInfo},
    clock::Slot,
    decode_error::DecodeError,
    entrypoint::ProgramResult,
    msg,
    program::{invoke, invoke_signed},
    program_error::{PrintProgramError, ProgramError},
    program_option::COption,
    program_pack::{IsInitialized, Pack},
    pubkey::Pubkey,
    sysvar::{clock::Clock, rent::Rent, Sysvar},
};
use spl_token::state::{Account as Token, Account};
use spl_token::solana_program::sysvar::instructions::{load_instruction_at, load_current_index};
use crate::instruction::LendingInstruction::FlashLoanEnd;

/// Processes an instruction
pub fn process_instruction(
    program_id: &Pubkey,
    accounts: &[AccountInfo],
    input: &[u8],
) -> ProgramResult {
    let instruction = LendingInstruction::unpack(input)?;
    match instruction {
        LendingInstruction::InitLendingMarket { market_owner } => {
            msg!("Instruction: Init Lending Market");
            process_init_lending_market(program_id, market_owner, accounts)
        }
        LendingInstruction::InitReserve {
            liquidity_amount,
            config,
        } => {
            msg!("Instruction: Init Reserve");
            process_init_reserve(program_id, liquidity_amount, config, accounts)
        }
        LendingInstruction::InitObligation => {
            msg!("Instruction: Init Obligation");
            process_init_obligation(program_id, accounts)
        }
        LendingInstruction::DepositReserveLiquidity { liquidity_amount } => {
            msg!("Instruction: Deposit");
            process_deposit(program_id, liquidity_amount, accounts)
        }
        LendingInstruction::WithdrawReserveLiquidity { collateral_amount } => {
            msg!("Instruction: Withdraw");
            process_withdraw(program_id, collateral_amount, accounts)
        }
        LendingInstruction::BorrowReserveLiquidity {
            amount,
            amount_type,
        } => {
            msg!("Instruction: Borrow");
            process_borrow(program_id, amount, amount_type, accounts)
        }
        LendingInstruction::RepayReserveLiquidity { liquidity_amount } => {
            msg!("Instruction: Repay");
            process_repay(program_id, liquidity_amount, accounts)
        }
        LendingInstruction::LiquidateObligation { liquidity_amount } => {
            msg!("Instruction: Liquidate");
            process_liquidate(program_id, liquidity_amount, accounts)
        }
        LendingInstruction::AccrueReserveInterest => {
            msg!("Instruction: Accrue Interest");
            process_accrue_interest(program_id, accounts)
        }
        LendingInstruction::DepositObligationCollateral { collateral_amount } => {
            msg!("Instruction: Deposit Obligation Collateral");
            process_deposit_obligation_collateral(program_id, collateral_amount, accounts)
        }
        LendingInstruction::WithdrawObligationCollateral { collateral_amount } => {
            msg!("Instruction: Withdraw Obligation Collateral");
            process_withdraw_obligation_collateral(program_id, collateral_amount, accounts)
        }
        LendingInstruction::SetLendingMarketOwner { new_owner } => {
            msg!("Instruction: Set Lending Market Owner");
            process_set_lending_market_owner(program_id, new_owner, accounts)
        }
<<<<<<< HEAD
        LendingInstruction::FlashLoanStart { liquidity_amount, flash_loan_end_idx } => {
            msg!("Instruction: Flash Loan Start");
            process_flash_loan_start(program_id, liquidity_amount, flash_loan_end_idx, accounts)
        }
        LendingInstruction::FlashLoanEnd => {
            msg!("Instruction: Flash Loan End");
            process_flash_loan_end(program_id, accounts)
        }
=======
>>>>>>> 5aa03414
    }
}

fn process_init_lending_market(
    program_id: &Pubkey,
    market_owner: Pubkey,
    accounts: &[AccountInfo],
) -> ProgramResult {
    let account_info_iter = &mut accounts.iter();
    let lending_market_info = next_account_info(account_info_iter)?;
    let quote_token_mint_info = next_account_info(account_info_iter)?;
    let rent = &Rent::from_account_info(next_account_info(account_info_iter)?)?;
    let token_program_id = next_account_info(account_info_iter)?;

    unpack_mint(&quote_token_mint_info.data.borrow())?;
    if quote_token_mint_info.owner != token_program_id.key {
        return Err(LendingError::InvalidTokenOwner.into());
    }

    assert_rent_exempt(rent, lending_market_info)?;
    let _bump_seed = Pubkey::find_program_address(&[lending_market_info.key.as_ref()], program_id).1;
    let mut new_lending_market: LendingMarket = assert_uninitialized(lending_market_info)?;
    let bump_seed = Pubkey::find_program_address(&[lending_market_info.key.as_ref()], program_id).1;
    new_lending_market.version = PROGRAM_VERSION;
    new_lending_market.bump_seed = bump_seed;
    new_lending_market.owner = market_owner;
    new_lending_market.quote_token_mint = *quote_token_mint_info.key;
    new_lending_market.token_program_id = *token_program_id.key;
    LendingMarket::pack(
        new_lending_market,
        &mut lending_market_info.data.borrow_mut(),
    )?;

    Ok(())
}

fn process_init_reserve(
    program_id: &Pubkey,
    liquidity_amount: u64,
    config: ReserveConfig,
    accounts: &[AccountInfo],
) -> ProgramResult {
    if liquidity_amount == 0 {
        msg!("Reserve must be initialized with liquidity");
        return Err(LendingError::InvalidAmount.into());
    }
    if config.optimal_utilization_rate > 100 {
        msg!("Optimal utilization rate must be in range [0, 100]");
        return Err(LendingError::InvalidConfig.into());
    }
    if config.loan_to_value_ratio >= 100 {
        msg!("Loan to value ratio must be in range [0, 100)");
        return Err(LendingError::InvalidConfig.into());
    }
    if config.liquidation_bonus > 100 {
        msg!("Liquidation bonus must be in range [0, 100]");
        return Err(LendingError::InvalidConfig.into());
    }
    if config.liquidation_threshold <= config.loan_to_value_ratio
        || config.liquidation_threshold > 100
    {
        msg!("Liquidation threshold must be in range (LTV, 100]");
        return Err(LendingError::InvalidConfig.into());
    }
    if config.optimal_borrow_rate < config.min_borrow_rate {
        msg!("Optimal borrow rate must be >= min borrow rate");
        return Err(LendingError::InvalidConfig.into());
    }
    if config.optimal_borrow_rate > config.max_borrow_rate {
        msg!("Optimal borrow rate must be <= max borrow rate");
        return Err(LendingError::InvalidConfig.into());
    }
    if config.fees.borrow_fee_wad >= WAD {
        msg!("Borrow fee must be in range [0, 1_000_000_000_000_000_000)");
        return Err(LendingError::InvalidConfig.into());
    }
    if config.fees.host_fee_percentage > 100 {
        msg!("Host fee percentage must be in range [0, 100]");
        return Err(LendingError::InvalidConfig.into());
    }

    let account_info_iter = &mut accounts.iter();
    let source_liquidity_info = next_account_info(account_info_iter)?;
    let destination_collateral_info = next_account_info(account_info_iter)?;
    let reserve_info = next_account_info(account_info_iter)?;
    let reserve_liquidity_mint_info = next_account_info(account_info_iter)?;
    let reserve_liquidity_supply_info = next_account_info(account_info_iter)?;
    let reserve_collateral_mint_info = next_account_info(account_info_iter)?;
    let reserve_collateral_supply_info = next_account_info(account_info_iter)?;
    let reserve_collateral_fees_receiver_info = next_account_info(account_info_iter)?;
    let flash_loan_fees_receiver_info = next_account_info(account_info_iter)?;
    let lending_market_info = next_account_info(account_info_iter)?;
    let lending_market_owner_info = next_account_info(account_info_iter)?;
    let lending_market_authority_info = next_account_info(account_info_iter)?;
    let user_transfer_authority_info = next_account_info(account_info_iter)?;
    let clock = &Clock::from_account_info(next_account_info(account_info_iter)?)?;
    let rent_info = next_account_info(account_info_iter)?;
    let rent = &Rent::from_account_info(rent_info)?;
    let token_program_id = next_account_info(account_info_iter)?;

    if reserve_liquidity_supply_info.key == source_liquidity_info.key {
        msg!("Cannot use reserve liquidity supply as source account input");
        return Err(LendingError::InvalidAccountInput.into());
    }

    assert_rent_exempt(rent, reserve_info)?;
    assert_uninitialized::<Reserve>(reserve_info)?;

    let lending_market = LendingMarket::unpack(&lending_market_info.data.borrow())?;
    if lending_market_info.owner != program_id {
        return Err(LendingError::InvalidAccountOwner.into());
    }
    if &lending_market.token_program_id != token_program_id.key {
        return Err(LendingError::InvalidTokenProgram.into());
    }
    if &lending_market.owner != lending_market_owner_info.key {
        return Err(LendingError::InvalidMarketOwner.into());
    }
    if !lending_market_owner_info.is_signer {
        return Err(LendingError::InvalidSigner.into());
    }

    let dex_market = if reserve_liquidity_mint_info.key != &lending_market.quote_token_mint {
        let dex_market_info = next_account_info(account_info_iter)?;
        // TODO: check that market state is owned by real serum dex program
        if !rent.is_exempt(dex_market_info.lamports(), dex_market_info.data_len()) {
            return Err(LendingError::NotRentExempt.into());
        }

        let dex_market_data = &dex_market_info.data.borrow();
        let market_quote_mint = DexMarket::pubkey_at_offset(&dex_market_data, QUOTE_MINT_OFFSET);
        if lending_market.quote_token_mint != market_quote_mint {
            return Err(LendingError::DexMarketMintMismatch.into());
        }
        let market_base_mint = DexMarket::pubkey_at_offset(&dex_market_data, BASE_MINT_OFFSET);
        if reserve_liquidity_mint_info.key != &market_base_mint {
            return Err(LendingError::DexMarketMintMismatch.into());
        }

        COption::Some(*dex_market_info.key)
    } else {
        COption::None
    };

    let authority_signer_seeds = &[
        lending_market_info.key.as_ref(),
        &[lending_market.bump_seed],
    ];
    let lending_market_authority_pubkey =
        Pubkey::create_program_address(authority_signer_seeds, program_id)?;
    if lending_market_authority_info.key != &lending_market_authority_pubkey {
        return Err(LendingError::InvalidMarketAuthority.into());
    }

    let reserve_liquidity_mint = unpack_mint(&reserve_liquidity_mint_info.data.borrow())?;
    if reserve_liquidity_mint_info.owner != token_program_id.key {
        return Err(LendingError::InvalidTokenOwner.into());
    }

    let reserve_liquidity_info = ReserveLiquidity::new(
        *reserve_liquidity_mint_info.key,
        reserve_liquidity_mint.decimals,
        *reserve_liquidity_supply_info.key,
        *flash_loan_fees_receiver_info.key,
    );
    let reserve_collateral_info = ReserveCollateral::new(
        *reserve_collateral_mint_info.key,
        *reserve_collateral_supply_info.key,
        *reserve_collateral_fees_receiver_info.key,
    );
    let mut reserve = Reserve::new(NewReserveParams {
        current_slot: clock.slot,
        lending_market: *lending_market_info.key,
        collateral: reserve_collateral_info,
        liquidity: reserve_liquidity_info,
        dex_market,
        config,
    });
    let collateral_amount = reserve.deposit_liquidity(liquidity_amount)?;
    Reserve::pack(reserve, &mut reserve_info.data.borrow_mut())?;

    spl_token_init_account(TokenInitializeAccountParams {
        account: reserve_liquidity_supply_info.clone(),
        mint: reserve_liquidity_mint_info.clone(),
        owner: lending_market_authority_info.clone(),
        rent: rent_info.clone(),
        token_program: token_program_id.clone(),
    })?;

    spl_token_init_mint(TokenInitializeMintParams {
        mint: reserve_collateral_mint_info.clone(),
        authority: lending_market_authority_info.key,
        rent: rent_info.clone(),
        decimals: reserve_liquidity_mint.decimals,
        token_program: token_program_id.clone(),
    })?;

    spl_token_init_account(TokenInitializeAccountParams {
        account: reserve_collateral_supply_info.clone(),
        mint: reserve_collateral_mint_info.clone(),
        owner: user_transfer_authority_info.clone(),
        rent: rent_info.clone(),
        token_program: token_program_id.clone(),
    })?;

    spl_token_init_account(TokenInitializeAccountParams {
        account: reserve_collateral_fees_receiver_info.clone(),
        mint: reserve_collateral_mint_info.clone(),
        owner: lending_market_owner_info.clone(),
        rent: rent_info.clone(),
        token_program: token_program_id.clone(),
    })?;

    spl_token_init_account(TokenInitializeAccountParams {
        account: destination_collateral_info.clone(),
        mint: reserve_collateral_mint_info.clone(),
        owner: user_transfer_authority_info.clone(),
        rent: rent_info.clone(),
        token_program: token_program_id.clone(),
    })?;

    spl_token_transfer(TokenTransferParams {
        source: source_liquidity_info.clone(),
        destination: reserve_liquidity_supply_info.clone(),
        amount: liquidity_amount,
        authority: user_transfer_authority_info.clone(),
        authority_signer_seeds: &[],
        token_program: token_program_id.clone(),
    })?;

    spl_token_mint_to(TokenMintToParams {
        mint: reserve_collateral_mint_info.clone(),
        destination: destination_collateral_info.clone(),
        amount: collateral_amount,
        authority: lending_market_authority_info.clone(),
        authority_signer_seeds,
        token_program: token_program_id.clone(),
    })?;

    Ok(())
}

#[inline(never)] // avoid stack frame limit
fn process_init_obligation(program_id: &Pubkey, accounts: &[AccountInfo]) -> ProgramResult {
    let account_info_iter = &mut accounts.iter();
    let deposit_reserve_info = next_account_info(account_info_iter)?;
    let borrow_reserve_info = next_account_info(account_info_iter)?;
    let obligation_info = next_account_info(account_info_iter)?;
    let obligation_token_mint_info = next_account_info(account_info_iter)?;
    let obligation_token_output_info = next_account_info(account_info_iter)?;
    let obligation_token_owner_info = next_account_info(account_info_iter)?;
    let lending_market_info = next_account_info(account_info_iter)?;
    let lending_market_authority_info = next_account_info(account_info_iter)?;
    let clock = &Clock::from_account_info(next_account_info(account_info_iter)?)?;
    let rent_info = next_account_info(account_info_iter)?;
    let rent = &Rent::from_account_info(rent_info)?;
    let token_program_id = next_account_info(account_info_iter)?;

    let lending_market = LendingMarket::unpack(&lending_market_info.data.borrow())?;
    if lending_market_info.owner != program_id {
        return Err(LendingError::InvalidAccountOwner.into());
    }
    if &lending_market.token_program_id != token_program_id.key {
        return Err(LendingError::InvalidTokenProgram.into());
    }

    let deposit_reserve = Reserve::unpack(&deposit_reserve_info.data.borrow())?;
    if deposit_reserve_info.owner != program_id {
        return Err(LendingError::InvalidAccountOwner.into());
    }
    if &deposit_reserve.lending_market != lending_market_info.key {
        msg!("Invalid reserve lending market account");
        return Err(LendingError::InvalidAccountInput.into());
    }

    let borrow_reserve = Reserve::unpack(&borrow_reserve_info.data.borrow())?;
    if borrow_reserve_info.owner != program_id {
        return Err(LendingError::InvalidAccountOwner.into());
    }
    if borrow_reserve.lending_market != deposit_reserve.lending_market {
        return Err(LendingError::LendingMarketMismatch.into());
    }

    if deposit_reserve.config.loan_to_value_ratio == 0 {
        return Err(LendingError::ReserveCollateralDisabled.into());
    }
    if deposit_reserve_info.key == borrow_reserve_info.key {
        return Err(LendingError::DuplicateReserve.into());
    }
    if deposit_reserve.liquidity.mint_pubkey == borrow_reserve.liquidity.mint_pubkey {
        return Err(LendingError::DuplicateReserveMint.into());
    }

    assert_rent_exempt(rent, obligation_info)?;
    assert_uninitialized::<Obligation>(obligation_info)?;
    assert_last_update_slot(&borrow_reserve, clock.slot)?;

    let cumulative_borrow_rate = borrow_reserve.cumulative_borrow_rate_wads;
    let obligation_mint_decimals = deposit_reserve.liquidity.mint_decimals;
    let obligation = Obligation::new(NewObligationParams {
        collateral_reserve: *deposit_reserve_info.key,
        cumulative_borrow_rate_wads: cumulative_borrow_rate,
        borrow_reserve: *borrow_reserve_info.key,
        token_mint: *obligation_token_mint_info.key,
    });
    Obligation::pack(obligation, &mut obligation_info.data.borrow_mut())?;

    let authority_signer_seeds = &[
        lending_market_info.key.as_ref(),
        &[lending_market.bump_seed],
    ];
    let lending_market_authority_pubkey =
        Pubkey::create_program_address(authority_signer_seeds, program_id)?;
    if lending_market_authority_info.key != &lending_market_authority_pubkey {
        return Err(LendingError::InvalidMarketAuthority.into());
    }

    // init obligation token mint
    spl_token_init_mint(TokenInitializeMintParams {
        mint: obligation_token_mint_info.clone(),
        authority: lending_market_authority_info.key,
        rent: rent_info.clone(),
        decimals: obligation_mint_decimals,
        token_program: token_program_id.clone(),
    })?;

    // init obligation token output account
    spl_token_init_account(TokenInitializeAccountParams {
        account: obligation_token_output_info.clone(),
        mint: obligation_token_mint_info.clone(),
        owner: obligation_token_owner_info.clone(),
        rent: rent_info.clone(),
        token_program: token_program_id.clone(),
    })?;

    Ok(())
}

fn process_deposit(
    program_id: &Pubkey,
    liquidity_amount: u64,
    accounts: &[AccountInfo],
) -> ProgramResult {
    if liquidity_amount == 0 {
        return Err(LendingError::InvalidAmount.into());
    }

    let account_info_iter = &mut accounts.iter();
    let source_liquidity_info = next_account_info(account_info_iter)?;
    let destination_collateral_info = next_account_info(account_info_iter)?;
    let reserve_info = next_account_info(account_info_iter)?;
    let reserve_liquidity_supply_info = next_account_info(account_info_iter)?;
    let reserve_collateral_mint_info = next_account_info(account_info_iter)?;
    let lending_market_info = next_account_info(account_info_iter)?;
    let lending_market_authority_info = next_account_info(account_info_iter)?;
    let user_transfer_authority_info = next_account_info(account_info_iter)?;
    let clock = &Clock::from_account_info(next_account_info(account_info_iter)?)?;
    let token_program_id = next_account_info(account_info_iter)?;

    let lending_market = LendingMarket::unpack(&lending_market_info.data.borrow())?;
    if lending_market_info.owner != program_id {
        return Err(LendingError::InvalidAccountOwner.into());
    }
    if &lending_market.token_program_id != token_program_id.key {
        return Err(LendingError::InvalidTokenProgram.into());
    }

    let mut reserve = Reserve::unpack(&reserve_info.data.borrow())?;
    if reserve_info.owner != program_id {
        return Err(LendingError::InvalidAccountOwner.into());
    }
    if &reserve.lending_market != lending_market_info.key {
        msg!("Invalid reserve lending market account");
        return Err(LendingError::InvalidAccountInput.into());
    }
    if &reserve.liquidity.supply_pubkey != reserve_liquidity_supply_info.key {
        msg!("Invalid reserve liquidity supply account");
        return Err(LendingError::InvalidAccountInput.into());
    }
    if &reserve.collateral.mint_pubkey != reserve_collateral_mint_info.key {
        msg!("Invalid reserve collateral mint account");
        return Err(LendingError::InvalidAccountInput.into());
    }
    if &reserve.liquidity.supply_pubkey == source_liquidity_info.key {
        msg!("Cannot use reserve liquidity supply as source account input");
        return Err(LendingError::InvalidAccountInput.into());
    }
    if &reserve.collateral.supply_pubkey == destination_collateral_info.key {
        msg!("Cannot use reserve collateral supply as destination account input");
        return Err(LendingError::InvalidAccountInput.into());
    }

    assert_last_update_slot(&reserve, clock.slot)?;
    let collateral_amount = reserve.deposit_liquidity(liquidity_amount)?;
    Reserve::pack(reserve, &mut reserve_info.data.borrow_mut())?;

    let authority_signer_seeds = &[
        lending_market_info.key.as_ref(),
        &[lending_market.bump_seed],
    ];
    let lending_market_authority_pubkey =
        Pubkey::create_program_address(authority_signer_seeds, program_id)?;
    if lending_market_authority_info.key != &lending_market_authority_pubkey {
        return Err(LendingError::InvalidMarketAuthority.into());
    }

    spl_token_transfer(TokenTransferParams {
        source: source_liquidity_info.clone(),
        destination: reserve_liquidity_supply_info.clone(),
        amount: liquidity_amount,
        authority: user_transfer_authority_info.clone(),
        authority_signer_seeds: &[],
        token_program: token_program_id.clone(),
    })?;

    spl_token_mint_to(TokenMintToParams {
        mint: reserve_collateral_mint_info.clone(),
        destination: destination_collateral_info.clone(),
        amount: collateral_amount,
        authority: lending_market_authority_info.clone(),
        authority_signer_seeds,
        token_program: token_program_id.clone(),
    })?;

    Ok(())
}

fn process_withdraw(
    program_id: &Pubkey,
    collateral_amount: u64,
    accounts: &[AccountInfo],
) -> ProgramResult {
    if collateral_amount == 0 {
        return Err(LendingError::InvalidAmount.into());
    }

    let account_info_iter = &mut accounts.iter();
    let source_collateral_info = next_account_info(account_info_iter)?;
    let destination_liquidity_info = next_account_info(account_info_iter)?;
    let reserve_info = next_account_info(account_info_iter)?;
    let reserve_collateral_mint_info = next_account_info(account_info_iter)?;
    let reserve_liquidity_supply_info = next_account_info(account_info_iter)?;
    let lending_market_info = next_account_info(account_info_iter)?;
    let lending_market_authority_info = next_account_info(account_info_iter)?;
    let user_transfer_authority_info = next_account_info(account_info_iter)?;
    let clock = &Clock::from_account_info(next_account_info(account_info_iter)?)?;
    let token_program_id = next_account_info(account_info_iter)?;

    let lending_market = LendingMarket::unpack(&lending_market_info.data.borrow())?;
    if lending_market_info.owner != program_id {
        return Err(LendingError::InvalidAccountOwner.into());
    }
    if &lending_market.token_program_id != token_program_id.key {
        return Err(LendingError::InvalidTokenProgram.into());
    }

    let mut reserve = Reserve::unpack(&reserve_info.data.borrow())?;
    if reserve_info.owner != program_id {
        return Err(LendingError::InvalidAccountOwner.into());
    }
    if &reserve.lending_market != lending_market_info.key {
        msg!("Invalid reserve lending market account");
        return Err(LendingError::InvalidAccountInput.into());
    }
    if &reserve.liquidity.supply_pubkey != reserve_liquidity_supply_info.key {
        msg!("Invalid reserve liquidity supply account");
        return Err(LendingError::InvalidAccountInput.into());
    }
    if &reserve.collateral.mint_pubkey != reserve_collateral_mint_info.key {
        msg!("Invalid reserve collateral mint account");
        return Err(LendingError::InvalidAccountInput.into());
    }
    if &reserve.liquidity.supply_pubkey == destination_liquidity_info.key {
        msg!("Cannot use reserve liquidity supply as destination account input");
        return Err(LendingError::InvalidAccountInput.into());
    }
    if &reserve.collateral.supply_pubkey == source_collateral_info.key {
        msg!("Cannot use reserve collateral supply as source account input");
        return Err(LendingError::InvalidAccountInput.into());
    }

    assert_last_update_slot(&reserve, clock.slot)?;
    let liquidity_withdraw_amount = reserve.redeem_collateral(collateral_amount)?;
    Reserve::pack(reserve, &mut reserve_info.data.borrow_mut())?;

    let authority_signer_seeds = &[
        lending_market_info.key.as_ref(),
        &[lending_market.bump_seed],
    ];
    let lending_market_authority_pubkey =
        Pubkey::create_program_address(authority_signer_seeds, program_id)?;
    if lending_market_authority_info.key != &lending_market_authority_pubkey {
        return Err(LendingError::InvalidMarketAuthority.into());
    }

    spl_token_burn(TokenBurnParams {
        mint: reserve_collateral_mint_info.clone(),
        source: source_collateral_info.clone(),
        amount: collateral_amount,
        authority: user_transfer_authority_info.clone(),
        authority_signer_seeds: &[],
        token_program: token_program_id.clone(),
    })?;

    spl_token_transfer(TokenTransferParams {
        source: reserve_liquidity_supply_info.clone(),
        destination: destination_liquidity_info.clone(),
        amount: liquidity_withdraw_amount,
        authority: lending_market_authority_info.clone(),
        authority_signer_seeds,
        token_program: token_program_id.clone(),
    })?;

    Ok(())
}

#[inline(never)] // avoid stack frame limit
fn process_borrow(
    program_id: &Pubkey,
    token_amount: u64,
    token_amount_type: BorrowAmountType,
    accounts: &[AccountInfo],
) -> ProgramResult {
    if token_amount == 0 {
        return Err(LendingError::InvalidAmount.into());
    }

    let account_info_iter = &mut accounts.iter();
    let source_collateral_info = next_account_info(account_info_iter)?;
    let destination_liquidity_info = next_account_info(account_info_iter)?;
    let deposit_reserve_info = next_account_info(account_info_iter)?;
    let deposit_reserve_collateral_supply_info = next_account_info(account_info_iter)?;
    let deposit_reserve_collateral_fees_receiver_info = next_account_info(account_info_iter)?;
    let borrow_reserve_info = next_account_info(account_info_iter)?;
    let borrow_reserve_liquidity_supply_info = next_account_info(account_info_iter)?;
    let obligation_info = next_account_info(account_info_iter)?;
    let obligation_token_mint_info = next_account_info(account_info_iter)?;
    let obligation_token_output_info = next_account_info(account_info_iter)?;
    let lending_market_info = next_account_info(account_info_iter)?;
    let lending_market_authority_info = next_account_info(account_info_iter)?;
    let user_transfer_authority_info = next_account_info(account_info_iter)?;
    let dex_market_info = next_account_info(account_info_iter)?;
    let dex_market_orders_info = next_account_info(account_info_iter)?;
    let memory = next_account_info(account_info_iter)?;
    let clock = &Clock::from_account_info(next_account_info(account_info_iter)?)?;
    let token_program_id = next_account_info(account_info_iter)?;

    // Ensure memory is owned by this program so that we don't have to zero it out
    if memory.owner != program_id {
        return Err(LendingError::InvalidAccountOwner.into());
    }

    let lending_market = LendingMarket::unpack(&lending_market_info.data.borrow())?;
    if lending_market_info.owner != program_id {
        return Err(LendingError::InvalidAccountOwner.into());
    }
    if &lending_market.token_program_id != token_program_id.key {
        return Err(LendingError::InvalidTokenProgram.into());
    }

    let deposit_reserve = Reserve::unpack(&deposit_reserve_info.data.borrow())?;
    if deposit_reserve_info.owner != program_id {
        return Err(LendingError::InvalidAccountOwner.into());
    }
    if &deposit_reserve.lending_market != lending_market_info.key {
        msg!("Invalid reserve lending market account");
        return Err(LendingError::InvalidAccountInput.into());
    }

    let mut borrow_reserve = Reserve::unpack(&borrow_reserve_info.data.borrow())?;
    if borrow_reserve_info.owner != program_id {
        return Err(LendingError::InvalidAccountOwner.into());
    }
    if borrow_reserve.lending_market != deposit_reserve.lending_market {
        return Err(LendingError::LendingMarketMismatch.into());
    }

    if deposit_reserve.config.loan_to_value_ratio == 0 {
        return Err(LendingError::ReserveCollateralDisabled.into());
    }
    if deposit_reserve_info.key == borrow_reserve_info.key {
        return Err(LendingError::DuplicateReserve.into());
    }
    if deposit_reserve.liquidity.mint_pubkey == borrow_reserve.liquidity.mint_pubkey {
        return Err(LendingError::DuplicateReserveMint.into());
    }
    if &borrow_reserve.liquidity.supply_pubkey != borrow_reserve_liquidity_supply_info.key {
        msg!("Invalid borrow reserve liquidity supply account input");
        return Err(LendingError::InvalidAccountInput.into());
    }
    if &deposit_reserve.collateral.supply_pubkey != deposit_reserve_collateral_supply_info.key {
        msg!("Invalid deposit reserve collateral supply account input");
        return Err(LendingError::InvalidAccountInput.into());
    }
    if &deposit_reserve.collateral.supply_pubkey == source_collateral_info.key {
        msg!("Cannot use deposit reserve collateral supply as source account input");
        return Err(LendingError::InvalidAccountInput.into());
    }
    if &deposit_reserve.collateral.fees_receiver
        != deposit_reserve_collateral_fees_receiver_info.key
    {
        msg!("Invalid deposit reserve collateral fees receiver account");
        return Err(LendingError::InvalidAccountInput.into());
    }
    if &borrow_reserve.liquidity.supply_pubkey == destination_liquidity_info.key {
        msg!("Cannot use borrow reserve liquidity supply as destination account input");
        return Err(LendingError::InvalidAccountInput.into());
    }

    // TODO: handle case when neither reserve is the quote currency
    if borrow_reserve.dex_market.is_none() && deposit_reserve.dex_market.is_none() {
        msg!("One reserve must have a dex market");
        return Err(LendingError::InvalidAccountInput.into());
    }
    if let COption::Some(dex_market_pubkey) = borrow_reserve.dex_market {
        if &dex_market_pubkey != dex_market_info.key {
            msg!("Invalid dex market account input");
            return Err(LendingError::InvalidAccountInput.into());
        }
    }
    if let COption::Some(dex_market_pubkey) = deposit_reserve.dex_market {
        if &dex_market_pubkey != dex_market_info.key {
            msg!("Invalid dex market account input");
            return Err(LendingError::InvalidAccountInput.into());
        }
    }

    let mut obligation = Obligation::unpack(&obligation_info.data.borrow())?;
    if obligation_info.owner != program_id {
        return Err(LendingError::InvalidAccountOwner.into());
    }
    if &obligation.borrow_reserve != borrow_reserve_info.key {
        msg!("Borrow reserve input doesn't match existing obligation borrow reserve");
        return Err(LendingError::InvalidAccountInput.into());
    }
    if &obligation.collateral_reserve != deposit_reserve_info.key {
        msg!("Collateral reserve input doesn't match existing obligation collateral reserve");
        return Err(LendingError::InvalidAccountInput.into());
    }

    unpack_mint(&obligation_token_mint_info.data.borrow())?;
    if &obligation.token_mint != obligation_token_mint_info.key {
        msg!("Obligation token mint input doesn't match existing obligation token mint");
        return Err(LendingError::InvalidTokenMint.into());
    }

    let obligation_token_output = Token::unpack(&obligation_token_output_info.data.borrow())?;
    if obligation_token_output_info.owner != token_program_id.key {
        return Err(LendingError::InvalidTokenOwner.into());
    }
    if &obligation_token_output.mint != obligation_token_mint_info.key {
        return Err(LendingError::InvalidTokenMint.into());
    }

    assert_last_update_slot(&borrow_reserve, clock.slot)?;
    assert_last_update_slot(&deposit_reserve, clock.slot)?;
    obligation.accrue_interest(borrow_reserve.cumulative_borrow_rate_wads)?;

    let trade_simulator = TradeSimulator::new(
        dex_market_info,
        dex_market_orders_info,
        memory,
        &lending_market.quote_token_mint,
        &borrow_reserve.liquidity.mint_pubkey,
        &deposit_reserve.liquidity.mint_pubkey,
    )?;

    let loan = deposit_reserve.create_loan(
        token_amount,
        token_amount_type,
        trade_simulator,
        &borrow_reserve.liquidity.mint_pubkey,
    )?;

    borrow_reserve.liquidity.borrow(loan.borrow_amount)?;
    obligation.borrowed_liquidity_wads = obligation
        .borrowed_liquidity_wads
        .try_add(Decimal::from(loan.borrow_amount))?;
    obligation.deposited_collateral_tokens += loan.collateral_amount;

    Obligation::pack(obligation, &mut obligation_info.data.borrow_mut())?;
    Reserve::pack(borrow_reserve, &mut borrow_reserve_info.data.borrow_mut())?;

    let authority_signer_seeds = &[
        lending_market_info.key.as_ref(),
        &[lending_market.bump_seed],
    ];
    let lending_market_authority_pubkey =
        Pubkey::create_program_address(authority_signer_seeds, program_id)?;
    if lending_market_authority_info.key != &lending_market_authority_pubkey {
        return Err(LendingError::InvalidMarketAuthority.into());
    }

    // deposit collateral
    spl_token_transfer(TokenTransferParams {
        source: source_collateral_info.clone(),
        destination: deposit_reserve_collateral_supply_info.clone(),
        amount: loan.collateral_amount,
        authority: user_transfer_authority_info.clone(),
        authority_signer_seeds: &[],
        token_program: token_program_id.clone(),
    })?;

    // transfer host fees if host is specified
    let mut owner_fee = loan.origination_fee;
    if let Ok(host_fee_recipient) = next_account_info(account_info_iter) {
        if loan.host_fee > 0 {
            owner_fee -= loan.host_fee;
            spl_token_transfer(TokenTransferParams {
                source: source_collateral_info.clone(),
                destination: host_fee_recipient.clone(),
                amount: loan.host_fee,
                authority: user_transfer_authority_info.clone(),
                authority_signer_seeds: &[],
                token_program: token_program_id.clone(),
            })?;
        }
    }

    // transfer remaining fees to owner
    if owner_fee > 0 {
        spl_token_transfer(TokenTransferParams {
            source: source_collateral_info.clone(),
            destination: deposit_reserve_collateral_fees_receiver_info.clone(),
            amount: owner_fee,
            authority: user_transfer_authority_info.clone(),
            authority_signer_seeds: &[],
            token_program: token_program_id.clone(),
        })?;
    }

    // borrow liquidity
    spl_token_transfer(TokenTransferParams {
        source: borrow_reserve_liquidity_supply_info.clone(),
        destination: destination_liquidity_info.clone(),
        amount: loan.borrow_amount,
        authority: lending_market_authority_info.clone(),
        authority_signer_seeds,
        token_program: token_program_id.clone(),
    })?;

    // mint obligation tokens to output account
    spl_token_mint_to(TokenMintToParams {
        mint: obligation_token_mint_info.clone(),
        destination: obligation_token_output_info.clone(),
        amount: loan.collateral_amount,
        authority: lending_market_authority_info.clone(),
        authority_signer_seeds,
        token_program: token_program_id.clone(),
    })?;

    Ok(())
}

#[inline(never)] // avoid stack frame limit
fn process_repay(
    program_id: &Pubkey,
    liquidity_amount: u64,
    accounts: &[AccountInfo],
) -> ProgramResult {
    if liquidity_amount == 0 {
        return Err(LendingError::InvalidAmount.into());
    }

    let account_info_iter = &mut accounts.iter();
    let source_liquidity_info = next_account_info(account_info_iter)?;
    let destination_collateral_info = next_account_info(account_info_iter)?;
    let repay_reserve_info = next_account_info(account_info_iter)?;
    let repay_reserve_liquidity_supply_info = next_account_info(account_info_iter)?;
    let withdraw_reserve_info = next_account_info(account_info_iter)?;
    let withdraw_reserve_collateral_supply_info = next_account_info(account_info_iter)?;
    let obligation_info = next_account_info(account_info_iter)?;
    let obligation_token_mint_info = next_account_info(account_info_iter)?;
    let obligation_token_input_info = next_account_info(account_info_iter)?;
    let lending_market_info = next_account_info(account_info_iter)?;
    let lending_market_authority_info = next_account_info(account_info_iter)?;
    let user_transfer_authority_info = next_account_info(account_info_iter)?;
    let clock = &Clock::from_account_info(next_account_info(account_info_iter)?)?;
    let token_program_id = next_account_info(account_info_iter)?;

    let lending_market = LendingMarket::unpack(&lending_market_info.data.borrow())?;
    if lending_market_info.owner != program_id {
        return Err(LendingError::InvalidAccountOwner.into());
    }
    if &lending_market.token_program_id != token_program_id.key {
        return Err(LendingError::InvalidTokenProgram.into());
    }

    let mut obligation = Obligation::unpack(&obligation_info.data.borrow())?;
    if obligation_info.owner != program_id {
        return Err(LendingError::InvalidAccountOwner.into());
    }
    if &obligation.borrow_reserve != repay_reserve_info.key {
        msg!("Invalid repay reserve account");
        return Err(LendingError::InvalidAccountInput.into());
    }
    if &obligation.collateral_reserve != withdraw_reserve_info.key {
        msg!("Invalid withdraw reserve account");
        return Err(LendingError::InvalidAccountInput.into());
    }
    if obligation.deposited_collateral_tokens == 0 {
        return Err(LendingError::ObligationEmpty.into());
    }

    let obligation_mint = unpack_mint(&obligation_token_mint_info.data.borrow())?;
    if &obligation.token_mint != obligation_token_mint_info.key {
        msg!("Invalid obligation token mint account");
        return Err(LendingError::InvalidAccountInput.into());
    }

    let mut repay_reserve = Reserve::unpack(&repay_reserve_info.data.borrow())?;
    if repay_reserve_info.owner != program_id {
        return Err(LendingError::InvalidAccountOwner.into());
    }
    if &repay_reserve.lending_market != lending_market_info.key {
        msg!("Invalid reserve lending market account");
        return Err(LendingError::InvalidAccountInput.into());
    }

    let withdraw_reserve = Reserve::unpack(&withdraw_reserve_info.data.borrow())?;
    if withdraw_reserve_info.owner != program_id {
        return Err(LendingError::InvalidAccountOwner.into());
    }
    if withdraw_reserve.lending_market != repay_reserve.lending_market {
        return Err(LendingError::LendingMarketMismatch.into());
    }

    if repay_reserve_info.key == withdraw_reserve_info.key {
        return Err(LendingError::DuplicateReserve.into());
    }
    if repay_reserve.liquidity.mint_pubkey == withdraw_reserve.liquidity.mint_pubkey {
        return Err(LendingError::DuplicateReserveMint.into());
    }
    if &repay_reserve.liquidity.supply_pubkey != repay_reserve_liquidity_supply_info.key {
        msg!("Invalid repay reserve liquidity supply account");
        return Err(LendingError::InvalidAccountInput.into());
    }
    if &withdraw_reserve.collateral.supply_pubkey != withdraw_reserve_collateral_supply_info.key {
        msg!("Invalid withdraw reserve collateral supply account");
        return Err(LendingError::InvalidAccountInput.into());
    }
    if &repay_reserve.liquidity.supply_pubkey == source_liquidity_info.key {
        msg!("Cannot use repay reserve liquidity supply as source account input");
        return Err(LendingError::InvalidAccountInput.into());
    }
    if &withdraw_reserve.collateral.supply_pubkey == destination_collateral_info.key {
        msg!("Cannot use withdraw reserve collateral supply as destination account input");
        return Err(LendingError::InvalidAccountInput.into());
    }

    // accrue interest and update rates
    assert_last_update_slot(&repay_reserve, clock.slot)?;
    obligation.accrue_interest(repay_reserve.cumulative_borrow_rate_wads)?;

    let RepayResult {
        integer_repay_amount,
        decimal_repay_amount,
        collateral_withdraw_amount,
        obligation_token_amount,
    } = obligation.repay(liquidity_amount, obligation_mint.supply)?;
    repay_reserve
        .liquidity
        .repay(integer_repay_amount, decimal_repay_amount)?;

    Reserve::pack(repay_reserve, &mut repay_reserve_info.data.borrow_mut())?;
    Obligation::pack(obligation, &mut obligation_info.data.borrow_mut())?;

    let authority_signer_seeds = &[
        lending_market_info.key.as_ref(),
        &[lending_market.bump_seed],
    ];
    let lending_market_authority_pubkey =
        Pubkey::create_program_address(authority_signer_seeds, program_id)?;
    if lending_market_authority_info.key != &lending_market_authority_pubkey {
        return Err(LendingError::InvalidMarketAuthority.into());
    }

    // burn obligation tokens
    spl_token_burn(TokenBurnParams {
        mint: obligation_token_mint_info.clone(),
        source: obligation_token_input_info.clone(),
        amount: obligation_token_amount,
        authority: user_transfer_authority_info.clone(),
        authority_signer_seeds: &[],
        token_program: token_program_id.clone(),
    })?;

    // deposit repaid liquidity
    spl_token_transfer(TokenTransferParams {
        source: source_liquidity_info.clone(),
        destination: repay_reserve_liquidity_supply_info.clone(),
        amount: integer_repay_amount,
        authority: user_transfer_authority_info.clone(),
        authority_signer_seeds: &[],
        token_program: token_program_id.clone(),
    })?;

    // withdraw collateral
    spl_token_transfer(TokenTransferParams {
        source: withdraw_reserve_collateral_supply_info.clone(),
        destination: destination_collateral_info.clone(),
        amount: collateral_withdraw_amount,
        authority: lending_market_authority_info.clone(),
        authority_signer_seeds,
        token_program: token_program_id.clone(),
    })?;

    Ok(())
}

#[inline(never)] // avoid stack frame limit
fn process_liquidate(
    program_id: &Pubkey,
    liquidity_amount: u64,
    accounts: &[AccountInfo],
) -> ProgramResult {
    if liquidity_amount == 0 {
        return Err(LendingError::InvalidAmount.into());
    }

    let account_info_iter = &mut accounts.iter();
    let source_liquidity_info = next_account_info(account_info_iter)?;
    let destination_collateral_info = next_account_info(account_info_iter)?;
    let repay_reserve_info = next_account_info(account_info_iter)?;
    let repay_reserve_liquidity_supply_info = next_account_info(account_info_iter)?;
    let withdraw_reserve_info = next_account_info(account_info_iter)?;
    let withdraw_reserve_collateral_supply_info = next_account_info(account_info_iter)?;
    let obligation_info = next_account_info(account_info_iter)?;
    let lending_market_info = next_account_info(account_info_iter)?;
    let lending_market_authority_info = next_account_info(account_info_iter)?;
    let user_transfer_authority_info = next_account_info(account_info_iter)?;
    let dex_market_info = next_account_info(account_info_iter)?;
    let dex_market_orders_info = next_account_info(account_info_iter)?;
    let memory = next_account_info(account_info_iter)?;
    let clock = &Clock::from_account_info(next_account_info(account_info_iter)?)?;
    let token_program_id = next_account_info(account_info_iter)?;

    // Ensure memory is owned by this program so that we don't have to zero it out
    if memory.owner != program_id {
        return Err(LendingError::InvalidAccountOwner.into());
    }

    let lending_market = LendingMarket::unpack(&lending_market_info.data.borrow())?;
    if lending_market_info.owner != program_id {
        return Err(LendingError::InvalidAccountOwner.into());
    }
    if &lending_market.token_program_id != token_program_id.key {
        return Err(LendingError::InvalidTokenProgram.into());
    }

    let mut obligation = Obligation::unpack(&obligation_info.data.borrow())?;
    if obligation_info.owner != program_id {
        return Err(LendingError::InvalidAccountOwner.into());
    }
    if &obligation.borrow_reserve != repay_reserve_info.key {
        msg!("Invalid repay reserve account");
        return Err(LendingError::InvalidAccountInput.into());
    }
    if &obligation.collateral_reserve != withdraw_reserve_info.key {
        msg!("Invalid withdraw reserve account");
        return Err(LendingError::InvalidAccountInput.into());
    }
    if obligation.deposited_collateral_tokens == 0 {
        return Err(LendingError::ObligationEmpty.into());
    }

    let mut repay_reserve = Reserve::unpack(&repay_reserve_info.data.borrow())?;
    if repay_reserve_info.owner != program_id {
        return Err(LendingError::InvalidAccountOwner.into());
    }
    if &repay_reserve.lending_market != lending_market_info.key {
        msg!("Invalid reserve lending market account");
        return Err(LendingError::InvalidAccountInput.into());
    }

    let withdraw_reserve = Reserve::unpack(&withdraw_reserve_info.data.borrow())?;
    if withdraw_reserve_info.owner != program_id {
        return Err(LendingError::InvalidAccountOwner.into());
    }
    if withdraw_reserve.lending_market != repay_reserve.lending_market {
        return Err(LendingError::LendingMarketMismatch.into());
    }

    if repay_reserve_info.key == withdraw_reserve_info.key {
        return Err(LendingError::DuplicateReserve.into());
    }
    if repay_reserve.liquidity.mint_pubkey == withdraw_reserve.liquidity.mint_pubkey {
        return Err(LendingError::DuplicateReserveMint.into());
    }
    if &repay_reserve.liquidity.supply_pubkey != repay_reserve_liquidity_supply_info.key {
        msg!("Invalid repay reserve liquidity supply account");
        return Err(LendingError::InvalidAccountInput.into());
    }
    if &withdraw_reserve.collateral.supply_pubkey != withdraw_reserve_collateral_supply_info.key {
        msg!("Invalid withdraw reserve collateral supply account");
        return Err(LendingError::InvalidAccountInput.into());
    }
    if &repay_reserve.liquidity.supply_pubkey == source_liquidity_info.key {
        msg!("Cannot use repay reserve liquidity supply as source account input");
        return Err(LendingError::InvalidAccountInput.into());
    }
    if &withdraw_reserve.collateral.supply_pubkey == destination_collateral_info.key {
        msg!("Cannot use withdraw reserve collateral supply as destination account input");
        return Err(LendingError::InvalidAccountInput.into());
    }

    // TODO: handle case when neither reserve is the quote currency
    if repay_reserve.dex_market.is_none() && withdraw_reserve.dex_market.is_none() {
        msg!("One reserve must have a dex market");
        return Err(LendingError::InvalidAccountInput.into());
    }
    if let COption::Some(dex_market_pubkey) = repay_reserve.dex_market {
        if &dex_market_pubkey != dex_market_info.key {
            msg!("Invalid dex market account");
            return Err(LendingError::InvalidAccountInput.into());
        }
    }
    if let COption::Some(dex_market_pubkey) = withdraw_reserve.dex_market {
        if &dex_market_pubkey != dex_market_info.key {
            msg!("Invalid dex market account");
            return Err(LendingError::InvalidAccountInput.into());
        }
    }

    // accrue interest and update rates
    assert_last_update_slot(&repay_reserve, clock.slot)?;
    assert_last_update_slot(&withdraw_reserve, clock.slot)?;
    obligation.accrue_interest(repay_reserve.cumulative_borrow_rate_wads)?;

    let trade_simulator = TradeSimulator::new(
        dex_market_info,
        dex_market_orders_info,
        memory,
        &lending_market.quote_token_mint,
        &withdraw_reserve.liquidity.mint_pubkey,
        &repay_reserve.liquidity.mint_pubkey,
    )?;

    let LiquidateResult {
        withdraw_amount,
        repay_amount,
        settle_amount,
    } = withdraw_reserve.liquidate_obligation(
        &obligation,
        liquidity_amount,
        &repay_reserve.liquidity.mint_pubkey,
        trade_simulator,
    )?;

    repay_reserve.liquidity.repay(repay_amount, settle_amount)?;
    Reserve::pack(repay_reserve, &mut repay_reserve_info.data.borrow_mut())?;

    obligation.liquidate(settle_amount, withdraw_amount)?;
    Obligation::pack(obligation, &mut obligation_info.data.borrow_mut())?;

    let authority_signer_seeds = &[
        lending_market_info.key.as_ref(),
        &[lending_market.bump_seed],
    ];
    let lending_market_authority_pubkey =
        Pubkey::create_program_address(authority_signer_seeds, program_id)?;
    if lending_market_authority_info.key != &lending_market_authority_pubkey {
        return Err(LendingError::InvalidMarketAuthority.into());
    }

    // deposit repaid liquidity
    spl_token_transfer(TokenTransferParams {
        source: source_liquidity_info.clone(),
        destination: repay_reserve_liquidity_supply_info.clone(),
        amount: repay_amount,
        authority: user_transfer_authority_info.clone(),
        authority_signer_seeds: &[],
        token_program: token_program_id.clone(),
    })?;

    // withdraw collateral
    spl_token_transfer(TokenTransferParams {
        source: withdraw_reserve_collateral_supply_info.clone(),
        destination: destination_collateral_info.clone(),
        amount: withdraw_amount,
        authority: lending_market_authority_info.clone(),
        authority_signer_seeds,
        token_program: token_program_id.clone(),
    })?;

    Ok(())
}

#[inline(never)] // avoid stack frame limit
fn process_accrue_interest(program_id: &Pubkey, accounts: &[AccountInfo]) -> ProgramResult {
    let account_info_iter = &mut accounts.iter();
    let clock = &Clock::from_account_info(next_account_info(account_info_iter)?)?;
    for reserve_info in account_info_iter {
        let mut reserve = Reserve::unpack(&reserve_info.data.borrow())?;
        if reserve_info.owner != program_id {
            return Err(LendingError::InvalidAccountOwner.into());
        }

        reserve.accrue_interest(clock.slot)?;
        Reserve::pack(reserve, &mut reserve_info.data.borrow_mut())?;
    }

    Ok(())
}

<<<<<<< HEAD

=======
>>>>>>> 5aa03414
#[inline(never)] // avoid stack frame limit
fn process_deposit_obligation_collateral(
    program_id: &Pubkey,
    collateral_amount: u64,
    accounts: &[AccountInfo],
) -> ProgramResult {
    if collateral_amount == 0 {
        return Err(LendingError::InvalidAmount.into());
    }

    let account_info_iter = &mut accounts.iter();
    let source_collateral_info = next_account_info(account_info_iter)?;
    let destination_collateral_info = next_account_info(account_info_iter)?;
    let deposit_reserve_info = next_account_info(account_info_iter)?;
    let obligation_info = next_account_info(account_info_iter)?;
    let obligation_token_mint_info = next_account_info(account_info_iter)?;
    let obligation_token_output_info = next_account_info(account_info_iter)?;
    let lending_market_info = next_account_info(account_info_iter)?;
    let lending_market_authority_info = next_account_info(account_info_iter)?;
    let user_transfer_authority_info = next_account_info(account_info_iter)?;
    let token_program_id = next_account_info(account_info_iter)?;

    let lending_market = LendingMarket::unpack(&lending_market_info.data.borrow())?;
    if lending_market_info.owner != program_id {
        return Err(LendingError::InvalidAccountOwner.into());
    }
    if &lending_market.token_program_id != token_program_id.key {
        return Err(LendingError::InvalidTokenProgram.into());
    }

    let deposit_reserve = Reserve::unpack(&deposit_reserve_info.data.borrow())?;
    if deposit_reserve_info.owner != program_id {
        return Err(LendingError::InvalidAccountOwner.into());
    }
    if &deposit_reserve.lending_market != lending_market_info.key {
        msg!("Invalid reserve lending market account");
        return Err(LendingError::InvalidAccountInput.into());
    }
    if deposit_reserve.config.loan_to_value_ratio == 0 {
        return Err(LendingError::ReserveCollateralDisabled.into());
    }
    if &deposit_reserve.collateral.supply_pubkey != destination_collateral_info.key {
        msg!("Invalid deposit reserve collateral supply account input");
        return Err(LendingError::InvalidAccountInput.into());
    }
    if &deposit_reserve.collateral.supply_pubkey == source_collateral_info.key {
        msg!("Cannot use deposit reserve collateral supply as source collateral account input");
        return Err(LendingError::InvalidAccountInput.into());
    }

    let mut obligation = Obligation::unpack(&obligation_info.data.borrow())?;
    if obligation_info.owner != program_id {
        return Err(LendingError::InvalidAccountOwner.into());
    }

    if &obligation.collateral_reserve != deposit_reserve_info.key {
        msg!("Invalid deposit reserve account");
        return Err(LendingError::InvalidAccountInput.into());
    }

    if &obligation.token_mint != obligation_token_mint_info.key {
        msg!("Obligation token mint input doesn't match existing obligation token mint");
        return Err(LendingError::InvalidTokenMint.into());
    }

    let obligation_token_output = Token::unpack(&obligation_token_output_info.data.borrow())?;
    if obligation_token_output_info.owner != token_program_id.key {
        return Err(LendingError::InvalidTokenOwner.into());
    }
    if &obligation_token_output.mint != obligation_token_mint_info.key {
        return Err(LendingError::InvalidTokenMint.into());
    }

    obligation.deposited_collateral_tokens = obligation
        .deposited_collateral_tokens
        .checked_add(collateral_amount)
        .ok_or(LendingError::MathOverflow)?;

    Obligation::pack(obligation, &mut obligation_info.data.borrow_mut())?;

    let authority_signer_seeds = &[
        lending_market_info.key.as_ref(),
        &[lending_market.bump_seed],
    ];
    let lending_market_authority_pubkey =
        Pubkey::create_program_address(authority_signer_seeds, program_id)?;
    if lending_market_authority_info.key != &lending_market_authority_pubkey {
        return Err(LendingError::InvalidMarketAuthority.into());
    }

    // deposit collateral
    spl_token_transfer(TokenTransferParams {
        source: source_collateral_info.clone(),
        destination: destination_collateral_info.clone(),
        amount: collateral_amount,
        authority: user_transfer_authority_info.clone(),
        authority_signer_seeds: &[],
        token_program: token_program_id.clone(),
    })?;

    // mint obligation tokens to output account
    spl_token_mint_to(TokenMintToParams {
        mint: obligation_token_mint_info.clone(),
        destination: obligation_token_output_info.clone(),
        amount: collateral_amount,
        authority: lending_market_authority_info.clone(),
        authority_signer_seeds,
        token_program: token_program_id.clone(),
    })?;

    Ok(())
}

#[inline(never)] // avoid stack frame limit
fn process_withdraw_obligation_collateral(
    program_id: &Pubkey,
    collateral_amount: u64,
    accounts: &[AccountInfo],
) -> ProgramResult {
    if collateral_amount == 0 {
        return Err(LendingError::InvalidAmount.into());
    }

    let account_info_iter = &mut accounts.iter();
    let source_collateral_info = next_account_info(account_info_iter)?;
    let destination_collateral_info = next_account_info(account_info_iter)?;
    let withdraw_reserve_info = next_account_info(account_info_iter)?;
    let borrow_reserve_info = next_account_info(account_info_iter)?;
    let obligation_info = next_account_info(account_info_iter)?;
    let obligation_token_mint_info = next_account_info(account_info_iter)?;
    let obligation_token_input_info = next_account_info(account_info_iter)?;
    let lending_market_info = next_account_info(account_info_iter)?;
    let lending_market_authority_info = next_account_info(account_info_iter)?;
    let user_transfer_authority_info = next_account_info(account_info_iter)?;
    let dex_market_info = next_account_info(account_info_iter)?;
    let dex_market_orders_info = next_account_info(account_info_iter)?;
    let memory = next_account_info(account_info_iter)?;
    let clock = &Clock::from_account_info(next_account_info(account_info_iter)?)?;
    let token_program_id = next_account_info(account_info_iter)?;

    // Ensure memory is owned by this program so that we don't have to zero it out
    if memory.owner != program_id {
        return Err(LendingError::InvalidAccountOwner.into());
    }

    let lending_market = LendingMarket::unpack(&lending_market_info.data.borrow())?;
    if lending_market_info.owner != program_id {
        return Err(LendingError::InvalidAccountOwner.into());
    }
    if &lending_market.token_program_id != token_program_id.key {
        return Err(LendingError::InvalidTokenProgram.into());
    }

    let withdraw_reserve = Reserve::unpack(&withdraw_reserve_info.data.borrow())?;
    if withdraw_reserve_info.owner != program_id {
        return Err(LendingError::InvalidAccountOwner.into());
    }
    if &withdraw_reserve.lending_market != lending_market_info.key {
        msg!("Invalid reserve lending market account");
        return Err(LendingError::InvalidAccountInput.into());
    }

    let borrow_reserve = Reserve::unpack(&borrow_reserve_info.data.borrow())?;
    if borrow_reserve_info.owner != program_id {
        return Err(LendingError::InvalidAccountOwner.into());
    }
    if borrow_reserve.lending_market != withdraw_reserve.lending_market {
        return Err(LendingError::LendingMarketMismatch.into());
    }

    if withdraw_reserve.config.loan_to_value_ratio == 0 {
        return Err(LendingError::ReserveCollateralDisabled.into());
    }

    if withdraw_reserve_info.key == borrow_reserve_info.key {
        return Err(LendingError::DuplicateReserve.into());
    }

    if &withdraw_reserve.collateral.supply_pubkey != source_collateral_info.key {
        msg!("Invalid withdraw reserve collateral supply account input");
        return Err(LendingError::InvalidAccountInput.into());
    }

    if &withdraw_reserve.collateral.supply_pubkey == destination_collateral_info.key {
        msg!(
            "Cannot use withdraw reserve collateral supply as destination collateral account input"
        );
        return Err(LendingError::InvalidAccountInput.into());
    }

    // TODO: handle case when neither reserve is the quote currency
    if borrow_reserve.dex_market.is_none() && withdraw_reserve.dex_market.is_none() {
        msg!("One reserve must have a dex market");
        return Err(LendingError::InvalidAccountInput.into());
    }
    if let COption::Some(dex_market_pubkey) = borrow_reserve.dex_market {
        if &dex_market_pubkey != dex_market_info.key {
            msg!("Invalid dex market account input");
            return Err(LendingError::InvalidAccountInput.into());
        }
    }
    if let COption::Some(dex_market_pubkey) = withdraw_reserve.dex_market {
        if &dex_market_pubkey != dex_market_info.key {
            msg!("Invalid dex market account input");
            return Err(LendingError::InvalidAccountInput.into());
        }
    }

    let mut obligation = Obligation::unpack(&obligation_info.data.borrow())?;
    if obligation_info.owner != program_id {
        return Err(LendingError::InvalidAccountOwner.into());
    }

    if &obligation.collateral_reserve != withdraw_reserve_info.key {
        msg!("Invalid withdraw reserve account");
        return Err(LendingError::InvalidAccountInput.into());
    }

    let obligation_token_mint = unpack_mint(&obligation_token_mint_info.data.borrow())?;
    if &obligation.token_mint != obligation_token_mint_info.key {
        msg!("Obligation token mint input doesn't match existing obligation token mint");
        return Err(LendingError::InvalidTokenMint.into());
    }

    let obligation_token_input = Token::unpack(&obligation_token_input_info.data.borrow())?;
    if obligation_token_input_info.owner != token_program_id.key {
        return Err(LendingError::InvalidTokenOwner.into());
    }
    if &obligation_token_input.mint != obligation_token_mint_info.key {
        return Err(LendingError::InvalidTokenMint.into());
    }

    // accrue interest and update rates
    assert_last_update_slot(&borrow_reserve, clock.slot)?;
    assert_last_update_slot(&withdraw_reserve, clock.slot)?;

    obligation.accrue_interest(borrow_reserve.cumulative_borrow_rate_wads)?;

    let obligation_collateral_amount = obligation.deposited_collateral_tokens;
    if obligation_collateral_amount == 0 {
        return Err(LendingError::ObligationEmpty.into());
    }
    if obligation_collateral_amount < collateral_amount {
        return Err(LendingError::InvalidObligationCollateral.into());
    }

    let trade_simulator = TradeSimulator::new(
        dex_market_info,
        dex_market_orders_info,
        memory,
        &lending_market.quote_token_mint,
        &borrow_reserve.liquidity.mint_pubkey,
        &withdraw_reserve.liquidity.mint_pubkey,
    )?;

    let required_collateral = withdraw_reserve.required_collateral_for_borrow(
        obligation.borrowed_liquidity_wads.try_ceil_u64()?,
        &borrow_reserve.liquidity.mint_pubkey,
        trade_simulator,
    )?;
    if obligation_collateral_amount < required_collateral {
        return Err(LendingError::ObligationCollateralBelowRequired.into());
    }

    let remaining_collateral = obligation_collateral_amount
        .checked_sub(collateral_amount)
        .ok_or(LendingError::MathOverflow)?;
    if remaining_collateral < required_collateral {
        return Err(LendingError::ObligationCollateralWithdrawBelowRequired.into());
    }

    let obligation_token_amount = obligation
        .collateral_to_obligation_token_amount(collateral_amount, obligation_token_mint.supply)?;

    obligation.deposited_collateral_tokens = remaining_collateral;

    Obligation::pack(obligation, &mut obligation_info.data.borrow_mut())?;

    let authority_signer_seeds = &[
        lending_market_info.key.as_ref(),
        &[lending_market.bump_seed],
    ];
    let lending_market_authority_pubkey =
        Pubkey::create_program_address(authority_signer_seeds, program_id)?;
<<<<<<< HEAD

=======
>>>>>>> 5aa03414
    if lending_market_authority_info.key != &lending_market_authority_pubkey {
        return Err(LendingError::InvalidMarketAuthority.into());
    }

    // burn obligation tokens
    spl_token_burn(TokenBurnParams {
        mint: obligation_token_mint_info.clone(),
        source: obligation_token_input_info.clone(),
        amount: obligation_token_amount,
        authority: user_transfer_authority_info.clone(),
        authority_signer_seeds: &[],
        token_program: token_program_id.clone(),
    })?;

    // withdraw collateral
    spl_token_transfer(TokenTransferParams {
        source: source_collateral_info.clone(),
        destination: destination_collateral_info.clone(),
        amount: collateral_amount,
        authority: lending_market_authority_info.clone(),
        authority_signer_seeds,
        token_program: token_program_id.clone(),
    })?;

    Ok(())
}

#[inline(never)] // avoid stack frame limit
fn process_set_lending_market_owner(
    program_id: &Pubkey,
    new_owner: Pubkey,
    accounts: &[AccountInfo],
) -> ProgramResult {
    let account_info_iter = &mut accounts.iter();
    let lending_market_info = next_account_info(account_info_iter)?;
    let lending_market_owner_info = next_account_info(account_info_iter)?;

    let mut lending_market = LendingMarket::unpack(&lending_market_info.data.borrow())?;
    if lending_market_info.owner != program_id {
        return Err(LendingError::InvalidAccountOwner.into());
    }
    if &lending_market.owner != lending_market_owner_info.key {
        return Err(LendingError::InvalidMarketOwner.into());
    }
    if !lending_market_owner_info.is_signer {
        return Err(LendingError::InvalidSigner.into());
    }

    lending_market.owner = new_owner;
    LendingMarket::pack(lending_market, &mut lending_market_info.data.borrow_mut())?;

    Ok(())
}

<<<<<<< HEAD
fn process_flash_loan_start(
    program_id: &Pubkey, liquidity_amount: u64, flash_loan_end_idx: u8, accounts: &[AccountInfo]
) -> ProgramResult {
    let account_info_iter = &mut accounts.iter();
    let destination_token_account_info = next_account_info(account_info_iter)?;
    let reserve_account_info = next_account_info(account_info_iter)?;
    let reserve_liquidity_account_info = next_account_info(account_info_iter)?;
    let lending_market_account_info = next_account_info(account_info_iter)?;
    let derived_lending_market_account_info = next_account_info(account_info_iter)?;
    let token_account = next_account_info(account_info_iter)?;
    let instruction_account = next_account_info(account_info_iter)?;

    let lending_market = LendingMarket::unpack(&lending_market_account_info.data.borrow())?;

    if reserve_account_info.owner != program_id {
        return Err(LendingError::InvalidAccountOwner.into());
    }

    let mut reserve = Reserve::unpack(&reserve_account_info.data.borrow())?;
    if &reserve.lending_market != lending_market_account_info.key {
        msg!("Invalid reserve lending market account");
        return Err(LendingError::InvalidAccountInput.into());
    }

    if &reserve.liquidity.supply_pubkey != reserve_liquidity_account_info.key {
        msg!("Invalid reserve liquidity supply account input");
        return Err(LendingError::InvalidAccountInput.into());
    }

    if reserve.liquidity.available_amount < liquidity_amount {
        msg!("Not enough liquidity for flash loan");
        return Err(LendingError::InsufficientLiquidity.into());
    }

    let current_idx = load_current_index(&instruction_account.try_borrow_data()?);

    if current_idx > flash_loan_end_idx as u16 {
        msg!("Flash Loan End before Flash Loan Start");
        return Err(LendingError::InvalidFlashLoanEndIndex.into());
    }

    let flash_loan_end_instruction = load_instruction_at(
        flash_loan_end_idx as usize,
        &instruction_account.try_borrow_data()?,
    ).map_err(|_| LendingError::ErrorParsingInstruction)?;

    if &flash_loan_end_instruction.program_id != program_id {
        msg!("program id not matching: {}, {}", &flash_loan_end_instruction.program_id, program_id);
        return Err(LendingError::InvalidFlashLoanEnd.into());
    }

    let lending_instruction = LendingInstruction::unpack(&flash_loan_end_instruction.data)?;
    if lending_instruction != FlashLoanEnd {
        msg!("Not a flash loan end instruction.");
        return Err(LendingError::InvalidFlashLoanEnd.into());
    }

    if flash_loan_end_instruction.accounts[0].pubkey != *reserve_account_info.key {
        msg!("Different reserve between flash loan start and flash loan end");
        return Err(LendingError::InvalidFlashLoanEnd.into());
    }

    if flash_loan_end_instruction.accounts[1].pubkey != *reserve_liquidity_account_info.key {
        msg!("Different reserve liquidity supply between flash loan start and flash loan end");
        return Err(LendingError::InvalidFlashLoanEnd.into());
    }

    if flash_loan_end_instruction.accounts[2].pubkey != *lending_market_account_info.key {
        msg!("Different lending market between flash loan start and flash loan end");
        return Err(LendingError::InvalidFlashLoanEnd.into());
    }

    let authority_signer_seeds = &[
        lending_market_account_info.key.as_ref(),
        &[lending_market.bump_seed],
    ];
    let lending_market_authority_pubkey =
        Pubkey::create_program_address(authority_signer_seeds, program_id)?;

    if derived_lending_market_account_info.key != &lending_market_authority_pubkey {
        return Err(LendingError::InvalidMarketAuthority.into());
    }

    reserve.liquidity.flash_loan_start(liquidity_amount)?;
    Reserve::pack(reserve, &mut reserve_account_info.data.borrow_mut())?;

    spl_token_transfer(TokenTransferParams {
        source: reserve_liquidity_account_info.clone(),
        destination: destination_token_account_info.clone(),
        amount: liquidity_amount.clone(),
        authority: derived_lending_market_account_info.clone(),
        authority_signer_seeds,
        token_program: token_account.clone(),
    })?;

    Ok(())
}

fn process_flash_loan_end(
    program_id: &Pubkey, accounts: &[AccountInfo]
) -> ProgramResult {
    let account_info_iter = &mut accounts.iter();
    let reserve_account_info = next_account_info(account_info_iter)?;
    let reserve_liquidity_supply = next_account_info(account_info_iter)?;
    let lending_market_account_info = next_account_info(account_info_iter)?;
    let derived_lending_market_account_info = next_account_info(account_info_iter)?;
    let flash_loan_fees_account_info = next_account_info(account_info_iter)?;
    let token_program_id = next_account_info(account_info_iter)?;

    let lending_market = LendingMarket::unpack(&lending_market_account_info.data.borrow())?;

    if reserve_account_info.owner != program_id {
        return Err(LendingError::InvalidAccountOwner.into());
    }

    let mut reserve = Reserve::unpack(&reserve_account_info.data.borrow())?;
    if &reserve.lending_market != lending_market_account_info.key {
        msg!("Invalid reserve lending market account");
        return Err(LendingError::InvalidAccountInput.into());
    }

    let liquidity_supply_token_account = Account::unpack_from_slice(&reserve_liquidity_supply.try_borrow_data()?)?;
    let (origination_fee, host_fee) =
        reserve.config.fees.calculate_flash_loan_fees(reserve.liquidity.flash_loaned_amount)?;

    if reserve.liquidity.available_amount + reserve.liquidity.flash_loaned_amount + origination_fee > liquidity_supply_token_account.amount {
        msg!(
            "Insufficient returned liquidity for reserve after flash loan: {}, it requires: {}",
            liquidity_supply_token_account.amount, reserve.liquidity.available_amount + reserve.liquidity.flash_loaned_amount);
        return Err(LendingError::InsufficientLiquidity.into());
    }

    let authority_signer_seeds = &[
        lending_market_account_info.key.as_ref(),
        &[lending_market.bump_seed],
    ];
    let lending_market_authority_pubkey =
        Pubkey::create_program_address(authority_signer_seeds, program_id)?;

    if derived_lending_market_account_info.key != &lending_market_authority_pubkey {
        return Err(LendingError::InvalidMarketAuthority.into());
    }

    let mut owner_fee = origination_fee;
    if let Ok(host_fee_recipient) = next_account_info(account_info_iter) {
        if host_fee > 0 {
            owner_fee -= host_fee;
            spl_token_transfer(TokenTransferParams {
                source: reserve_liquidity_supply.clone(),
                destination: host_fee_recipient.clone(),
                amount: host_fee,
                authority: derived_lending_market_account_info.clone(),
                authority_signer_seeds,
                token_program: token_program_id.clone(),
            })?;
        }
    }

    // transfer remaining fees to owner
    if owner_fee > 0 {
        spl_token_transfer(TokenTransferParams {
            source: reserve_liquidity_supply.clone(),
            destination: flash_loan_fees_account_info.clone(),
            amount: owner_fee,
            authority: derived_lending_market_account_info.clone(),
            authority_signer_seeds,
            token_program: token_program_id.clone(),
        })?;
    }

    reserve.liquidity.flash_loan_end()?;
    Reserve::pack(reserve, &mut reserve_account_info.data.borrow_mut())?;

    Ok(())
}

=======
>>>>>>> 5aa03414
fn assert_rent_exempt(rent: &Rent, account_info: &AccountInfo) -> ProgramResult {
    if !rent.is_exempt(account_info.lamports(), account_info.data_len()) {
        msg!(&rent.minimum_balance(account_info.data_len()).to_string());
        Err(LendingError::NotRentExempt.into())
    } else {
        Ok(())
    }
}

fn assert_last_update_slot(reserve: &Reserve, slot: Slot) -> ProgramResult {
    if !reserve.last_update_slot == slot {
        Err(LendingError::ReserveStale.into())
    } else {
        Ok(())
    }
}

fn assert_uninitialized<T: Pack + IsInitialized>(
    account_info: &AccountInfo,
) -> Result<T, ProgramError> {
    let account: T = T::unpack_unchecked(&account_info.data.borrow())?;
    if account.is_initialized() {
        Err(LendingError::AlreadyInitialized.into())
    } else {
        Ok(account)
    }
}

/// Unpacks a spl_token `Mint`.
fn unpack_mint(data: &[u8]) -> Result<spl_token::state::Mint, LendingError> {
    spl_token::state::Mint::unpack(data).map_err(|_| LendingError::InvalidTokenMint)
}

/// Issue a spl_token `InitializeMint` instruction.
#[inline(always)]
fn spl_token_init_mint(params: TokenInitializeMintParams<'_, '_>) -> ProgramResult {
    let TokenInitializeMintParams {
        mint,
        rent,
        authority,
        token_program,
        decimals,
    } = params;
    let ix = spl_token::instruction::initialize_mint(
        token_program.key,
        mint.key,
        authority,
        None,
        decimals,
    )?;
    let result = invoke(&ix, &[mint, rent, token_program]);
    result.map_err(|_| LendingError::TokenInitializeMintFailed.into())
}

/// Issue a spl_token `InitializeAccount` instruction.
#[inline(always)]
fn spl_token_init_account(params: TokenInitializeAccountParams<'_>) -> ProgramResult {
    let TokenInitializeAccountParams {
        account,
        mint,
        owner,
        rent,
        token_program,
    } = params;
    let ix = spl_token::instruction::initialize_account(
        token_program.key,
        account.key,
        mint.key,
        owner.key,
    )?;
    let result = invoke(&ix, &[account, mint, owner, rent, token_program]);
    result.map_err(|_| LendingError::TokenInitializeAccountFailed.into())
}

/// Issue a spl_token `Transfer` instruction.
#[inline(always)]
fn spl_token_transfer(params: TokenTransferParams<'_, '_>) -> ProgramResult {
    let TokenTransferParams {
        source,
        destination,
        authority,
        token_program,
        amount,
        authority_signer_seeds,
    } = params;
    let result = invoke_signed(
        &spl_token::instruction::transfer(
            token_program.key,
            source.key,
            destination.key,
            authority.key,
            &[],
            amount,
        )?,
        &[source, destination, authority, token_program],
        &[authority_signer_seeds],
    );
    result.map_err(|_| LendingError::TokenTransferFailed.into())
}

/// Issue a spl_token `MintTo` instruction.
fn spl_token_mint_to(params: TokenMintToParams<'_, '_>) -> ProgramResult {
    let TokenMintToParams {
        mint,
        destination,
        authority,
        token_program,
        amount,
        authority_signer_seeds,
    } = params;
    let result = invoke_signed(
        &spl_token::instruction::mint_to(
            token_program.key,
            mint.key,
            destination.key,
            authority.key,
            &[],
            amount,
        )?,
        &[mint, destination, authority, token_program],
        &[authority_signer_seeds],
    );
    result.map_err(|_| LendingError::TokenMintToFailed.into())
}

/// Issue a spl_token `Burn` instruction.
#[inline(always)]
fn spl_token_burn(params: TokenBurnParams<'_, '_>) -> ProgramResult {
    let TokenBurnParams {
        mint,
        source,
        authority,
        token_program,
        amount,
        authority_signer_seeds,
    } = params;
    let result = invoke_signed(
        &spl_token::instruction::burn(
            token_program.key,
            source.key,
            mint.key,
            authority.key,
            &[],
            amount,
        )?,
        &[source, mint, authority, token_program],
        &[authority_signer_seeds],
    );
    result.map_err(|_| LendingError::TokenBurnFailed.into())
}

struct TokenInitializeMintParams<'a: 'b, 'b> {
    mint: AccountInfo<'a>,
    rent: AccountInfo<'a>,
    authority: &'b Pubkey,
    decimals: u8,
    token_program: AccountInfo<'a>,
}

struct TokenInitializeAccountParams<'a> {
    account: AccountInfo<'a>,
    mint: AccountInfo<'a>,
    owner: AccountInfo<'a>,
    rent: AccountInfo<'a>,
    token_program: AccountInfo<'a>,
}

struct TokenTransferParams<'a: 'b, 'b> {
    source: AccountInfo<'a>,
    destination: AccountInfo<'a>,
    amount: u64,
    authority: AccountInfo<'a>,
    authority_signer_seeds: &'b [&'b [u8]],
    token_program: AccountInfo<'a>,
}

struct TokenMintToParams<'a: 'b, 'b> {
    mint: AccountInfo<'a>,
    destination: AccountInfo<'a>,
    amount: u64,
    authority: AccountInfo<'a>,
    authority_signer_seeds: &'b [&'b [u8]],
    token_program: AccountInfo<'a>,
}

struct TokenBurnParams<'a: 'b, 'b> {
    mint: AccountInfo<'a>,
    source: AccountInfo<'a>,
    amount: u64,
    authority: AccountInfo<'a>,
    authority_signer_seeds: &'b [&'b [u8]],
    token_program: AccountInfo<'a>,
}

impl PrintProgramError for LendingError {
    fn print<E>(&self)
    where
        E: 'static + std::error::Error + DecodeError<E> + PrintProgramError + FromPrimitive,
    {
        msg!(&self.to_string());
    }
}<|MERGE_RESOLUTION|>--- conflicted
+++ resolved
@@ -90,7 +90,6 @@
             msg!("Instruction: Set Lending Market Owner");
             process_set_lending_market_owner(program_id, new_owner, accounts)
         }
-<<<<<<< HEAD
         LendingInstruction::FlashLoanStart { liquidity_amount, flash_loan_end_idx } => {
             msg!("Instruction: Flash Loan Start");
             process_flash_loan_start(program_id, liquidity_amount, flash_loan_end_idx, accounts)
@@ -99,8 +98,6 @@
             msg!("Instruction: Flash Loan End");
             process_flash_loan_end(program_id, accounts)
         }
-=======
->>>>>>> 5aa03414
     }
 }
 
@@ -1206,10 +1203,6 @@
     Ok(())
 }
 
-<<<<<<< HEAD
-
-=======
->>>>>>> 5aa03414
 #[inline(never)] // avoid stack frame limit
 fn process_deposit_obligation_collateral(
     program_id: &Pubkey,
@@ -1494,10 +1487,7 @@
     ];
     let lending_market_authority_pubkey =
         Pubkey::create_program_address(authority_signer_seeds, program_id)?;
-<<<<<<< HEAD
-
-=======
->>>>>>> 5aa03414
+
     if lending_market_authority_info.key != &lending_market_authority_pubkey {
         return Err(LendingError::InvalidMarketAuthority.into());
     }
@@ -1552,7 +1542,7 @@
     Ok(())
 }
 
-<<<<<<< HEAD
+
 fn process_flash_loan_start(
     program_id: &Pubkey, liquidity_amount: u64, flash_loan_end_idx: u8, accounts: &[AccountInfo]
 ) -> ProgramResult {
@@ -1729,8 +1719,6 @@
     Ok(())
 }
 
-=======
->>>>>>> 5aa03414
 fn assert_rent_exempt(rent: &Rent, account_info: &AccountInfo) -> ProgramResult {
     if !rent.is_exempt(account_info.lamports(), account_info.data_len()) {
         msg!(&rent.minimum_balance(account_info.data_len()).to_string());
